--- conflicted
+++ resolved
@@ -36,11 +36,7 @@
       fail-fast: false
       max-parallel: 20
       matrix:
-<<<<<<< HEAD
-        tox_system_factor: [ubuntu-trusty, ubuntu-xenial, ubuntu-bionic, ubuntu-eoan, ubuntu-focal, debian-jessie, debian-stretch, debian-buster, debian-bullseye, debian-sid, linuxmint-17, linuxmint-18, linuxmint-19, linuxmint-19.3, fedora-26, fedora-27, fedora-28, fedora-29, fedora-30, fedora-31, fedora-32, centos-7, centos-8, gentoo, gentoo-python3.7, archlinux-latest, slackware-14.2, conda-forge, ubuntu-bionic-i386, ubuntu-eoan-i386, debian-buster-i386, centos-7-i386]
-=======
-        tox_system_factor: [ubuntu-trusty, ubuntu-xenial, ubuntu-bionic, ubuntu-eoan, ubuntu-focal, ubuntu-groovy, debian-jessie, debian-stretch, debian-buster, debian-bullseye, debian-sid, linuxmint-17, linuxmint-18, linuxmint-19, linuxmint-19.3, fedora-26, fedora-27, fedora-28, fedora-29, fedora-30, fedora-31, fedora-32, fedora-33, centos-7, centos-8, gentoo, archlinux-latest, slackware-14.2, conda-forge, ubuntu-bionic-i386, ubuntu-focal-i386, debian-buster-i386, centos-7-i386]
->>>>>>> bc650049
+        tox_system_factor: [ubuntu-trusty, ubuntu-xenial, ubuntu-bionic, ubuntu-eoan, ubuntu-focal, ubuntu-groovy, debian-jessie, debian-stretch, debian-buster, debian-bullseye, debian-sid, linuxmint-17, linuxmint-18, linuxmint-19, linuxmint-19.3, fedora-26, fedora-27, fedora-28, fedora-29, fedora-30, fedora-31, fedora-32, fedora-33, centos-7, centos-8, gentoo, gentoo-python3.7, archlinux-latest, slackware-14.2, conda-forge, ubuntu-bionic-i386, ubuntu-focal-i386, debian-buster-i386, centos-7-i386]
         tox_packages_factor: [minimal, standard]
     env:
       TOX_ENV: docker-${{ matrix.tox_system_factor }}-${{ matrix.tox_packages_factor }}
