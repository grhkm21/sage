<a href="https://sagemath.org"><img src="src/doc/common/themes/sage/static/logo_sagemath_black.svg" height="60" align="right" /></a>

# Sage: Open Source Mathematical Software

>   "Creating a Viable Open Source Alternative to
>   Magma, Maple, Mathematica, and MATLAB"

>   Copyright (C) 2005-2022 The Sage Development Team

https://www.sagemath.org

The Sage Library is free software released under the
GNU General Public Licence GPLv2+, and included packages
have [compatible software licenses](./COPYING.txt).
[Over 800 people](https://www.sagemath.org/development-map.html)
have contributed code to Sage. In many cases, documentation
for modules and functions list the authors.

Getting Started
---------------

The [Sage Installation Guide](https://doc.sagemath.org/html/en/installation/index.html)
provides a decision tree that guides you to the type of installation
that will work best for you.

If you have already cloned the git repository or downloaded the
[sources](https://www.sagemath.org/download-source.html) in the form
of a tarball, please read the self-contained instructions below on how
to build Sage and work around common issues.

If you have questions or encounter problems, please do not hesitate
to email the [sage-support mailing list](https://groups.google.com/group/sage-support)
or ask on the [Ask Sage questions and answers site](https://ask.sagemath.org).

Supported Platforms
-------------------

Sage attempts to support all major Linux distributions, recent versions of
macOS, and Windows (using Windows Subsystem for Linux, Cygwin, or
virtualization).

Detailed information on supported platforms for a specific version of Sage
can be found in the section "Availability and installation help" of the
[release tour](https://wiki.sagemath.org/ReleaseTours) for this version.

We highly appreciate contributions to Sage that fix portability bugs
and help port Sage to new platforms; let us know at the [sage-devel
mailing list](https://groups.google.com/group/sage-devel).

Docker Images
-------------

You can also have a look at our Docker images to run Sage.
To use these images,
[install Docker](https://www.docker.com/community-edition#/download)
and follow the instructions on
[our Docker Hub page](https://hub.docker.com/r/sagemath/sagemath/).

[Windows] Preparing the Platform
--------------------------------

The preferred way to run Sage on Windows is using the [Windows Subsystem for
Linux](https://docs.microsoft.com/en-us/windows/wsl/faq), which allows
you to install a standard Linux distribution such as Ubuntu within
your Windows.  Then all instructions for installation in Linux apply.

As an alternative, you can also run Linux on Windows using Docker (see
above) or other virtualization solutions.

Finally, Sage also works on the 64-bit version of `Cygwin
<https://cygwin.com/>`_. If you wish to use Cygwin, use the following
instructions to get started.

1.  Download [cygwin64](https://cygwin.com/install.html) (do not get
    the 32-bit version; it is not supported by Sage).

2.  Run the `setup-x86_64.exe` graphical installer.  Pick the default
    options in most cases.  At the package selection screen, use the
    search bar to find and select at least the following packages:
    `bzip2`, `coreutils`, `curl`, `gawk`, `gzip`, `tar`, `wget`, `git`.

3.  Start the Cygwin terminal and ensure you get a working bash prompt.

4.  Make sure the path of your Cygwin home directory does not contain
    space characters.

    By default, your username in Cygwin is the same as your username in
    Windows.  This might contain spaces and other traditionally
    non-UNIX-friendly characters, e.g., if it is your full name.  You
    can check this as follows:

        $ whoami
        Erik M. Bray

    This means your default home directory on Cygwin contains this
    username verbatim; in the above example, `/home/Erik M. Bray`.
    It will save some potential trouble if you change your Cygwin home
    directory to contain only alphanumeric characters, for example,
    `/home/embray`.  The easiest way to do this is to first create
    the home directory you want to use instead, then create an
    `/etc/passwd` file specifying that directory as your home, as follows:

        $ whocanibe=embray
        $ mkdir /home/$whocanibe
        $ mkpasswd.exe -l -u "$(whoami)" | sed -r 's,/home/[^:]+,/home/'$whocanibe, > /etc/passwd

    After this, close all Cygwin terminals (ensure nothing in
    `C:\cygwin64` is running), then start a new Cygwin terminal and
    your home directory should have moved.

    There are [other ways to do
    this](https://stackoverflow.com/questions/1494658/how-can-i-change-my-cygwin-home-folder-after-installation),
    but the above seems to be the simplest that's still supported.

5.  Install the package manager `apt-cyg`:

        $ curl -OL https://rawgit.com/transcode-open/apt-cyg/master/apt-cyg
        $ install apt-cyg /usr/local/bin
        $ rm -f apt-cyg

[macOS] Preparing the Platform
------------------------------

If your Mac uses the Apple Silicon (M1, arm64) architecture:
<<<<<<< HEAD

- If you set up your Mac by transfering files from an older Mac, make sure
  that the directory ``/usr/local`` does not contain an old copy of Homebrew
  (or other software) for the x86_64 architecture that you may have copied
  over.  Note that Homebrew for the M1 is installed in ``/opt/homebrew``, not
  ``/usr/local``.

- If you wish to use conda, please see the [section on
  conda](https://doc.sagemath.org/html/en/installation/conda.html) in the Sage
  Installation Manual for guidance.

- Otherwise, using Homebrew ("the missing package manager for macOS") from
  https://brew.sh/ required because it provides a version of ``gfortran`` with
  necessary changes for this platform that are not in a released upstream
  version of GCC. (The ``gfortran`` package that comes with the Sage
  distribution is not suitable for the M1.)

If your Mac uses the Intel (x86_64) architecture:

- If you wish to use conda, please see the [section on
  conda](https://doc.sagemath.org/html/en/installation/conda.html) in the Sage
  Installation Manual for guidance.

- Otherwise, we strongly recommend to use Homebrew ("the missing package
  manager for macOS") from https://brew.sh/, which provides the ``gfortran``
  compiler and many libraries.

=======

- If you set up your Mac by transfering files from an older Mac, make sure
  that the directory ``/usr/local`` does not contain an old copy of Homebrew
  (or other software) for the x86_64 architecture that you may have copied
  over.  Note that Homebrew for the M1 is installed in ``/opt/homebrew``, not
  ``/usr/local``.

- If you wish to use conda, please see the [section on
  conda](https://doc.sagemath.org/html/en/installation/conda.html) in the Sage
  Installation Manual for guidance.

- Otherwise, using Homebrew ("the missing package manager for macOS") from
  https://brew.sh/ required because it provides a version of ``gfortran`` with
  necessary changes for this platform that are not in a released upstream
  version of GCC. (The ``gfortran`` package that comes with the Sage
  distribution is not suitable for the M1.)

If your Mac uses the Intel (x86_64) architecture:

- If you wish to use conda, please see the [section on
  conda](https://doc.sagemath.org/html/en/installation/conda.html) in the Sage
  Installation Manual for guidance.

- Otherwise, we strongly recommend to use Homebrew ("the missing package
  manager for macOS") from https://brew.sh/, which provides the ``gfortran``
  compiler and many libraries.

>>>>>>> 038aa561
- Otherwise, if you do not wish to install Homebrew, you will need to install
  the latest version of Xcode Command Line Tools.  Open a terminal window and
  run `xcode-select --install`; then click "Install" in the pop-up window.  If
  the Xcode Command Line Tools are already installed, you may want to check if
  they need to be updated by typing `softwareupdate -l`.

Instructions to Build from Source
---------------------------------

Like many other software packages, Sage is built from source using
`./configure`, followed by `make`.  However, we strongly recommend to
read the following step-by-step instructions for building Sage.

The instructions cover all of Linux, macOS, and Cygwin.

More details, providing a background for these instructions, can be found
in the [section "Install from Source Code"](https://doc.sagemath.org/html/en/installation/source.html).
in the Installation Guide.

1.  Decide on the source/build directory (`SAGE_ROOT`):

    - On personal computers, any subdirectory of your :envvar:`HOME`
      directory should do.

    - For example, you could use `SAGE_ROOT=~/sage/sage-x.y`, which we
      will use as the running example below, where `x.y` is the
      current Sage version.

    - You need at least 10 GB of free disk space.

    - The full path to the source directory must contain **no spaces**.

    - After starting the build, you cannot move the source/build
      directory without breaking things.

    - You may want to avoid slow filesystems such as
      [network file systems (NFS)](https://en.wikipedia.org/wiki/Network_File_System)
      and the like.

    - [macOS] macOS allows changing directories without using exact capitalization.
      Beware of this convenience when compiling for macOS. Ignoring exact
      capitalization when changing into :envvar:`SAGE_ROOT` can lead to build
      errors for dependencies requiring exact capitalization in path names.

    - [Cygwin] Avoid building in home directories of Windows domain
      users or in paths with capital letters.

2.  Download/unpack or clone the sources.

    - Go to https://www.sagemath.org/download-source.html, select a mirror,
      and download the file :file:`sage-x.y.tar.gz`.

      This compressed archive file contains the source code for Sage and
      the source for all programs on which Sage depends.

    - After downloading the source tarball `sage-x.y.tar.gz` into
      `~/sage/`:

            $ cd ~/sage/
            $ tar xf sage-x.y.tar.gz  # adapt x.y; takes a while

      This creates the subdirectory `sage-x.y`. Now change into it:

            $ cd sage-x.y/  # adapt x.y

    - [Git] Alternatively, and required for Sage development, clone the Sage
      git repository:

            $ ORIG=https://github.com/sagemath/sage.git
            $ git clone -c core.symlinks=true --branch develop --tags $ORIG

      This will create the directory `sage`. (See the section
      [Setting up git](https://doc.sagemath.org/html/en/developer/git_setup.html)
      and the following sections in the Sage Developer's Guide
      for more information.)

      Change into it and pick the branch you need, typically
      the latest development branch:

            $ cd sage
            $ git checkout develop

    - [Windows] The Sage source tree contains symbolic links, and the
      build will not work if Windows line endings rather than UNIX
      line endings are used.

      Therefore it is crucial that you unpack the source tree from the
      Cygwin (or WSL) `bash` using the Cygwin (or WSL) `tar` utility
      and not using other Windows tools (including mingw). Likewise,
      when using `git`, it is recommended (but not necessary) to use
      the Cygwin (or WSL) version of `git`.

3.  [Linux, Cygwin] Install the required minimal build prerequisites.

    - Compilers: `gcc`, `gfortran`, `g++` (GCC 6.3 to 12.x and recent
      versions of Clang (LLVM) are supported).
      See the Installation Manual for a discussion of suitable compilers.

    - Build tools: GNU `make`, GNU `m4`, `perl` (including
      ``ExtUtils::MakeMaker``), `ranlib`, `git`, `tar`, `bc`.

    - Python 3.4 or later, or Python 2.7, a full installation including
<<<<<<< HEAD
      `urllib`; but ideally version 3.7.x, 3.8.x, 3.9.x, or 3.10.x, which
=======
      `urllib`; but ideally version 3.8.x, 3.9.x, or 3.10.x, which
>>>>>>> 038aa561
      will avoid having to build Sage's own copy of Python 3.

    We have collected lists of system packages that provide these build
    prerequisites. See, in the folder
    [build/pkgs/_prereq/distros](build/pkgs/_prereq/distros),
    the files
    [arch.txt](build/pkgs/_prereq/distros/arch.txt),
    [cygwin.txt](build/pkgs/_prereq/distros/cygwin.txt),
    [debian.txt](build/pkgs/_prereq/distros/debian.txt)
    (also for Ubuntu, Linux Mint, etc.),
    [fedora.txt](build/pkgs/_prereq/distros/fedora.txt)
    (also for Red Hat, CentOS),
    [opensuse.txt](build/pkgs/_prereq/distros/opensuse.txt),
    [slackware.txt](build/pkgs/_prereq/distros/slackware.txt), and
    [void.txt](build/pkgs/_prereq/distros/void.txt), or visit
    https://doc.sagemath.org/html/en/reference/spkg/_prereq.html#spkg-prereq

4.  [Git] If you plan to work with ticket branches that make changes
    to packages, install the bootstrapping prerequisites. See the
    files in the folder
    [build/pkgs/_bootstrap/distros](build/pkgs/_bootstrap/distros), or
    visit
    https://doc.sagemath.org/html/en/reference/spkg/_bootstrap.html#spkg-bootstrap

5.  [Git] If you cloned the Sage repository using `git`, bootstrap the
    source tree using the following command:

        $ make configure

    (If the bootstrapping prerequisites are not installed, this command will
    download a package providing pre-built bootstrap output instead.)

6.  Optionally, decide on the installation prefix (`SAGE_LOCAL`):

    - Traditionally, and by default, Sage is installed into the
      subdirectory hierarchy rooted at `SAGE_ROOT/local/`.

    - This can be changed using `./configure --prefix=SAGE_LOCAL`,
      where `SAGE_LOCAL` is the desired installation prefix, which
      must be writable by the user.

    - Note that in Sage's build process, `make` builds **and**
      installs (`make install` is a no-op).  Therefore the
      installation hierarchy must be writable by the user.

    - See the installation manual for options if you want to
      install into shared locations such as `/usr/local/`.
      Do not attempt to build Sage as `root`.

7.  Optional: It is recommended that you have both LaTeX and
    the ImageMagick tools (e.g. the "convert" command) installed
    since some plotting functionality benefits from them.

8.  Optionally, review the configuration options, which includes
    many optional packages:

        $ ./configure --help

    Some notable options for Sage developers are the following:

    - Use `./configure --enable-editable` to configure the Sage distribution
      to install the Sage library in "develop" ("editable", "in-place") mode
      instead of using the Sage library's custom incremental build system.

      It has the benefit that to try out changes to Python files, one does not
      need to run `./sage -b` any more; restarting Sage is enough. It may also
      have benefits in certain develop environments that get confused by
      sagelib's custom build system.

      Note that in an editable install, the source directory will be cluttered
      with build artifacts (but they are `.gitignored`). This is normal.

    - Use `./configure --enable-download-from-upstream-url` to allow
      downloading packages from their upstream URL if they cannot (yet) be
      found on the Sage mirrors. This is useful for trying out ticket branches
      that make package upgrades.

9.  Optional, but highly recommended: Set some environment variables to
    customize the build.

    For example, the `MAKE` environment variable controls whether to
    run several jobs in parallel.  On a machine with 4 processors, say,
    typing `export MAKE="make -j4"` will configure the build script to
    perform a parallel compilation of Sage using 4 jobs. On some
    powerful machines, you might even consider `-j16`, as building with
    more jobs than CPU cores can speed things up further.

    To reduce the terminal output during the build, type `export V=0`.
    (`V` stands for "verbosity".)

    Some environment variables deserve a special mention: `CC`,
    `CXX` and `FC`. These variables defining your compilers
    can be set at configuration time and their values will be recorded for
    further use at build time and runtime.

    For an in-depth discussion of more environment variables for
    building Sage, see [the installation
    guide](https://doc.sagemath.org/html/en/installation/source.html#environment-variables).

10. Type `./configure`, followed by any options that you wish to use.
    For example, to build Sage with `gf2x` package supplied by Sage,
    use `./configure --with-system-gf2x=no`.

    At the end of a successful `./configure` run, you may see messages
    recommending to install extra system packages using your package
    manager.

    For a large [list of Sage
    packages](https://trac.sagemath.org/ticket/27330), Sage is able to
    detect whether an installed system package is suitable for use with
    Sage; in that case, Sage will not build another copy from source.

    Sometimes, the messages will recommend to install packages that are
    already installed on your system. See the earlier configure
    messages or the file `config.log` for explanation.  Also, the
    messages may recommend to install packages that are actually not
    available; only the most recent releases of your distribution will
    have all of these recommended packages.

11. Optional: If you choose to install the additional system packages,
    a re-run of `./configure` will test whether the versions installed
    are usable for Sage; if they are, this will reduce the compilation
    time and disk space needed by Sage. The usage of packages may be
    adjusted by `./configure` parameters (check again the output of
    `./configure --help`).

12. Type `make`.  That's it! Everything is automatic and
    non-interactive.

    If you followed the above instructions, in particular regarding the
    installation of system packages recommended by the output of
    `./configure` (step 10), and regarding the parallel build (step 9),
    building Sage takes less than one hour on a modern computer.
    (Otherwise, it can take much longer.)

    The build should work fine on all fully supported platforms. If it
    does not, we want to know!

13. Type `./sage` to try it out. In Sage, try for example `2 + 2`,
    `plot(x^2)`, `plot3d(lambda x, y: x*y, (-1, 1), (-1, 1))`
    to test a simple computation and plotting in 2D and 3D.
    Type <kbd>Ctrl</kbd>+<kbd>D</kbd> or `quit` to quit Sage.

14. Optional: Type `make ptestlong` to test all examples in the documentation
    (over 200,000 lines of input!) -- this takes from 10 minutes to
    several hours. Don't get too disturbed if there are 2 to 3 failures,
    but always feel free to email the section of `logs/ptestlong.log` that
    contains errors to the [sage-support mailing list](https://groups.google.com/group/sage-support).
    If there are numerous failures, there was a serious problem with your build.

15. The HTML version of the [documentation](https://doc.sagemath.org/html/en/index.html)
    is built during the compilation process of Sage and resides in the directory
    `local/share/doc/sage/html/`. You may want to bookmark it in your browser.

16. Optional: If you want to build the PDF version of the documentation,
    run `make doc-pdf` (this requires LaTeX to be installed).

17. Optional: Install optional packages of interest to you:
    get a list by typing  `./sage --optional` or by visiting the
    [packages documentation page](https://doc.sagemath.org/html/en/reference/spkg/).

18. Optional: Create a symlink to the installed `sage` script in a
    directory in your `PATH`, for example ``/usr/local``. This will
    allow you to start Sage by typing `sage` from anywhere rather than
    having to either type the full path or navigate to the Sage
    directory and type `./sage`. This can be done by running:

        $ sudo ln -s $(./sage -sh -c 'ls $SAGE_ROOT/venv/bin/sage') /usr/local/bin

19. Optional: Set up SageMath as a Jupyter kernel in an existing Jupyter notebook
    or JupyterLab installation, as described in [section
    "Launching SageMath"](https://doc.sagemath.org/html/en/installation/launching.html)
    in the installation manual.

Troubleshooting
---------------

If you have problems building Sage, check the Sage Installation Guide,
as well as the version-specific Sage Installation FAQ in the [Sage Release
Tour](https://wiki.sagemath.org/ReleaseTours) corresponding to the
version that you are installing.

Please do not hesitate to ask for help in the [SageMath forum
](https://ask.sagemath.org/questions/) or the [sage-support mailing
list](https://groups.google.com/forum/#!forum/sage-support).  The
[Troubleshooting section in the Sage Installation Guide
](https://doc.sagemath.org/html/en/installation/troubles.html)
provides instructions on what information to provide so that we can provide
help more effectively.

Contributing to Sage
--------------------

If you'd like to contribute to Sage, we strongly recommend that you read the
[Developer's Guide](https://doc.sagemath.org/html/en/developer/index.html).

Sage has significant components written in the following languages:
C/C++, Python, Cython, Common Lisp, Fortran, and a bit of Perl.

Directory Layout
----------------

Simplified directory layout (only essential files/directories):
```
SAGE_ROOT                 Root directory (sage-x.y in Sage tarball)
├── build
│   └── pkgs              Every package is a subdirectory here
│       ├── 4ti2/
│       …
│       └── zn_poly/
├── configure             Top-level configure script
├── COPYING.txt           Copyright information
├── pkgs                  Source trees of Python distribution packages
│   ├── sage-conf
│   │   ├── sage_conf.py
│   │   └── setup.py
│   ├── sage-docbuild
│   │   ├── sage_docbuild/
│   │   └── setup.py
│   ├── sage-setup
│   │   ├── sage_setup/
│   │   └── setup.py
│   ├── sage-sws2rst
│   │   ├── sage_sws2rst/
│   │   └── setup.py
│   └── sagemath-standard
│       ├── bin/
│       ├── sage -> ../../src/sage
│       └── setup.py
├── local  (SAGE_LOCAL)   Installation hierarchy for non-Python packages
│   ├── bin               Executables
│   ├── include           C/C++ headers
│   ├── lib               Shared libraries, architecture-dependent data
│   ├── share             Databases, architecture-independent data, docs
│   │   └── doc           Viewable docs of Sage and of some components
│   └── var
│       ├── lib/sage
│       │   ├── installed/
│       │   │             Records of installed non-Python packages
│       │   ├── scripts/  Scripts for uninstalling installed packages
│       │   └── venv-python3.9  (SAGE_VENV)
│       │       │         Installation hierarchy (virtual environment)
│       │       │         for Python packages
│       │       ├── bin/  Executables and installed scripts
│       │       ├── lib/python3.9/site-packages/
│       │       │         Python modules/packages are installed here
│       │       └── var/lib/sage/
│       │           └── wheels/
│       │                 Python wheels for all installed Python packages
│       │
│       └── tmp/sage/     Temporary files when building Sage
├── logs
│   ├── install.log       Full install log
│   └── pkgs              Build logs of individual packages
│       ├── alabaster-0.7.12.log
│       …
│       └── zn_poly-0.9.2.log
├── m4                    M4 macros for generating the configure script
│   └── *.m4
├── Makefile              Running "make" uses this file
├── prefix -> SAGE_LOCAL  Convenience symlink to the installation tree
├── README.md             This file
├── sage                  Script to start Sage
├── src                   Monolithic Sage library source tree
│   ├── bin/              Scripts that Sage uses internally
│   ├── doc/              Sage documentation sources
│   └── sage/             The Sage library source code
├── upstream              Source tarballs of packages
│   ├── Babel-2.9.1.tar.gz
│   …
│   └── zn_poly-0.9.2.tar.gz
├── venv -> SAGE_VENV     Convenience symlink to the virtual environment
└── VERSION.txt
```
For more details see [our Developer's Guide](https://doc.sagemath.org/html/en/developer/coding_basics.html#files-and-directory-structure).

Build System
------------

This is a brief summary of the Sage software distribution's build system.
There are two components to the full Sage system--the Sage Python library
and its associated user interfaces, and the larger software distribution of
Sage's main dependencies (for those dependencies not supplied by the user's
system).

Sage's Python library is built and installed using a `setup.py` script as is
standard for Python packages (Sage's `setup.py` is non-trivial, but not
unusual).

Most of the rest of the build system is concerned with building all of Sage's
dependencies in the correct order in relation to each other.  The dependencies
included by Sage are referred to as SPKGs (i.e. "Sage Packages") and are listed
under `build/pkgs`.

The main entrypoint to Sage's build system is the top-level `Makefile` at the
root of the source tree.  Unlike most normal projects that use autoconf (Sage
does as well, as described below), this `Makefile` is not generated.  Instead,
it contains a few high-level targets and targets related to bootstrapping the
system.  Nonetheless, we still run `make <target>` from the root of the source
tree--targets not explicitly defined in the top-level `Makefile` are passed
through to another Makefile under `build/make/Makefile`.

The latter `build/make/Makefile` *is* generated by an autoconf-generated
`configure` script, using the template in `build/make/Makefile.in`.  This
includes rules for building the Sage library itself (`make sagelib`), and for
building and installing each of Sage's dependencies (e.g. `make gf2x`).

The `configure` script itself, if it is not already built, can be generated by
running the `bootstrap` script (the latter requires _GNU autotools_ being installed).
The top-level `Makefile` also takes care of this automatically.

To summarize, running a command like `make python3` at the top-level of the
source tree goes something like this:

1.  `make python3`
2.  run `./bootstrap` if `configure` needs updating
3.  run `./configure` with any previously configured options if `build/make/Makefile`
    needs updating
4.  change directory into `build/make` and run the `install` script--this is
    little more than a front-end to running `make -f build/make/Makefile python3`,
    which sets some necessary environment variables and logs some information
5.  `build/make/Makefile` contains the actual rule for building `python3`; this
    includes building all of `python3`'s dependencies first (and their
    dependencies, recursively); the actual package installation is performed
    with the `sage-spkg` program

Relocation
----------

It is not supported to move the `SAGE_ROOT` or `SAGE_LOCAL` directory
after building Sage.  If you do move the directories, you will have to
run ``make distclean`` and build Sage again from scratch.

For a system-wide installation, you have to build Sage as a "normal" user
and then as root you can change permissions. See the [Installation Guide](https://doc.sagemath.org/html/en/installation/source.html#installation-in-a-multiuser-environment)
for further information.

Redistribution
--------------

Your local Sage install is almost exactly the same as any "developer"
install. You can make changes to documentation, source, etc., and very
easily package the complete results up for redistribution just like we
do.

1.  To make a binary distribution with your currently installed packages,
    visit [sagemath/binary-pkg](https://github.com/sagemath/binary-pkg).

2.  To make your own source tarball of Sage, type:

        $ make dist

    The result is placed in the directory `dist/`.

Changes to Included Software
----------------------------

All software included with Sage is copyrighted by the respective authors
and released under an open source license that is __GPL version 3 or
later__ compatible. See [COPYING.txt](./COPYING.txt) for more details.

Sources are in unmodified (as far as possible) tarballs in the
`upstream/` directory. The remaining description, version
information, patches, and build scripts are in the accompanying
`build/pkgs/<packagename>` directory. This directory is
part of the Sage git repository.<|MERGE_RESOLUTION|>--- conflicted
+++ resolved
@@ -122,7 +122,6 @@
 ------------------------------
 
 If your Mac uses the Apple Silicon (M1, arm64) architecture:
-<<<<<<< HEAD
 
 - If you set up your Mac by transfering files from an older Mac, make sure
   that the directory ``/usr/local`` does not contain an old copy of Homebrew
@@ -150,35 +149,6 @@
   manager for macOS") from https://brew.sh/, which provides the ``gfortran``
   compiler and many libraries.
 
-=======
-
-- If you set up your Mac by transfering files from an older Mac, make sure
-  that the directory ``/usr/local`` does not contain an old copy of Homebrew
-  (or other software) for the x86_64 architecture that you may have copied
-  over.  Note that Homebrew for the M1 is installed in ``/opt/homebrew``, not
-  ``/usr/local``.
-
-- If you wish to use conda, please see the [section on
-  conda](https://doc.sagemath.org/html/en/installation/conda.html) in the Sage
-  Installation Manual for guidance.
-
-- Otherwise, using Homebrew ("the missing package manager for macOS") from
-  https://brew.sh/ required because it provides a version of ``gfortran`` with
-  necessary changes for this platform that are not in a released upstream
-  version of GCC. (The ``gfortran`` package that comes with the Sage
-  distribution is not suitable for the M1.)
-
-If your Mac uses the Intel (x86_64) architecture:
-
-- If you wish to use conda, please see the [section on
-  conda](https://doc.sagemath.org/html/en/installation/conda.html) in the Sage
-  Installation Manual for guidance.
-
-- Otherwise, we strongly recommend to use Homebrew ("the missing package
-  manager for macOS") from https://brew.sh/, which provides the ``gfortran``
-  compiler and many libraries.
-
->>>>>>> 038aa561
 - Otherwise, if you do not wish to install Homebrew, you will need to install
   the latest version of Xcode Command Line Tools.  Open a terminal window and
   run `xcode-select --install`; then click "Install" in the pop-up window.  If
@@ -281,11 +251,7 @@
       ``ExtUtils::MakeMaker``), `ranlib`, `git`, `tar`, `bc`.
 
     - Python 3.4 or later, or Python 2.7, a full installation including
-<<<<<<< HEAD
-      `urllib`; but ideally version 3.7.x, 3.8.x, 3.9.x, or 3.10.x, which
-=======
       `urllib`; but ideally version 3.8.x, 3.9.x, or 3.10.x, which
->>>>>>> 038aa561
       will avoid having to build Sage's own copy of Python 3.
 
     We have collected lists of system packages that provide these build
