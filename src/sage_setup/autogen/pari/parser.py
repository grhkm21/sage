"""
Read and parse the file pari.desc

Run tests from the ``SAGE_SRC`` directory::

    sage: from sage.env import SAGE_SRC
    sage: os.chdir(SAGE_SRC)
"""

#*****************************************************************************
#       Copyright (C) 2015 Jeroen Demeyer <jdemeyer@cage.ugent.be>
#
# This program is free software: you can redistribute it and/or modify
# it under the terms of the GNU General Public License as published by
# the Free Software Foundation, either version 2 of the License, or
# (at your option) any later version.
#                  http://www.gnu.org/licenses/
#*****************************************************************************

import os, re

from sage_setup.autogen.pari.args import pari_arg_types
from sage_setup.autogen.pari.ret import pari_ret_types


def sage_src_pari():
    """
    Return the directory in the Sage source tree where the interface to
    the PARI library is and where the auto-generated files should be
    stored.

    EXAMPLES::

        sage: from sage_setup.autogen.pari.parser import sage_src_pari
        sage: sage_src_pari()
<<<<<<< HEAD
        '.../src/sage/libs/cypari2'
    """
    SAGE_SRC = os.environ['SAGE_SRC']
    return os.path.join(SAGE_SRC, 'sage', 'libs', 'cypari2')
=======
        'sage/libs/pari'
    """
    return os.path.join('sage', 'libs', 'pari')
>>>>>>> 470c42a3

def pari_share():
    r"""
    Return the directory where the PARI data files are stored.

    EXAMPLES::

        sage: from sage_setup.autogen.pari.parser import pari_share
        sage: pari_share()
        '.../share/pari'
    """
    from subprocess import Popen, PIPE
    gp = Popen(["gp", "-f", "-q"], stdin=PIPE, stdout=PIPE)
    out = gp.communicate("print(default(datadir))")[0]
    datadir = out.strip()
    if not os.path.isdir(datadir):
        raise EnvironmentError("PARI data directory {!r} does not exist".format(datadir))
    return datadir


paren_re = re.compile(r"[(](.*)[)]")
argname_re = re.compile(r"[ {]*([A-Za-z_][A-Za-z0-9_]*)")

def read_pari_desc():
    """
    Read and parse the file ``pari.desc``.

    The output is a dictionary where the keys are GP function names
    and the corresponding values are dictionaries containing the
    ``(key, value)`` pairs from ``pari.desc``.

    EXAMPLES::

        sage: from sage_setup.autogen.pari.parser import read_pari_desc
        sage: D = read_pari_desc()
        sage: D["cos"]
        {'class': 'basic',
         'cname': 'gcos',
         'doc': 'cosine of $x$.',
         'function': 'cos',
         'help': 'cos(x): cosine of x.',
         'prototype': 'Gp',
         'section': 'transcendental'}
    """
    with open(os.path.join(pari_share(), 'pari.desc')) as f:
        lines = f.readlines()

    n = 0
    N = len(lines)

    functions = {}
    while n < N:
        fun = {}
        while True:
            L = lines[n]; n += 1
            if L == "\n":
                break
            # As long as the next lines start with a space, append them
            while lines[n].startswith(" "):
                L += (lines[n])[1:]; n += 1
            key, value = L.split(":", 1)
            # Change key to an allowed identifier name
            key = key.lower().replace("-", "")
            fun[key] = value.strip()

        name = fun["function"]
        functions[name] = fun

    return functions


decl_re = re.compile(" ([A-Za-z][A-Za-z0-9_]*)[(]")

def read_decl():
    """
    Read the files ``paridecl.pxd`` and ``declinl.pxi`` and return a set
    of all declared PARI library functions.

    We do a simple regexp search, so there might be false positives.
    The main use is to skip undeclared functions.

    EXAMPLES::

        sage: from sage_setup.autogen.pari.parser import read_decl
        sage: read_decl()
        {'ABC_to_bnr', ..., 'zx_to_zv'}
    """
    s = set()
    with open(os.path.join(sage_src_pari(), "paridecl.pxd")) as f:
        s.update(decl_re.findall(f.read()))
    with open(os.path.join(sage_src_pari(), "declinl.pxi")) as f:
        s.update(decl_re.findall(f.read()))
    return s


def parse_prototype(proto, help, initial_args=[]):
    """
    Parse arguments and return type of a PARI function.

    INPUT:

    - ``proto`` -- a PARI prototype like ``"GD0,L,DGDGDG"``

    - ``help`` -- a PARI help string like
      ``"qfbred(x,{flag=0},{d},{isd},{sd})"``

    - ``initial_args`` -- other arguments to this function which come
      before the PARI arguments, for example a ``self`` argument.

    OUTPUT: a tuple ``(args, ret)`` where

    - ``args`` is a list consisting of ``initial_args`` followed by
      :class:`PariArgument` instances with all arguments of this
      function.

    - ``ret`` is a :class:`PariReturn` instance with the return type of
      this function.

    EXAMPLES::

        sage: from sage_setup.autogen.pari.parser import parse_prototype
        sage: proto = 'GD0,L,DGDGDG'
        sage: help = 'qfbred(x,{flag=0},{d},{isd},{sd})'
        sage: parse_prototype(proto, help)
        ([GEN x, long flag=0, GEN d=NULL, GEN isd=NULL, GEN sd=NULL], GEN)
        sage: parse_prototype("lp", "foo()", ["TEST"])
        (['TEST', prec precision=0], long)
    """
    # Use the help string just for the argument names.
    # "names" should be an iterator over the argument names.
    m = paren_re.search(help)
    if m is None:
        names = iter([])
    else:
        s = m.groups()[0]
        matches = [argname_re.match(x) for x in s.split(",")]
        names = (m.groups()[0] for m in matches if m is not None)

    # First, handle the return type
    try:
        c = proto[0]
        t = pari_ret_types[c]
        n = 1  # index in proto
    except (IndexError, KeyError):
        t = pari_ret_types[""]
        n = 0  # index in proto
    ret = t()

    # Go over the prototype characters and build up the arguments
    args = list(initial_args)
    default = None
    while n < len(proto):
        c = proto[n]; n += 1

        # Parse default value
        if c == "D":
            default = ""
            if proto[n] not in pari_arg_types:
                while True:
                    c = proto[n]; n += 1
                    if c == ",":
                        break
                    default += c
            c = proto[n]; n += 1
        else:
            default = None

        try:
            t = pari_arg_types[c]
            if t is None:
                raise NotImplementedError('unsupported prototype character %r' % c)
        except KeyError:
            if c == ",":
                continue  # Just skip additional commas
            else:
                raise ValueError('unknown prototype character %r' % c)

        arg = t(names, default, index=len(args))
        args.append(arg)

    return (args, ret)<|MERGE_RESOLUTION|>--- conflicted
+++ resolved
@@ -33,16 +33,9 @@
 
         sage: from sage_setup.autogen.pari.parser import sage_src_pari
         sage: sage_src_pari()
-<<<<<<< HEAD
-        '.../src/sage/libs/cypari2'
-    """
-    SAGE_SRC = os.environ['SAGE_SRC']
-    return os.path.join(SAGE_SRC, 'sage', 'libs', 'cypari2')
-=======
         'sage/libs/pari'
     """
     return os.path.join('sage', 'libs', 'pari')
->>>>>>> 470c42a3
 
 def pari_share():
     r"""
