<<<<<<< HEAD
# sage_setup: distribution = sagemath-singular
cdef _fmat(fvars, Nk_ij, one, a, b, c, d, x, y) noexcept
cpdef _backward_subs(factory, bint flatten=*) noexcept
cpdef executor(tuple params) noexcept
cpdef _solve_for_linear_terms(factory, list eqns=*) noexcept
=======
cdef _fmat(fvars, Nk_ij, one, a, b, c, d, x, y)
cpdef _backward_subs(factory, bint flatten=*)
cpdef executor(tuple params)
cpdef _solve_for_linear_terms(factory, list eqns=*)
>>>>>>> bcc326d9
<|MERGE_RESOLUTION|>--- conflicted
+++ resolved
@@ -1,12 +1,5 @@
-<<<<<<< HEAD
 # sage_setup: distribution = sagemath-singular
-cdef _fmat(fvars, Nk_ij, one, a, b, c, d, x, y) noexcept
-cpdef _backward_subs(factory, bint flatten=*) noexcept
-cpdef executor(tuple params) noexcept
-cpdef _solve_for_linear_terms(factory, list eqns=*) noexcept
-=======
 cdef _fmat(fvars, Nk_ij, one, a, b, c, d, x, y)
 cpdef _backward_subs(factory, bint flatten=*)
 cpdef executor(tuple params)
-cpdef _solve_for_linear_terms(factory, list eqns=*)
->>>>>>> bcc326d9
+cpdef _solve_for_linear_terms(factory, list eqns=*)