r"""
Base class for polyhedra: Miscellaneous methods
"""

# ****************************************************************************
#       Copyright (C) 2008-2012 Marshall Hampton <hamptonio@gmail.com>
#       Copyright (C) 2011-2015 Volker Braun <vbraun.name@gmail.com>
#       Copyright (C) 2012-2018 Frederic Chapoton
#       Copyright (C) 2013      Andrey Novoseltsev
#       Copyright (C) 2014-2017 Moritz Firsching
#       Copyright (C) 2014-2019 Thierry Monteil
#       Copyright (C) 2015      Nathann Cohen
#       Copyright (C) 2015-2017 Jeroen Demeyer
#       Copyright (C) 2015-2017 Vincent Delecroix
#       Copyright (C) 2015-2018 Dima Pasechnik
#       Copyright (C) 2015-2020 Jean-Philippe Labbe <labbe at math.huji.ac.il>
#       Copyright (C) 2015-2021 Matthias Koeppe
#       Copyright (C) 2016-2019 Daniel Krenn
#       Copyright (C) 2017      Marcelo Forets
#       Copyright (C) 2017-2018 Mark Bell
#       Copyright (C) 2019      Julian Ritter
#       Copyright (C) 2019-2020 Laith Rastanawi
#       Copyright (C) 2019-2020 Sophia Elia
#       Copyright (C) 2019-2021 Jonathan Kliem <jonathan.kliem@fu-berlin.de>
#
# This program is free software: you can redistribute it and/or modify
# it under the terms of the GNU General Public License as published by
# the Free Software Foundation, either version 2 of the License, or
# (at your option) any later version.
#                  https://www.gnu.org/licenses/
# ****************************************************************************

from sage.misc.cachefunc import cached_method

from sage.rings.integer_ring import ZZ
from sage.rings.rational_field import QQ
from sage.matrix.constructor import matrix
from sage.modules.free_module_element import vector

from .base7 import Polyhedron_base7

#########################################################################
# Notes if you want to implement your own backend:
#
#  * derive from Polyhedron_base
#
#  * you must implement _init_from_Vrepresentation and
#    _init_from_Hrepresentation
#
#  * You might want to override _init_empty_polyhedron
#
#  * You may implement _init_from_Vrepresentation_and_Hrepresentation
#
#  * You can of course also override any other method for which you
#    have a faster implementation.
#########################################################################


#########################################################################
def is_Polyhedron(X):
    """
    Test whether ``X`` is a Polyhedron.

    INPUT:

    - ``X`` -- anything.

    OUTPUT:

    Boolean.

    EXAMPLES::

        sage: p = polytopes.hypercube(2)
        sage: from sage.geometry.polyhedron.base import is_Polyhedron
        sage: is_Polyhedron(p)
        True
        sage: is_Polyhedron(123456)
        False
    """
    return isinstance(X, Polyhedron_base)


#########################################################################
class Polyhedron_base(Polyhedron_base7):
    """
    Base class for Polyhedron objects

    INPUT:

    - ``parent`` -- the parent, an instance of
      :class:`~sage.geometry.polyhedron.parent.Polyhedra`.

    - ``Vrep`` -- a list ``[vertices, rays, lines]`` or ``None``. The
      V-representation of the polyhedron. If ``None``, the polyhedron
      is determined by the H-representation.

    - ``Hrep`` -- a list ``[ieqs, eqns]`` or ``None``. The
      H-representation of the polyhedron. If ``None``, the polyhedron
      is determined by the V-representation.

    - ``Vrep_minimal`` (optional) -- see below

    - ``Hrep_minimal`` (optional) -- see below

    - ``pref_rep`` -- string (default: ``None``);
      one of ``Vrep`` or ``Hrep`` to pick this in case the backend
      cannot initialize from complete double description

    - ``mutable`` -- ignored

    If both ``Vrep`` and ``Hrep`` are provided, then
    ``Vrep_minimal`` and ``Hrep_minimal`` must be set to ``True``.

    TESTS::

        sage: p = Polyhedron()
        sage: TestSuite(p).run()

    ::

        sage: p = Polyhedron(vertices=[(1,0), (0,1)], rays=[(1,1)], base_ring=ZZ)
        sage: TestSuite(p).run()

    ::

        sage: p=polytopes.flow_polytope(digraphs.DeBruijn(3,2))                                     # optional - sage.graphs
        sage: TestSuite(p).run()                                                                    # optional - sage.graphs

    ::

        sage: TestSuite(Polyhedron([[]])).run()
        sage: TestSuite(Polyhedron([[0]])).run()
        sage: TestSuite(Polyhedron([[1]])).run()

    ::

        sage: P = polytopes.permutahedron(3) * Polyhedron(rays=[[0,0,1],[0,1,1],[1,2,3]])           # optional - sage.combinat
        sage: TestSuite(P).run()                                                                    # optional - sage.combinat

    ::

        sage: P = polytopes.permutahedron(3)*Polyhedron(rays=[[0,0,1],[0,1,1]], lines=[[1,0,0]])    # optional - sage.combinat
        sage: TestSuite(P).run()                                                                    # optional - sage.combinat

    ::

        sage: M = random_matrix(ZZ, 5, 5, distribution='uniform')
        sage: while True:
        ....:     M = random_matrix(ZZ, 5, 5, distribution='uniform')
        ....:     if M.rank() != 5:
        ....:         break
        ....:
        sage: P = Polyhedron(M)
        sage: TestSuite(P).run()
    """

    def _test_basic_properties(self, tester=None, **options):
        """
        Run some basic tests to see, that some general assertion on polyhedra hold.

        TESTS::

            sage: polytopes.cross_polytope(3)._test_basic_properties()
        """
        from .constructor import Polyhedron

        if tester is None:
            tester = self._tester(**options)

        tester.assertEqual(self.n_vertices() + self.n_rays() + self.n_lines(), self.n_Vrepresentation())
        tester.assertEqual(self.n_inequalities() + self.n_equations(), self.n_Hrepresentation())
        if self.n_vertices():
            # Depending on the backend, this does not hold for the empty polyhedron.
            tester.assertEqual(self.dim() + self.n_equations(), self.ambient_dim())

        tester.assertTrue(all(len(v[::]) == self.ambient_dim() for v in self.Vrep_generator()))
        tester.assertTrue(all(len(h[::]) == self.ambient_dim() + 1 for h in self.Hrep_generator()))

        if self.n_vertices() + self.n_rays() < 40:
            tester.assertEqual(self, Polyhedron(vertices=self.vertices(), rays=self.rays(), lines=self.lines(), ambient_dim=self.ambient_dim()))
        if self.n_inequalities() < 40:
            tester.assertEqual(self, Polyhedron(ieqs=self.inequalities(), eqns=self.equations(), ambient_dim=self.ambient_dim()))

    def to_linear_program(self, solver=None, return_variable=False, base_ring=None):
        r"""
        Return a linear optimization problem over the polyhedron in the form of
        a :class:`MixedIntegerLinearProgram`.

        INPUT:

        - ``solver`` -- select a solver (MIP backend). See the documentation
          of for :class:`MixedIntegerLinearProgram`. Set to ``None`` by default.

        - ``return_variable`` -- (default: ``False``) If ``True``, return a tuple
          ``(p, x)``, where ``p`` is the :class:`MixedIntegerLinearProgram` object
          and ``x`` is the vector-valued MIP variable in this problem, indexed
          from 0.  If ``False``, only return ``p``.

        - ``base_ring`` -- select a field over which the linear program should be
          set up.  Use ``RDF`` to request a fast inexact (floating point) solver
          even if ``self`` is exact.

        Note that the :class:`MixedIntegerLinearProgram` object will have the
        null function as an objective to be maximized.

        .. SEEALSO::

            :meth:`~MixedIntegerLinearProgram.polyhedron` -- return the
            polyhedron associated with a :class:`MixedIntegerLinearProgram`
            object.

        EXAMPLES:

        Exact rational linear program::

            sage: p = polytopes.cube()
            sage: p.to_linear_program()
            Linear Program (no objective, 3 variables, 6 constraints)
            sage: lp, x = p.to_linear_program(return_variable=True)
            sage: lp.set_objective(2*x[0] + 1*x[1] + 39*x[2])
            sage: lp.solve()
            42
            sage: lp.get_values(x[0], x[1], x[2])
            [1, 1, 1]

        Floating-point linear program::

            sage: lp, x = p.to_linear_program(return_variable=True, base_ring=RDF)
            sage: lp.set_objective(2*x[0] + 1*x[1] + 39*x[2])
            sage: lp.solve()
            42.0

        Irrational algebraic linear program over an embedded number field::

            sage: p = polytopes.icosahedron()                                           # optional - sage.rings.number_field
            sage: lp, x = p.to_linear_program(return_variable=True)                     # optional - sage.rings.number_field
            sage: lp.set_objective(x[0] + x[1] + x[2])                                  # optional - sage.rings.number_field
            sage: lp.solve()                                                            # optional - sage.rings.number_field
            1/4*sqrt5 + 3/4

        Same example with floating point::

            sage: lp, x = p.to_linear_program(return_variable=True, base_ring=RDF)      # optional - sage.rings.number_field
            sage: lp.set_objective(x[0] + x[1] + x[2])                                  # optional - sage.rings.number_field
            sage: lp.solve()                                               # tol 1e-5   # optional - sage.rings.number_field
            1.3090169943749475

        Same example with a specific floating point solver::

            sage: lp, x = p.to_linear_program(return_variable=True, solver='GLPK')      # optional - sage.rings.number_field
            sage: lp.set_objective(x[0] + x[1] + x[2])                                  # optional - sage.rings.number_field
            sage: lp.solve()                                               # tol 1e-8   # optional - sage.rings.number_field
            1.3090169943749475

        Irrational algebraic linear program over `AA`::

            sage: p = polytopes.icosahedron(base_ring=AA)                               # optional - sage.rings.number_field
            sage: lp, x = p.to_linear_program(return_variable=True)                     # optional - sage.rings.number_field
            sage: lp.set_objective(x[0] + x[1] + x[2])                                  # optional - sage.rings.number_field
            sage: lp.solve()                                               # long time  # optional - sage.rings.number_field
            1.309016994374948?

        TESTS::

            sage: p = polytopes.flow_polytope(digraphs.DeBruijn(3,2)); p                # optional - sage.graphs
            A 19-dimensional polyhedron in QQ^27
             defined as the convex hull of 1 vertex and 148 rays
            sage: p.to_linear_program().polyhedron() == p                               # optional - sage.graphs
            True

            sage: p = polytopes.icosahedron()                                           # optional - sage.rings.number_field
            sage: p.to_linear_program(solver='PPL')                                     # optional - sage.rings.number_field
            Traceback (most recent call last):
            ...
            TypeError: The PPL backend only supports rational data.

        Test that equations are handled correctly (:trac:`24154`)::

            sage: p = Polyhedron(vertices=[[19]])
            sage: lp, x = p.to_linear_program(return_variable=True)
            sage: lp.set_objective(x[0])
            sage: lp.solve()
            19
        """
        if base_ring is None:
            base_ring = self.base_ring()
        base_ring = base_ring.fraction_field()
        from sage.numerical.mip import MixedIntegerLinearProgram
        p = MixedIntegerLinearProgram(solver=solver, base_ring=base_ring)
        x = p.new_variable(real=True, nonnegative=False)

        for ineqn in self.inequalities_list():
            b = -ineqn.pop(0)
            p.add_constraint(p.sum([x[i] * ineqn[i] for i in range(len(ineqn))]) >= b)

        for eqn in self.equations_list():
            b = -eqn.pop(0)
            p.add_constraint(p.sum([x[i] * eqn[i] for i in range(len(eqn))]) == b)

        if return_variable:
            return p, x
        else:
            return p

    def boundary_complex(self):
        """
        Return the simplicial complex given by the boundary faces of ``self``,
        if it is simplicial.

        OUTPUT:

        A (spherical) simplicial complex

        EXAMPLES:

        The boundary complex of the octahedron::

            sage: oc = polytopes.octahedron()
            sage: sc_oc = oc.boundary_complex()
            sage: fl_oc = oc.face_lattice()
            sage: fl_sc = sc_oc.face_poset()
            sage: [len(x) for x in fl_oc.level_sets()]
            [1, 6, 12, 8, 1]
            sage: [len(x) for x in fl_sc.level_sets()]
            [6, 12, 8]
            sage: sc_oc.euler_characteristic()
            2
            sage: sc_oc.homology()
            {0: 0, 1: 0, 2: Z}

        The polyhedron should be simplicial::

            sage: c = polytopes.cube()
            sage: c.boundary_complex()
            Traceback (most recent call last):
            ...
            NotImplementedError: this function is only implemented for simplicial polytopes

        TESTS::

            sage: p = Polyhedron(rays=[[1,1]])
            sage: p.boundary_complex()
            Traceback (most recent call last):
            ...
            ValueError: self should be compact
        """
        from sage.topology.simplicial_complex import SimplicialComplex
        if not self.is_compact():
            raise ValueError("self should be compact")

        if self.is_simplicial():
            inc_mat_cols = self.incidence_matrix().columns()
            ineq_indices = [inc_mat_cols[i].nonzero_positions()
                            for i in range(self.n_Hrepresentation())
                            if self.Hrepresentation()[i].is_inequality()]
            return SimplicialComplex(ineq_indices, maximality_check=False)
        else:
            raise NotImplementedError("this function is only implemented for simplicial polytopes")

    @cached_method
    def center(self):
        """
        Return the average of the vertices.

        .. SEEALSO::

            :meth:`sage.geometry.polyhedron.base1.Polyhedron_base1.representative_point`.

        OUTPUT:

        The center of the polyhedron. All rays and lines are
        ignored. Raises a ``ZeroDivisionError`` for the empty
        polytope.

        EXAMPLES::

            sage: p = polytopes.hypercube(3)
            sage: p = p + vector([1,0,0])
            sage: p.center()
            (1, 0, 0)
        """
        if self.dim() == 0:
            return self.vertices()[0].vector()
        else:
            vertex_sum = vector(self.base_ring(), [0] * self.ambient_dim())
            for v in self.vertex_generator():
                vertex_sum += v.vector()
            vertex_sum.set_immutable()
            return vertex_sum / self.n_vertices()

    @cached_method
    def radius_square(self):
        """
        Return the square of the maximal distance from the
        :meth:`center` to a vertex. All rays and lines are ignored.

        OUTPUT:

        The square of the radius, which is in
        :meth:`~sage.geometry.polyhedron.base0.Polyhedron_base0.base_ring`.

        EXAMPLES::

            sage: p = polytopes.permutahedron(4, project = False)
            sage: p.radius_square()
            5
        """
        vertices = [v.vector() - self.center() for v in self.vertex_generator()]
        return max(v.dot_product(v) for v in vertices)

    def radius(self):
        """
        Return the maximal distance from the center to a vertex. All
        rays and lines are ignored.

        OUTPUT:

        The radius for a rational polyhedron is, in general, not
        rational.  use :meth:`radius_square` if you need a rational
        distance measure.

        EXAMPLES::

            sage: p = polytopes.hypercube(4)
            sage: p.radius()
            2
        """
        return self.radius_square().sqrt()

    def is_inscribed(self, certificate=False):
        """
        This function tests whether the vertices of the polyhedron are
        inscribed on a sphere.

        The polyhedron is expected to be compact and full-dimensional.
        A full-dimensional compact polytope is inscribed if there exists
        a point in space which is equidistant to all its vertices.

        ALGORITHM:

        The function first computes the circumsphere of a full-dimensional
        simplex with vertices of ``self``. It is found by lifting the points on a
        paraboloid to find the hyperplane on which the circumsphere is lifted.
        Then, it checks if all other vertices are equidistant to the
        circumcenter of that simplex.

        INPUT:

        - ``certificate`` -- (default: ``False``) boolean; specifies whether to
          return the circumcenter, if found.

        OUTPUT:

        If ``certificate`` is true, returns a tuple containing:

        1. Boolean.
        2. The circumcenter of the polytope or None.

        If ``certificate`` is false:

        - a Boolean.

        EXAMPLES::

            sage: q = Polyhedron(vertices = [[1,1,1,1],[-1,-1,1,1],[1,-1,-1,1],
            ....:                            [-1,1,-1,1],[1,1,1,-1],[-1,-1,1,-1],
            ....:                            [1,-1,-1,-1],[-1,1,-1,-1],[0,0,10/13,-24/13],
            ....:                            [0,0,-10/13,-24/13]])
            sage: q.is_inscribed(certificate=True)
            (True, (0, 0, 0, 0))

            sage: cube = polytopes.cube()
            sage: cube.is_inscribed()
            True

            sage: translated_cube = Polyhedron(vertices=[v.vector() + vector([1,2,3])
            ....:                                        for v in cube.vertices()])
            sage: translated_cube.is_inscribed(certificate=True)
            (True, (1, 2, 3))

            sage: truncated_cube = cube.face_truncation(cube.faces(0)[0])
            sage: truncated_cube.is_inscribed()
            False

        The method is not implemented for non-full-dimensional polytope or
        unbounded polyhedra::

            sage: square = Polyhedron(vertices=[[1,0,0],[0,1,0],[1,1,0],[0,0,0]])
            sage: square.is_inscribed()
            Traceback (most recent call last):
            ...
            NotImplementedError: this function is implemented for full-dimensional polyhedra only

            sage: p = Polyhedron(vertices=[(0,0)],rays=[(1,0),(0,1)])
            sage: p.is_inscribed()
            Traceback (most recent call last):
            ...
            NotImplementedError: this function is not implemented for unbounded polyhedra

        TESTS:

        We check that :trac:`28464` is fixed::

            sage: P = Polyhedron(vertices=[(-130658298093891402635075/416049251842505144482473,
            ....: 177469511761879509172000/1248147755527515433447419,
            ....: 485550543257132133136169/2496295511055030866894838,
            ....: 2010744967797898733758669/2496295511055030866894838),
            ....: (-146945725603929909850/706333405676769433081,
            ....: -84939725782618445000/706333405676769433081,
            ....: 560600045283000988081/1412666811353538866162,
            ....: 969778382942371268081/1412666811353538866162),
            ....: (-46275018824497300/140422338198040641,
            ....: -5747688262110000/46807446066013547, 1939357556329/7033601552658,
            ....: 1939357556329/7033601552658), (-17300/59929, -10000/59929, 39929/119858,
            ....: 39929/119858), (-4700/32209, -10000/32209, 12209/64418, 12209/64418),
            ....: (QQ(0), QQ(0), QQ(0), QQ(1)), (QQ(0), QQ(0), 1/2, 1/2), (300/10027,
            ....: -10000/30081, 10081/60162, 10081/60162), (112393975400/1900567733649,
            ....: 117311600000/633522577883, 43678681/95197362, 43678681/95197362),
            ....: (6109749955400/133380598418321, 37106807920000/133380598418321,
            ....: 2677964249/6680888498, 2677964249/6680888498),
            ....: (29197890764005600/402876806828660641,
            ....: -2150510776960000/402876806828660641,
            ....: 398575785274740641/805753613657321282,
            ....: 398575785274740641/805753613657321282),
            ....: (5576946899441759759983005325/110078073300232813237456943251,
            ....: -29071211718677797926570478000/110078073300232813237456943251,
            ....: 59439312069347378584317232001/220156146600465626474913886502,
            ....: 181346577228466312205473034501/220156146600465626474913886502),
            ....: (150040732779124914266530235300/6774574358246204311268446913881,
            ....: -2813827375989039189507000218000/6774574358246204311268446913881,
            ....: 1260217414021285074925933133881/13549148716492408622536893827762,
            ....: 3232518047094242684574253773881/13549148716492408622536893827762),
            ....: (3816349407976279597850158016285000/88842127448735433741180809504357161,
            ....: 27965821247423216557301387453968000/88842127448735433741180809504357161,
            ....: 68546256000224819256028677086357161/177684254897470867482361619008714322,
            ....: 86062257922545755787315412690197161/177684254897470867482361619008714322)])
            sage: P.is_inscribed()
            True

            sage: P = Polyhedron(vertices=[[0, -1, 0, 0],
            ....:                          [0, 0, -1, 0],
            ....:                          [0, 0, 0, -1],
            ....:                          [0, 0, +1, 0],
            ....:                          [0, 0, 0, +1],
            ....:                          [+1, 0, 0, 0]])
            sage: P.is_inscribed()
            True

        We check that :trac:`29125` is fixed::

            sage: P = Polyhedron(vertices=[[-2,-1], [-2,1], [0,-1], [0,1]], backend='field')
            sage: P.is_inscribed()
            True
            sage: V = P.Vrepresentation()
            sage: H = P.Hrepresentation()
            sage: parent = P.parent()
            sage: for V1 in Permutations(V):                                    # optional - sage.combinat
            ....:     P1 = parent._element_constructor_(
            ....:         [V1, [], []], [H, []], Vrep_minimal=True, Hrep_minimal=True)
            ....:     assert P1.is_inscribed()
        """

        if not self.is_compact():
            raise NotImplementedError("this function is not implemented for unbounded polyhedra")

        if not self.is_full_dimensional():
            raise NotImplementedError("this function is implemented for full-dimensional polyhedra only")

        dimension = self.dimension()
        vertices = self.vertices()

        # We obtain vertices that are an affine basis of the affine hull.
        affine_basis = self.an_affine_basis()
        raw_data = []
        for vertex in affine_basis:
            vertex_vector = vertex.vector()
            raw_data += [[sum(i**2 for i in vertex_vector)] +
                         [i for i in vertex_vector] + [1]]
        matrix_data = matrix(raw_data)

        # The determinant "a" should not be zero because
        # the vertices in ``affine_basis`` are an affine basis.
        a = matrix_data.matrix_from_columns(range(1, dimension+2)).determinant()

        minors = [(-1)**(i)*matrix_data.matrix_from_columns([j for j in range(dimension+2) if j != i]).determinant()
                  for i in range(1, dimension+1)]
        c = (-1)**(dimension+1)*matrix_data.matrix_from_columns(range(dimension+1)).determinant()

        circumcenter = vector([minors[i]/(2*a) for i in range(dimension)])
        squared_circumradius = (sum(m**2 for m in minors) - 4 * a * c) / (4*a**2)

        # Checking if the circumcenter has the correct sign
        if not all(sum(i**2 for i in v.vector() - circumcenter) == squared_circumradius
                   for v in vertices if v in affine_basis):
            circumcenter = - circumcenter

        is_inscribed = all(sum(i**2 for i in v.vector() - circumcenter) == squared_circumradius
                           for v in vertices if v not in affine_basis)

        if certificate:
            if is_inscribed:
                return (True, circumcenter)
            else:
                return (False, None)
        else:
            return is_inscribed

    def hyperplane_arrangement(self):
        """
        Return the hyperplane arrangement defined by the equations and
        inequalities.

        OUTPUT:

        A :class:`hyperplane arrangement
        <sage.geometry.hyperplane_arrangement.arrangement.HyperplaneArrangementElement>`
        consisting of the hyperplanes defined by the
        :meth:`~sage.geometry.polyhedron.base0.Polyhedron_base0.Hrepresentation`.
        If the polytope is full-dimensional, this is the hyperplane
        arrangement spanned by the facets of the polyhedron.

        EXAMPLES::

            sage: p = polytopes.hypercube(2)
            sage: p.hyperplane_arrangement()
            Arrangement <-t0 + 1 | -t1 + 1 | t1 + 1 | t0 + 1>
        """
        names = tuple('t' + str(i) for i in range(self.ambient_dim()))
        from sage.geometry.hyperplane_arrangement.arrangement import HyperplaneArrangements
        field = self.base_ring().fraction_field()
        H = HyperplaneArrangements(field, names)
        return H(self)

    @cached_method
    def normal_fan(self, direction='inner'):
        r"""
        Return the normal fan of a compact full-dimensional rational polyhedron.

        This returns the inner normal fan of ``self``. For the outer normal fan,
        use ``direction='outer'``.

        INPUT:

        - ``direction`` -- either ``'inner'`` (default) or ``'outer'``; if
          set to ``'inner'``, use the inner normal vectors to span the cones of
          the fan, if set to ``'outer'``, use the outer normal vectors.

        OUTPUT:

        A complete fan of the ambient space as a
        :class:`~sage.geometry.fan.RationalPolyhedralFan`.

        .. SEEALSO::

            :meth:`face_fan`.

        EXAMPLES::

            sage: S = Polyhedron(vertices = [[0, 0], [1, 0], [0, 1]])
            sage: S.normal_fan()
            Rational polyhedral fan in 2-d lattice N

            sage: C = polytopes.hypercube(4)
            sage: NF = C.normal_fan(); NF
            Rational polyhedral fan in 4-d lattice N

        Currently, it is only possible to get the normal fan of a bounded rational polytope::

            sage: P = Polyhedron(rays = [[1, 0], [0, 1]])
            sage: P.normal_fan()
            Traceback (most recent call last):
            ...
            NotImplementedError: the normal fan is only supported for polytopes (compact polyhedra).

            sage: Q = Polyhedron(vertices = [[1, 0, 0], [0, 1, 0], [0, 0, 1]])
            sage: Q.normal_fan()
            Traceback (most recent call last):
            ...
            ValueError: the normal fan is only defined for full-dimensional polytopes

            sage: R = Polyhedron(vertices=[[0, 0], [AA(sqrt(2)), 0], [0, AA(sqrt(2))]])   # optional - sage.rings.number_field
            sage: R.normal_fan()                                                          # optional - sage.rings.number_field
            Traceback (most recent call last):
            ...
            NotImplementedError: normal fan handles only polytopes over the rationals

<<<<<<< HEAD
            sage: co = polytopes.cuboctahedron()
            sage: Img = co.tikz([0,0,1], 0)
            sage: print('\n'.join(Img.splitlines()[:9]))
            \begin{tikzpicture}%
                [x={(1.000000cm, 0.000000cm)},
                y={(0.000000cm, 1.000000cm)},
                z={(0.000000cm, 0.000000cm)},
                scale=1.000000,
                back/.style={loosely dotted, thin},
                edge/.style={color=blue!95!black, thick},
                facet/.style={fill=blue!95!black,fill opacity=0.800000},
                vertex/.style={inner sep=1pt,circle,draw=green!25!black,fill=green!75!black,thick}]
            sage: print('\n'.join(Img.splitlines()[12:21]))
            %% with the command: ._tikz_3d_in_3d and parameters:
            %% view = [0, 0, 1]
            %% angle = 0
            %% scale = 1
            %% edge_color = blue!95!black
            %% facet_color = blue!95!black
            %% opacity = 0.8
            %% vertex_color = green
            %% axis = False
            sage: print('\n'.join(Img.splitlines()[22:26]))
            %% Coordinate of the vertices:
            %%
            \coordinate (-1.00000, -1.00000, 0.00000) at (-1.00000, -1.00000, 0.00000);
            \coordinate (-1.00000, 0.00000, -1.00000) at (-1.00000, 0.00000, -1.00000);
        """
        return self.projection().tikz(view, angle, scale,
                                      edge_color, facet_color,
                                      opacity, vertex_color, axis)

    def _repr_(self):
        """
        Return a description of the polyhedron.

        EXAMPLES::

            sage: poly_test = Polyhedron(vertices = [[1,2,3,4],[2,1,3,4],[4,3,2,1]])
            sage: poly_test._repr_()
            'A 2-dimensional polyhedron in ZZ^4 defined as the convex hull of 3 vertices'
            sage: grammar_test = Polyhedron(vertices = [[1,1,1,1,1,1]])
            sage: grammar_test._repr_()
            'A 0-dimensional polyhedron in ZZ^6 defined as the convex hull of 1 vertex'
        """
        desc = ''
        if self.n_vertices() == 0:
            desc += 'The empty polyhedron'
        else:
            desc += 'A ' + repr(self.dim()) + '-dimensional polyhedron'
        desc += ' in '
        desc += self.parent()._repr_ambient_module()

        if self.n_vertices() > 0:
            desc += ' defined as the convex hull of '
            desc += repr(self.n_vertices())
            if self.n_vertices() == 1:
                desc += ' vertex'
            else:
                desc += ' vertices'

            if self.n_rays() > 0:
                if self.n_lines() > 0:
                    desc += ", "
                else:
                    desc += " and "
                desc += repr(self.n_rays())
                if self.n_rays() == 1:
                    desc += ' ray'
                else:
                    desc += ' rays'

            if self.n_lines() > 0:
                if self.n_rays() > 0:
                    desc += ", "
                else:
                    desc += " and "
                desc += repr(self.n_lines())
                if self.n_lines() == 1:
                    desc += ' line'
                else:
                    desc += ' lines'

        return desc

    def _rich_repr_(self, display_manager, **kwds):
        r"""
        Rich Output Magic Method

        See :mod:`sage.repl.rich_output` for details.

        EXAMPLES::

            sage: from sage.repl.rich_output import get_display_manager
            sage: dm = get_display_manager()
            sage: polytopes.hypercube(2)._rich_repr_(dm)
            OutputPlainText container

        The ``supplemental_plot`` preference lets us control whether
        this object is shown as text or picture+text::

            sage: dm.preferences.supplemental_plot
            'never'
            sage: del dm.preferences.supplemental_plot
            sage: polytopes.hypercube(3)
            A 3-dimensional polyhedron in ZZ^3 defined as the convex hull of 8 vertices (use the .plot() method to plot)
            sage: dm.preferences.supplemental_plot = 'never'
        """
        prefs = display_manager.preferences
        is_small = (self.ambient_dim() <= 2)
        can_plot = (prefs.supplemental_plot != 'never')
        plot_graph = can_plot and (prefs.supplemental_plot == 'always' or is_small)
        # Under certain circumstances we display the plot as graphics
        if plot_graph:
            plot_kwds = dict(kwds)
            plot_kwds.setdefault('title', repr(self))
            output = self.plot(**plot_kwds)._rich_repr_(display_manager)
            if output is not None:
                return output
        # create text for non-graphical output
        if can_plot:
            text = '{0} (use the .plot() method to plot)'.format(repr(self))
        else:
            text = repr(self)
        # latex() produces huge tikz environment, override
        tp = display_manager.types
        if (prefs.text == 'latex' and tp.OutputLatex in display_manager.supported_output()):
            return tp.OutputLatex(r'\text{{{0}}}'.format(text))
        return tp.OutputPlainText(text)

    def cdd_Hrepresentation(self):
        r"""
        Write the inequalities/equations data of the polyhedron in
        cdd's H-representation format.

        .. SEEALSO::

            :meth:`write_cdd_Hrepresentation` -- export the polyhedron as a
            H-representation to a file.

        OUTPUT: a string

        EXAMPLES::

            sage: p = polytopes.hypercube(2)
            sage: print(p.cdd_Hrepresentation())
            H-representation
            begin
             4 3 rational
             1 -1 0
             1 0 -1
             1 1 0
             1 0 1
            end
            <BLANKLINE>

            sage: triangle = Polyhedron(vertices = [[1,0],[0,1],[1,1]],base_ring=AA)
            sage: triangle.base_ring()
            Algebraic Real Field
            sage: triangle.cdd_Hrepresentation()
            Traceback (most recent call last):
            ...
            TypeError: the base ring must be ZZ, QQ, or RDF
        """
        from .cdd_file_format import cdd_Hrepresentation
        try:
            cdd_type = self._cdd_type
        except AttributeError:
            if self.base_ring() is ZZ or self.base_ring() is QQ:
                cdd_type = 'rational'
            elif self.base_ring() is RDF:
                cdd_type = 'real'
            else:
                raise TypeError('the base ring must be ZZ, QQ, or RDF')
        return cdd_Hrepresentation(cdd_type,
                                   list(self.inequality_generator()),
                                   list(self.equation_generator()))

    def write_cdd_Hrepresentation(self, filename):
        r"""
        Export the polyhedron as a H-representation to a file.

        INPUT:

        - ``filename`` -- the output file.

        .. SEEALSO::

            :meth:`cdd_Hrepresentation` -- return the H-representation of the
            polyhedron as a string.

        EXAMPLES::

            sage: from sage.misc.temporary_file import tmp_filename
            sage: filename = tmp_filename(ext='.ext')
            sage: polytopes.cube().write_cdd_Hrepresentation(filename)
        """
        with open(filename, 'w') as f:
            f.write(self.cdd_Hrepresentation())

    def cdd_Vrepresentation(self):
        r"""
        Write the vertices/rays/lines data of the polyhedron in cdd's
        V-representation format.

        .. SEEALSO::

            :meth:`write_cdd_Vrepresentation` -- export the polyhedron as a
            V-representation to a file.

        OUTPUT: a string

        EXAMPLES::

            sage: q = Polyhedron(vertices = [[1,1],[0,0],[1,0],[0,1]])
            sage: print(q.cdd_Vrepresentation())
            V-representation
            begin
             4 3 rational
             1 0 0
             1 0 1
             1 1 0
             1 1 1
            end
        """
        from .cdd_file_format import cdd_Vrepresentation
        try:
            cdd_type = self._cdd_type
        except AttributeError:
            if self.base_ring() is ZZ or self.base_ring() is QQ:
                cdd_type = 'rational'
            elif self.base_ring() is RDF:
                cdd_type = 'real'
            else:
                raise TypeError('the base ring must be ZZ, QQ, or RDF')
        return cdd_Vrepresentation(cdd_type,
                                   list(self.vertex_generator()),
                                   list(self.ray_generator()),
                                   list(self.line_generator()))

    def write_cdd_Vrepresentation(self, filename):
        r"""
        Export the polyhedron as a V-representation to a file.

        INPUT:

        - ``filename`` -- the output file.

        .. SEEALSO::

            :meth:`cdd_Vrepresentation` -- return the V-representation of the
            polyhedron as a string.

        EXAMPLES::

            sage: from sage.misc.temporary_file import tmp_filename
            sage: filename = tmp_filename(ext='.ext')
            sage: polytopes.cube().write_cdd_Vrepresentation(filename)
        """
        with open(filename, 'w') as f:
            f.write(self.cdd_Vrepresentation())

    @cached_method
    def n_equations(self):
        """
        Return the number of equations. The representation will
        always be minimal, so the number of equations is the
        codimension of the polyhedron in the ambient space.

        EXAMPLES::

            sage: p = Polyhedron(vertices = [[1,0,0],[0,1,0],[0,0,1]])
            sage: p.n_equations()
            1
        """
        return len(self.equations())

    @cached_method
    def n_inequalities(self):
        """
        Return the number of inequalities. The representation will
        always be minimal, so the number of inequalities is the
        number of facets of the polyhedron in the ambient space.

        EXAMPLES::

            sage: p = Polyhedron(vertices = [[1,0,0],[0,1,0],[0,0,1]])
            sage: p.n_inequalities()
            3

            sage: p = Polyhedron(vertices = [[t,t^2,t^3] for t in range(6)])
            sage: p.n_facets()
            8
        """
        return len(self.inequalities())

    n_facets = n_inequalities

    @cached_method
    def n_vertices(self):
        """
        Return the number of vertices. The representation will
        always be minimal.

        .. WARNING::

            If the polyhedron has lines, return the number of vertices in
            the ``Vrepresentation``. As the represented polyhedron has
            no 0-dimensional faces (i.e. vertices), ``n_vertices`` corresponds
            to the number of `k`-faces, where `k` is the number of lines::

                sage: P = Polyhedron(rays=[[1,0,0]],lines=[[0,1,0]])
                sage: P.n_vertices()
                1
                sage: P.faces(0)
                ()
                sage: P.f_vector()
                (1, 0, 1, 1)

                sage: P = Polyhedron(rays=[[1,0,0]],lines=[[0,1,0],[0,1,1]])
                sage: P.n_vertices()
                1
                sage: P.f_vector()
                (1, 0, 0, 1, 1)

        EXAMPLES::

            sage: p = Polyhedron(vertices = [[1,0],[0,1],[1,1]], rays=[[1,1]])
            sage: p.n_vertices()
            2
        """
        return len(self.vertices())

    @cached_method
    def n_rays(self):
        """
        Return the number of rays. The representation will
        always be minimal.

        EXAMPLES::

            sage: p = Polyhedron(vertices = [[1,0],[0,1]], rays=[[1,1]])
            sage: p.n_rays()
            1
        """
        return len(self.rays())

    @cached_method
    def n_lines(self):
        """
        Return the number of lines. The representation will
        always be minimal.

        EXAMPLES::

            sage: p = Polyhedron(vertices = [[0,0]], rays=[[0,1],[0,-1]])
            sage: p.n_lines()
            1
        """
        return len(self.lines())

    def to_linear_program(self, solver=None, return_variable=False, base_ring=None):
        r"""
        Return a linear optimization problem over the polyhedron in the form of
        a :class:`MixedIntegerLinearProgram`.

        INPUT:

        - ``solver`` -- select a solver (MIP backend). See the documentation
          of for :class:`MixedIntegerLinearProgram`. Set to ``None`` by default.

        - ``return_variable`` -- (default: ``False``) If ``True``, return a tuple
          ``(p, x)``, where ``p`` is the :class:`MixedIntegerLinearProgram` object
          and ``x`` is the vector-valued MIP variable in this problem, indexed
          from 0.  If ``False``, only return ``p``.

        - ``base_ring`` -- select a field over which the linear program should be
          set up.  Use ``RDF`` to request a fast inexact (floating point) solver
          even if ``self`` is exact.

        Note that the :class:`MixedIntegerLinearProgram` object will have the
        null function as an objective to be maximized.

        .. SEEALSO::

            :meth:`~MixedIntegerLinearProgram.polyhedron` -- return the
            polyhedron associated with a :class:`MixedIntegerLinearProgram`
            object.

        EXAMPLES:

        Exact rational linear program::

            sage: p = polytopes.cube()
            sage: p.to_linear_program()
            Linear Program (no objective, 3 variables, 6 constraints)
            sage: lp, x = p.to_linear_program(return_variable=True)
            sage: lp.set_objective(2*x[0] + 1*x[1] + 39*x[2])
            sage: lp.solve()
            42
            sage: lp.get_values(x[0], x[1], x[2])
            [1, 1, 1]

        Floating-point linear program::

            sage: lp, x = p.to_linear_program(return_variable=True, base_ring=RDF)
            sage: lp.set_objective(2*x[0] + 1*x[1] + 39*x[2])
            sage: lp.solve()
            42.0

        Irrational algebraic linear program over an embedded number field::

            sage: p=polytopes.icosahedron()
            sage: lp, x = p.to_linear_program(return_variable=True)
            sage: lp.set_objective(x[0] + x[1] + x[2])
            sage: lp.solve()
            1/4*sqrt5 + 3/4

        Same example with floating point::

            sage: lp, x = p.to_linear_program(return_variable=True, base_ring=RDF)
            sage: lp.set_objective(x[0] + x[1] + x[2])
            sage: lp.solve() # tol 1e-5
            1.3090169943749475

        Same example with a specific floating point solver::

            sage: lp, x = p.to_linear_program(return_variable=True, solver='GLPK')
            sage: lp.set_objective(x[0] + x[1] + x[2])
            sage: lp.solve() # tol 1e-8
            1.3090169943749475

        Irrational algebraic linear program over `AA`::

            sage: p=polytopes.icosahedron(base_ring=AA)
            sage: lp, x = p.to_linear_program(return_variable=True)
            sage: lp.set_objective(x[0] + x[1] + x[2])
            sage: lp.solve()  # long time
            1.309016994374948?

        TESTS::

            sage: p=polytopes.flow_polytope(digraphs.DeBruijn(3,2)); p
            A 19-dimensional polyhedron in QQ^27 defined as the convex hull of 1 vertex and 148 rays
            sage: p.to_linear_program().polyhedron() == p
            True
            sage: p=polytopes.icosahedron()
            sage: p.to_linear_program(solver='PPL')
            Traceback (most recent call last):
            ...
            TypeError: The PPL backend only supports rational data.

        Test that equations are handled correctly (:trac:`24154`)::

            sage: p = Polyhedron(vertices=[[19]])
            sage: lp, x = p.to_linear_program(return_variable=True)
            sage: lp.set_objective(x[0])
            sage: lp.solve()
            19
        """
        if base_ring is None:
            base_ring = self.base_ring()
        base_ring = base_ring.fraction_field()
        from sage.numerical.mip import MixedIntegerLinearProgram
        p = MixedIntegerLinearProgram(solver=solver, base_ring=base_ring)
        x = p.new_variable(real=True, nonnegative=False)

        for ineqn in self.inequalities_list():
            b = -ineqn.pop(0)
            p.add_constraint(p.sum([x[i]*ineqn[i] for i in range(len(ineqn))]) >= b)

        for eqn in self.equations_list():
            b = -eqn.pop(0)
            p.add_constraint(p.sum([x[i]*eqn[i] for i in range(len(eqn))]) == b)

        if return_variable:
            return p, x
        else:
            return p

    def Hrepresentation(self, index=None):
        """
        Return the objects of the H-representation. Each entry is
        either an inequality or a equation.

        INPUT:

        - ``index`` -- either an integer or ``None``

        OUTPUT:

        The optional argument is an index running from ``0`` to
        ``self.n_Hrepresentation()-1``. If present, the
        H-representation object at the given index will be
        returned. Without an argument, returns the list of all
        H-representation objects.

        EXAMPLES::

            sage: p = polytopes.hypercube(3)
            sage: p.Hrepresentation(0)
            An inequality (-1, 0, 0) x + 1 >= 0
            sage: p.Hrepresentation(0) == p.Hrepresentation() [0]
            True
        """
        if index is None:
            return self._Hrepresentation
        else:
            return self._Hrepresentation[index]

    def Hrepresentation_str(self, separator='\n', latex=False, style='>=', align=None, **kwds):
        r"""
        Return a human-readable string representation of the Hrepresentation of this
        polyhedron.

        INPUT:

        - ``separator`` -- a string. Default is ``"\n"``.

        - ``latex`` -- a boolean. Default is ``False``.

        - ``style`` -- either ``"positive"`` (making all coefficients positive)
                       or ``"<="``, or ``">="``. Default is ``">="``.

        - ``align`` -- a boolean or ``None''. Default is ``None`` in which case
                       ``align`` is ``True`` if ``separator`` is the newline character.
                       If set, then the lines of the output string are aligned
                       by the comparison symbol by padding blanks.

        Keyword parameters of
        :meth:`~sage.geometry.polyhedron.representation.Hrepresentation.repr_pretty`
        are passed on:

        - ``prefix`` -- a string

        - ``indices`` -- a tuple or other iterable

        OUTPUT:

        A string.

        EXAMPLES::

            sage: P = polytopes.permutahedron(3)
            sage: print(P.Hrepresentation_str())
            x0 + x1 + x2 ==  6
                 x0 + x1 >=  3
                -x0 - x1 >= -5
                      x1 >=  1
                     -x0 >= -3
                      x0 >=  1
                     -x1 >= -3

            sage: print(P.Hrepresentation_str(style='<='))
            -x0 - x1 - x2 == -6
                 -x0 - x1 <= -3
                  x0 + x1 <=  5
                      -x1 <= -1
                       x0 <=  3
                      -x0 <= -1
                       x1 <=  3

            sage: print(P.Hrepresentation_str(style='positive'))
            x0 + x1 + x2 == 6
                 x0 + x1 >= 3
                       5 >= x0 + x1
                      x1 >= 1
                       3 >= x0
                      x0 >= 1
                       3 >= x1

            sage: print(P.Hrepresentation_str(latex=True))
            \begin{array}{rcl}
            x_{0} + x_{1} + x_{2} & =    &  6 \\
                    x_{0} + x_{1} & \geq &  3 \\
                   -x_{0} - x_{1} & \geq & -5 \\
                            x_{1} & \geq &  1 \\
                           -x_{0} & \geq & -3 \\
                            x_{0} & \geq &  1 \\
                           -x_{1} & \geq & -3
            \end{array}

            sage: print(P.Hrepresentation_str(align=False))
            x0 + x1 + x2 == 6
            x0 + x1 >= 3
            -x0 - x1 >= -5
            x1 >= 1
            -x0 >= -3
            x0 >= 1
            -x1 >= -3

            sage: c = polytopes.cube()
            sage: c.Hrepresentation_str(separator=', ', style='positive')
            '1 >= x0, 1 >= x1, 1 >= x2, x0 + 1 >= 0, x2 + 1 >= 0, x1 + 1 >= 0'
        """
        pretty_hs = [h.repr_pretty(split=True, latex=latex, style=style, **kwds) for h in self.Hrepresentation()]
        shift = any(pretty_h[2].startswith('-') for pretty_h in pretty_hs)

        if align is None:
            align = separator == "\n"
        if align:
            lengths = [(len(s[0]), len(s[1]), len(s[2])) for s in pretty_hs]
            from operator import itemgetter
            length_left = max(lengths, key=itemgetter(0))[0]
            length_middle = max(lengths, key=itemgetter(1))[1]
            length_right = max(lengths, key=itemgetter(2))[2]
            if shift:
                length_right += 1
            if latex:
                h_line = "{:>" + "{}".format(length_left) + "} & {:" + \
                         "{}".format(length_middle) + "} & {:" + \
                         "{}".format(length_right) + "}\\\\"
            else:
                h_line = "{:>" + "{}".format(length_left) \
                         + "} {:" + "{}".format(length_middle) \
                         + "} {:" + "{}".format(length_right) + "}"
        elif latex:
            h_line = "{} & {} & {}\\\\"
        else:
            h_line = "{} {} {}"

        def pad_non_minus(s):
            if align and shift and not s.startswith('-'):
                return ' ' + s
            else:
                return s
        h_list = [h_line.format(pretty_h[0], pretty_h[1], pad_non_minus(pretty_h[2]))
                  for pretty_h in pretty_hs]
        pretty_print = separator.join(h_list)

        if not latex:
            return pretty_print
        else:
            # below we remove the 2 unnecessary backslashes at the end of pretty_print
            return "\\begin{array}{rcl}\n" + pretty_print[:-2] + "\n\\end{array}"

    def Hrep_generator(self):
        """
        Return an iterator over the objects of the H-representation
        (inequalities or equations).

        EXAMPLES::

            sage: p = polytopes.hypercube(3)
            sage: next(p.Hrep_generator())
            An inequality (-1, 0, 0) x + 1 >= 0
        """
        for H in self.Hrepresentation():
            yield H

    @cached_method
    def n_Hrepresentation(self):
        """
        Return the number of objects that make up the
        H-representation of the polyhedron.

        OUTPUT:

        Integer.

        EXAMPLES::

            sage: p = polytopes.cross_polytope(4)
            sage: p.n_Hrepresentation()
            16
            sage: p.n_Hrepresentation() == p.n_inequalities() + p.n_equations()
            True
        """
        return len(self.Hrepresentation())

    def Vrepresentation(self, index=None):
        """
        Return the objects of the V-representation. Each entry is
        either a vertex, a ray, or a line.

        See :mod:`sage.geometry.polyhedron.constructor` for a
        definition of vertex/ray/line.

        INPUT:

        - ``index`` -- either an integer or ``None``

        OUTPUT:

        The optional argument is an index running from ``0`` to
        ``self.n_Vrepresentation()-1``. If present, the
        V-representation object at the given index will be
        returned. Without an argument, returns the list of all
        V-representation objects.

        EXAMPLES::

            sage: p = polytopes.simplex(4, project=True)
            sage: p.Vrepresentation(0)
            A vertex at (0.7071067812, 0.4082482905, 0.2886751346, 0.2236067977)
            sage: p.Vrepresentation(0) == p.Vrepresentation() [0]
            True
        """
        if index is None:
            return self._Vrepresentation
        else:
            return self._Vrepresentation[index]

    @cached_method
    def n_Vrepresentation(self):
        """
        Return the number of objects that make up the
        V-representation of the polyhedron.

        OUTPUT:

        Integer.

        EXAMPLES::

            sage: p = polytopes.simplex(4)
            sage: p.n_Vrepresentation()
            5
            sage: p.n_Vrepresentation() == p.n_vertices() + p.n_rays() + p.n_lines()
            True
        """
        return len(self.Vrepresentation())

    def Vrep_generator(self):
        """
        Return an iterator over the objects of the V-representation
        (vertices, rays, and lines).

        EXAMPLES::

            sage: p = polytopes.cyclic_polytope(3,4)
            sage: vg = p.Vrep_generator()
            sage: next(vg)
            A vertex at (0, 0, 0)
            sage: next(vg)
            A vertex at (1, 1, 1)
        """
        for V in self.Vrepresentation():
            yield V

    def inequality_generator(self):
        """
        Return  a generator for the defining inequalities of the
        polyhedron.

        OUTPUT:

        A generator of the inequality Hrepresentation objects.

        EXAMPLES::

            sage: triangle = Polyhedron(vertices=[[1,0],[0,1],[1,1]])
            sage: for v in triangle.inequality_generator(): print(v)
            An inequality (1, 1) x - 1 >= 0
            An inequality (0, -1) x + 1 >= 0
            An inequality (-1, 0) x + 1 >= 0
            sage: [ v for v in triangle.inequality_generator() ]
            [An inequality (1, 1) x - 1 >= 0,
             An inequality (0, -1) x + 1 >= 0,
             An inequality (-1, 0) x + 1 >= 0]
            sage: [ [v.A(), v.b()] for v in triangle.inequality_generator() ]
            [[(1, 1), -1], [(0, -1), 1], [(-1, 0), 1]]
        """
        for H in self.Hrepresentation():
            if H.is_inequality():
                yield H

    @cached_method
    def inequalities(self):
        """
        Return all inequalities.

        OUTPUT:

        A tuple of inequalities.

        EXAMPLES::

            sage: p = Polyhedron(vertices = [[0,0,0],[0,0,1],[0,1,0],[1,0,0],[2,2,2]])
            sage: p.inequalities()[0:3]
            (An inequality (1, 0, 0) x + 0 >= 0,
             An inequality (0, 1, 0) x + 0 >= 0,
             An inequality (0, 0, 1) x + 0 >= 0)
            sage: p3 = Polyhedron(vertices = Permutations([1,2,3,4]))
            sage: ieqs = p3.inequalities()
            sage: ieqs[0]
            An inequality (0, 1, 1, 1) x - 6 >= 0
            sage: list(_)
            [-6, 0, 1, 1, 1]
        """
        return tuple(self.inequality_generator())

    def inequalities_list(self):
        """
        Return a list of inequalities as coefficient lists.

        .. NOTE::

            It is recommended to use :meth:`inequalities` or
            :meth:`inequality_generator` instead to iterate over the
            list of :class:`Inequality` objects.

        EXAMPLES::

            sage: p = Polyhedron(vertices = [[0,0,0],[0,0,1],[0,1,0],[1,0,0],[2,2,2]])
            sage: p.inequalities_list()[0:3]
            [[0, 1, 0, 0], [0, 0, 1, 0], [0, 0, 0, 1]]
            sage: p3 = Polyhedron(vertices = Permutations([1,2,3,4]))
            sage: ieqs = p3.inequalities_list()
            sage: ieqs[0]
            [-6, 0, 1, 1, 1]
            sage: ieqs[-1]
            [-3, 0, 1, 0, 1]
            sage: ieqs == [list(x) for x in p3.inequality_generator()]
            True
        """
        return [list(x) for x in self.inequality_generator()]

    def equation_generator(self):
        """
        Return a generator for the linear equations satisfied by the
        polyhedron.

        EXAMPLES::

            sage: p = polytopes.regular_polygon(8,base_ring=RDF)
            sage: p3 = Polyhedron(vertices = [x+[0] for x in p.vertices()], base_ring=RDF)
            sage: next(p3.equation_generator())
            An equation (0.0, 0.0, 1.0) x + 0.0 == 0
        """
        for H in self.Hrepresentation():
            if H.is_equation():
                yield H

    @cached_method
    def equations(self):
        """
        Return all linear constraints of the polyhedron.

        OUTPUT:

        A tuple of equations.

        EXAMPLES::

            sage: test_p = Polyhedron(vertices = [[1,2,3,4],[2,1,3,4],[4,3,2,1],[3,4,1,2]])
            sage: test_p.equations()
            (An equation (1, 1, 1, 1) x - 10 == 0,)
        """
        return tuple(self.equation_generator())

    def equations_list(self):
        """
        Return the linear constraints of the polyhedron. As with
        inequalities, each constraint is given as [b -a1 -a2 ... an]
        where for variables x1, x2,..., xn, the polyhedron satisfies
        the equation b = a1*x1 + a2*x2 + ... + an*xn.

        .. NOTE::

            It is recommended to use :meth:`equations` or
            :meth:`equation_generator()` instead to iterate over the
            list of
            :class:`~sage.geometry.polyhedron.representation.Equation`
            objects.

        EXAMPLES::

            sage: test_p = Polyhedron(vertices = [[1,2,3,4],[2,1,3,4],[4,3,2,1],[3,4,1,2]])
            sage: test_p.equations_list()
            [[-10, 1, 1, 1, 1]]
        """
        return [list(eq) for eq in self.equation_generator()]

    def vertices_list(self):
        """
        Return a list of vertices of the polyhedron.

        .. NOTE::

            It is recommended to use :meth:`vertex_generator` instead to
            iterate over the list of :class:`Vertex` objects.

        .. WARNING::

            If the polyhedron has lines, return the vertices
            of the ``Vrepresentation``. However, the represented polyhedron
            has no 0-dimensional faces (i.e. vertices)::

                sage: P = Polyhedron(rays=[[1,0,0]],lines=[[0,1,0]])
                sage: P.vertices_list()
                [[0, 0, 0]]
                sage: P.faces(0)
                ()

        EXAMPLES::

            sage: triangle = Polyhedron(vertices=[[1,0],[0,1],[1,1]])
            sage: triangle.vertices_list()
            [[0, 1], [1, 0], [1, 1]]
            sage: a_simplex = Polyhedron(ieqs = [
            ....:          [0,1,0,0,0],[0,0,1,0,0],[0,0,0,1,0],[0,0,0,0,1]
            ....:      ], eqns = [[1,-1,-1,-1,-1]])
            sage: a_simplex.vertices_list()
            [[1, 0, 0, 0], [0, 1, 0, 0], [0, 0, 1, 0], [0, 0, 0, 1]]
            sage: a_simplex.vertices_list() == [list(v) for v in a_simplex.vertex_generator()]
            True
        """
        return [list(x) for x in self.vertex_generator()]

    def vertex_generator(self):
        """
        Return a generator for the vertices of the polyhedron.

        .. WARNING::

            If the polyhedron has lines, return a generator for the vertices
            of the ``Vrepresentation``. However, the represented polyhedron
            has no 0-dimensional faces (i.e. vertices)::

                sage: P = Polyhedron(rays=[[1,0,0]],lines=[[0,1,0]])
                sage: list(P.vertex_generator())
                [A vertex at (0, 0, 0)]
                sage: P.faces(0)
                ()

        EXAMPLES::

            sage: triangle = Polyhedron(vertices=[[1,0],[0,1],[1,1]])
            sage: for v in triangle.vertex_generator(): print(v)
            A vertex at (0, 1)
            A vertex at (1, 0)
            A vertex at (1, 1)
            sage: v_gen = triangle.vertex_generator()
            sage: next(v_gen)   # the first vertex
            A vertex at (0, 1)
            sage: next(v_gen)   # the second vertex
            A vertex at (1, 0)
            sage: next(v_gen)   # the third vertex
            A vertex at (1, 1)
            sage: try: next(v_gen)   # there are only three vertices
            ....: except StopIteration: print("STOP")
            STOP
            sage: type(v_gen)
            <... 'generator'>
            sage: [ v for v in triangle.vertex_generator() ]
            [A vertex at (0, 1), A vertex at (1, 0), A vertex at (1, 1)]
        """
        for V in self.Vrepresentation():
            if V.is_vertex():
                yield V

    @cached_method
    def vertices(self):
        """
        Return all vertices of the polyhedron.

        OUTPUT:

        A tuple of vertices.

        .. WARNING::

            If the polyhedron has lines, return the vertices
            of the ``Vrepresentation``. However, the represented polyhedron
            has no 0-dimensional faces (i.e. vertices)::

                sage: P = Polyhedron(rays=[[1,0,0]],lines=[[0,1,0]])
                sage: P.vertices()
                (A vertex at (0, 0, 0),)
                sage: P.faces(0)
                ()

        EXAMPLES::

            sage: triangle = Polyhedron(vertices=[[1,0],[0,1],[1,1]])
            sage: triangle.vertices()
            (A vertex at (0, 1), A vertex at (1, 0), A vertex at (1, 1))
            sage: a_simplex = Polyhedron(ieqs = [
            ....:          [0,1,0,0,0],[0,0,1,0,0],[0,0,0,1,0],[0,0,0,0,1]
            ....:      ], eqns = [[1,-1,-1,-1,-1]])
            sage: a_simplex.vertices()
            (A vertex at (1, 0, 0, 0), A vertex at (0, 1, 0, 0),
             A vertex at (0, 0, 1, 0), A vertex at (0, 0, 0, 1))
        """
        return tuple(self.vertex_generator())

    @cached_method
    def vertices_matrix(self, base_ring=None):
        """
        Return the coordinates of the vertices as the columns of a matrix.

        INPUT:

        - ``base_ring`` -- A ring or ``None`` (default). The base ring
          of the returned matrix. If not specified, the base ring of
          the polyhedron is used.

        OUTPUT:

        A matrix over ``base_ring`` whose columns are the coordinates
        of the vertices. A ``TypeError`` is raised if the coordinates
        cannot be converted to ``base_ring``.

        .. WARNING::

            If the polyhedron has lines, return the coordinates of the vertices
            of the ``Vrepresentation``. However, the represented polyhedron
            has no 0-dimensional faces (i.e. vertices)::

                sage: P = Polyhedron(rays=[[1,0,0]],lines=[[0,1,0]])
                sage: P.vertices_matrix()
                [0]
                [0]
                [0]
                sage: P.faces(0)
                ()

        EXAMPLES::

            sage: triangle = Polyhedron(vertices=[[1,0],[0,1],[1,1]])
            sage: triangle.vertices_matrix()
            [0 1 1]
            [1 0 1]
            sage: (triangle/2).vertices_matrix()
            [  0 1/2 1/2]
            [1/2   0 1/2]
            sage: (triangle/2).vertices_matrix(ZZ)
            Traceback (most recent call last):
            ...
            TypeError: no conversion of this rational to integer

        TESTS:

        Check that :trac:`28828` is fixed::

                sage: P.vertices_matrix().is_immutable()
                True
        """
        if base_ring is None:
            base_ring = self.base_ring()
        m = matrix(base_ring, self.ambient_dim(), self.n_vertices())
        for i, v in enumerate(self.vertices()):
            for j in range(self.ambient_dim()):
                m[j, i] = v[j]
        m.set_immutable()
        return m

    def an_affine_basis(self):
        """
        Return vertices that are a basis for the affine
        span of the polytope.

        This basis is obtained by considering a maximal chain of faces
        in the face lattice and picking for each cover relation
        one vertex that is in the difference. Thus this method
        is independent of the concrete realization of the polytope.

        EXAMPLES::

            sage: P = polytopes.cube()
            sage: P.an_affine_basis()
            [A vertex at (-1, -1, -1),
             A vertex at (1, -1, -1),
             A vertex at (1, -1, 1),
             A vertex at (1, 1, -1)]

            sage: P = polytopes.permutahedron(5)
            sage: P.an_affine_basis()
            [A vertex at (1, 2, 3, 5, 4),
             A vertex at (2, 1, 3, 5, 4),
             A vertex at (1, 3, 2, 5, 4),
             A vertex at (4, 1, 3, 5, 2),
             A vertex at (4, 2, 5, 3, 1)]

        The method is not implemented for unbounded polyhedra::

            sage: p = Polyhedron(vertices=[(0,0)],rays=[(1,0),(0,1)])
            sage: p.an_affine_basis()
            Traceback (most recent call last):
            ...
            NotImplementedError: this function is not implemented for unbounded polyhedra
        """
        if not self.is_compact():
            raise NotImplementedError("this function is not implemented for unbounded polyhedra")

        chain = self.a_maximal_chain()[1:]  # we exclude the empty face
        chain_indices = [face.ambient_V_indices() for face in chain]
        basis_indices = []

        # We use in the following that elements in ``chain_indices`` are sorted lists
        # of V-indices.
        # Thus for each two faces we can easily find the first vertex that differs.
        for dim, face in enumerate(chain_indices):
            if dim == 0:
                # Append the vertex.
                basis_indices.append(face[0])
                continue

            prev_face = chain_indices[dim-1]
            for i in range(len(prev_face)):
                if prev_face[i] != face[i]:
                    # We found a vertex that ``face`` has, but its facet does not.
                    basis_indices.append(face[i])
                    break
            else:  # no break
                # ``prev_face`` contains all the same vertices as ``face`` until now.
                # But ``face`` is guaranteed to contain one more vertex (at least).
                basis_indices.append(face[len(prev_face)])

        return [self.Vrepresentation()[i] for i in basis_indices]

    def _test_an_affine_basis(self, tester=None, **options):
        """
        Run tests on the method :meth:`.an_affine_basis`

        TESTS::

            sage: polytopes.cross_polytope(3)._test_an_affine_basis()
        """
        if tester is None:
            tester = self._tester(**options)
        if self.is_compact():
            b = self.an_affine_basis()
            m = matrix([1] + list(v) for v in b)
            tester.assertEqual(m.rank(), self.dim() + 1)
            for v in b:
                tester.assertIn(v, self.vertices())

    def ray_generator(self):
        """
        Return a generator for the rays of the polyhedron.

        EXAMPLES::

            sage: pi = Polyhedron(ieqs = [[1,1,0],[1,0,1]])
            sage: pir = pi.ray_generator()
            sage: [x.vector() for x in pir]
            [(1, 0), (0, 1)]
        """
        for V in self.Vrepresentation():
            if V.is_ray():
                yield V

    @cached_method
    def rays(self):
        """
        Return a list of rays of the polyhedron.

        OUTPUT:

        A tuple of rays.

        EXAMPLES::

            sage: p = Polyhedron(ieqs = [[0,0,0,1],[0,0,1,0],[1,1,0,0]])
            sage: p.rays()
            (A ray in the direction (1, 0, 0),
             A ray in the direction (0, 1, 0),
             A ray in the direction (0, 0, 1))
        """
        return tuple(self.ray_generator())

    def rays_list(self):
        """
        Return a list of rays as coefficient lists.

        .. NOTE::

            It is recommended to use :meth:`rays` or
            :meth:`ray_generator` instead to iterate over the list of
            :class:`Ray` objects.

        OUTPUT:

        A list of rays as lists of coordinates.

        EXAMPLES::

            sage: p = Polyhedron(ieqs = [[0,0,0,1],[0,0,1,0],[1,1,0,0]])
            sage: p.rays_list()
            [[1, 0, 0], [0, 1, 0], [0, 0, 1]]
            sage: p.rays_list() == [list(r) for r in p.ray_generator()]
            True
        """
        return [list(x) for x in self.ray_generator()]

    def line_generator(self):
        """
        Return a generator for the lines of the polyhedron.

        EXAMPLES::

            sage: pr = Polyhedron(rays = [[1,0],[-1,0],[0,1]], vertices = [[-1,-1]])
            sage: next(pr.line_generator()).vector()
            (1, 0)
        """
        for V in self.Vrepresentation():
            if V.is_line():
                yield V

    @cached_method
    def lines(self):
        """
        Return all lines of the polyhedron.

        OUTPUT:

        A tuple of lines.

        EXAMPLES::

            sage: p = Polyhedron(rays = [[1,0],[-1,0],[0,1],[1,1]], vertices = [[-2,-2],[2,3]])
            sage: p.lines()
            (A line in the direction (1, 0),)
        """
        return tuple(self.line_generator())

    def lines_list(self):
        """
        Return a list of lines of the polyhedron.  The line data is given
        as a list of coordinates rather than as a Hrepresentation object.

        .. NOTE::

            It is recommended to use :meth:`line_generator` instead to
            iterate over the list of :class:`Line` objects.

        EXAMPLES::

            sage: p = Polyhedron(rays = [[1,0],[-1,0],[0,1],[1,1]], vertices = [[-2,-2],[2,3]])
            sage: p.lines_list()
            [[1, 0]]
            sage: p.lines_list() == [list(x) for x in p.line_generator()]
            True
        """
        return [list(x) for x in self.line_generator()]

    def bounded_edges(self):
        """
        Return the bounded edges (excluding rays and lines).

        OUTPUT:

        A generator for pairs of vertices, one pair per edge.

        EXAMPLES::

            sage: p = Polyhedron(vertices=[[1,0],[0,1]], rays=[[1,0],[0,1]])
            sage: [ e for e in p.bounded_edges() ]
            [(A vertex at (0, 1), A vertex at (1, 0))]
            sage: for e in p.bounded_edges(): print(e)
            (A vertex at (0, 1), A vertex at (1, 0))
        """
        obj = self.Vrepresentation()
        for i in range(len(obj)):
            if not obj[i].is_vertex():
                continue
            for j in range(i+1, len(obj)):
                if not obj[j].is_vertex():
                    continue
                if self.vertex_adjacency_matrix()[i, j] == 0:
                    continue
                yield (obj[i], obj[j])

    def Vrepresentation_space(self):
        r"""
        Return the ambient vector space.

        OUTPUT:

        A free module over the base ring of dimension :meth:`ambient_dim`.

        EXAMPLES::

            sage: poly_test = Polyhedron(vertices = [[1,0,0,0],[0,1,0,0]])
            sage: poly_test.Vrepresentation_space()
            Ambient free module of rank 4 over the principal ideal domain Integer Ring
            sage: poly_test.ambient_space() is poly_test.Vrepresentation_space()
            True
        """
        return self.parent().Vrepresentation_space()

    ambient_space = Vrepresentation_space

    def Hrepresentation_space(self):
        r"""
        Return the linear space containing the H-representation vectors.

        OUTPUT:

        A free module over the base ring of dimension :meth:`ambient_dim` + 1.

        EXAMPLES::

            sage: poly_test = Polyhedron(vertices = [[1,0,0,0],[0,1,0,0]])
            sage: poly_test.Hrepresentation_space()
            Ambient free module of rank 5 over the principal ideal domain Integer Ring
        """
        return self.parent().Hrepresentation_space()

    def ambient_dim(self):
        r"""
        Return the dimension of the ambient space.

        EXAMPLES::

            sage: poly_test = Polyhedron(vertices = [[1,0,0,0],[0,1,0,0]])
            sage: poly_test.ambient_dim()
            4
        """
        return self.parent().ambient_dim()

    def dim(self):
        """
        Return the dimension of the polyhedron.

        OUTPUT:

        -1 if the polyhedron is empty, otherwise a non-negative integer.

        EXAMPLES::

            sage: simplex = Polyhedron(vertices = [[1,0,0,0],[0,0,0,1],[0,1,0,0],[0,0,1,0]])
            sage: simplex.dim()
            3
            sage: simplex.ambient_dim()
            4

        The empty set is a special case (:trac:`12193`)::

            sage: P1=Polyhedron(vertices=[[1,0,0],[0,1,0],[0,0,1]])
            sage: P2=Polyhedron(vertices=[[2,0,0],[0,2,0],[0,0,2]])
            sage: P12 = P1.intersection(P2)
            sage: P12
            The empty polyhedron in ZZ^3
            sage: P12.dim()
            -1
        """
        if self.n_Vrepresentation() == 0:
            return -1   # the empty set
        else:
            return self.ambient_dim() - self.n_equations()

    dimension = dim

    def is_empty(self):
        """
        Test whether the polyhedron is the empty polyhedron

        OUTPUT:

        Boolean.

        EXAMPLES::

            sage: P = Polyhedron(vertices=[[1,0,0],[0,1,0],[0,0,1]]);  P
            A 2-dimensional polyhedron in ZZ^3 defined as the convex hull of 3 vertices
            sage: P.is_empty(), P.is_universe()
            (False, False)

            sage: Q = Polyhedron(vertices=());  Q
            The empty polyhedron in ZZ^0
            sage: Q.is_empty(), Q.is_universe()
            (True, False)

            sage: R = Polyhedron(lines=[(1,0),(0,1)]);  R
            A 2-dimensional polyhedron in ZZ^2 defined as the convex hull of 1 vertex and 2 lines
            sage: R.is_empty(), R.is_universe()
            (False, True)
        """
        return self.n_Vrepresentation() == 0

    def is_universe(self):
        """
        Test whether the polyhedron is the whole ambient space

        OUTPUT:

        Boolean.

        EXAMPLES::

            sage: P = Polyhedron(vertices=[[1,0,0],[0,1,0],[0,0,1]]);  P
            A 2-dimensional polyhedron in ZZ^3 defined as the convex hull of 3 vertices
            sage: P.is_empty(), P.is_universe()
            (False, False)

            sage: Q = Polyhedron(vertices=());  Q
            The empty polyhedron in ZZ^0
            sage: Q.is_empty(), Q.is_universe()
            (True, False)

            sage: R = Polyhedron(lines=[(1,0),(0,1)]);  R
            A 2-dimensional polyhedron in ZZ^2 defined as the convex hull of 1 vertex and 2 lines
            sage: R.is_empty(), R.is_universe()
            (False, True)
        """
        return self.n_Hrepresentation() == 0

    @cached_method
    def vertex_adjacency_matrix(self):
        """
        Return the binary matrix of vertex adjacencies.

        EXAMPLES::

            sage: polytopes.simplex(4).vertex_adjacency_matrix()
            [0 1 1 1 1]
            [1 0 1 1 1]
            [1 1 0 1 1]
            [1 1 1 0 1]
            [1 1 1 1 0]

        The rows and columns of the vertex adjacency matrix correspond
        to the :meth:`Vrepresentation` objects: vertices, rays, and
        lines. The `(i,j)` matrix entry equals `1` if the `i`-th and
        `j`-th V-representation object are adjacent.

        Two vertices are adjacent if they are the endpoints of an
        edge, that is, a one-dimensional face. For unbounded polyhedra
        this clearly needs to be generalized and we define two
        V-representation objects (see
        :mod:`sage.geometry.polyhedron.constructor`) to be adjacent if
        they together generate a one-face. There are three possible
        combinations:

        * Two vertices can bound a finite-length edge.

        * A vertex and a ray can generate a half-infinite edge
          starting at the vertex and with the direction given by the
          ray.

        * A vertex and a line can generate an infinite edge. The
          position of the vertex on the line is arbitrary in this
          case, only its transverse position matters. The direction of
          the edge is given by the line generator.

        For example, take the half-plane::

            sage: half_plane = Polyhedron(ieqs=[(0,1,0)])
            sage: half_plane.Hrepresentation()
            (An inequality (1, 0) x + 0 >= 0,)

        Its (non-unique) V-representation consists of a vertex, a ray,
        and a line. The only edge is spanned by the vertex and the
        line generator, so they are adjacent::

            sage: half_plane.Vrepresentation()
            (A line in the direction (0, 1), A ray in the direction (1, 0), A vertex at (0, 0))
            sage: half_plane.vertex_adjacency_matrix()
            [0 0 1]
            [0 0 0]
            [1 0 0]

        In one dimension higher, that is for a half-space in 3
        dimensions, there is no one-dimensional face. Hence nothing is
        adjacent::

            sage: Polyhedron(ieqs=[(0,1,0,0)]).vertex_adjacency_matrix()
            [0 0 0 0]
            [0 0 0 0]
            [0 0 0 0]
            [0 0 0 0]

        EXAMPLES:

        In a bounded polygon, every vertex has precisely two adjacent ones::

            sage: P = Polyhedron(vertices=[(0, 1), (1, 0), (3, 0), (4, 1)])
            sage: for v in P.Vrep_generator():
            ....:     print("{} {}".format(P.adjacency_matrix().row(v.index()), v))
            (0, 1, 0, 1) A vertex at (0, 1)
            (1, 0, 1, 0) A vertex at (1, 0)
            (0, 1, 0, 1) A vertex at (3, 0)
            (1, 0, 1, 0) A vertex at (4, 1)

        If the V-representation of the polygon contains vertices and
        one ray, then each V-representation object is adjacent to two
        V-representation objects::

            sage: P = Polyhedron(vertices=[(0, 1), (1, 0), (3, 0), (4, 1)],
            ....:                rays=[(0,1)])
            sage: for v in P.Vrep_generator():
            ....:       print("{} {}".format(P.adjacency_matrix().row(v.index()), v))
            (0, 1, 0, 0, 1) A ray in the direction (0, 1)
            (1, 0, 1, 0, 0) A vertex at (0, 1)
            (0, 1, 0, 1, 0) A vertex at (1, 0)
            (0, 0, 1, 0, 1) A vertex at (3, 0)
            (1, 0, 0, 1, 0) A vertex at (4, 1)

        If the V-representation of the polygon contains vertices and
        two distinct rays, then each vertex is adjacent to two
        V-representation objects (which can now be vertices or
        rays). The two rays are not adjacent to each other::

            sage: P = Polyhedron(vertices=[(0, 1), (1, 0), (3, 0), (4, 1)],
            ....:                rays=[(0,1), (1,1)])
            sage: for v in P.Vrep_generator():
            ....:     print("{} {}".format(P.adjacency_matrix().row(v.index()), v))
            (0, 1, 0, 0, 0) A ray in the direction (0, 1)
            (1, 0, 1, 0, 0) A vertex at (0, 1)
            (0, 1, 0, 0, 1) A vertex at (1, 0)
            (0, 0, 0, 0, 1) A ray in the direction (1, 1)
            (0, 0, 1, 1, 0) A vertex at (3, 0)

        The vertex adjacency matrix has base ring integers. This way one can express various
        counting questions::

            sage: P = polytopes.cube()
            sage: Q = P.stack(P.faces(2)[0])
            sage: M = Q.vertex_adjacency_matrix()
            sage: sum(M)
            (4, 4, 3, 3, 4, 4, 4, 3, 3)
            sage: G = Q.vertex_graph()
            sage: G.degree()
            [4, 4, 3, 3, 4, 4, 4, 3, 3]

        TESTS:

        Check that :trac:`28828` is fixed::

                sage: P.adjacency_matrix().is_immutable()
                True
        """
        return self._vertex_adjacency_matrix()

    adjacency_matrix = vertex_adjacency_matrix

    def boundary_complex(self):
        """
        Return the simplicial complex given by the boundary faces of ``self``,
        if it is simplicial.

        OUTPUT:

        A (spherical) simplicial complex

        EXAMPLES:

        The boundary complex of the octahedron::

            sage: oc = polytopes.octahedron()
            sage: sc_oc = oc.boundary_complex()
            sage: fl_oc = oc.face_lattice()
            sage: fl_sc = sc_oc.face_poset()
            sage: [len(x) for x in fl_oc.level_sets()]
            [1, 6, 12, 8, 1]
            sage: [len(x) for x in fl_sc.level_sets()]
            [6, 12, 8]
            sage: sc_oc.euler_characteristic()
            2
            sage: sc_oc.homology()
            {0: 0, 1: 0, 2: Z}

        The polyhedron should be simplicial::

            sage: c = polytopes.cube()
            sage: c.boundary_complex()
            Traceback (most recent call last):
            ...
            NotImplementedError: this function is only implemented for simplicial polytopes

        TESTS::

            sage: p = Polyhedron(rays=[[1,1]])
            sage: p.boundary_complex()
            Traceback (most recent call last):
            ...
            ValueError: self should be compact
        """
        from sage.homology.simplicial_complex import SimplicialComplex
        if not self.is_compact():
            raise ValueError("self should be compact")

        if self.is_simplicial():
            inc_mat_cols = self.incidence_matrix().columns()
            ineq_indices = [inc_mat_cols[i].nonzero_positions()
                            for i in range(self.n_Hrepresentation())
                            if self.Hrepresentation()[i].is_inequality()]
            return SimplicialComplex(ineq_indices, maximality_check=False)
        else:
            raise NotImplementedError("this function is only implemented for simplicial polytopes")

    @cached_method
    def facet_adjacency_matrix(self):
        """
        Return the adjacency matrix for the facets and hyperplanes.

        EXAMPLES::

            sage: s4 = polytopes.simplex(4, project=True)
            sage: s4.facet_adjacency_matrix()
            [0 1 1 1 1]
            [1 0 1 1 1]
            [1 1 0 1 1]
            [1 1 1 0 1]
            [1 1 1 1 0]

        The facet adjacency matrix has base ring integers. This way one can express various
        counting questions::

            sage: P = polytopes.cube()
            sage: Q = P.stack(P.faces(2)[0])
            sage: M = Q.facet_adjacency_matrix()
            sage: sum(M)
            (4, 4, 4, 4, 3, 3, 3, 3, 4)

        TESTS:

        Check that :trac:`28828` is fixed::

                sage: s4.facet_adjacency_matrix().is_immutable()
                True
        """
        return self._facet_adjacency_matrix()

    @cached_method
    def incidence_matrix(self):
        """
        Return the incidence matrix.

        .. NOTE::

            The columns correspond to inequalities/equations in the
            order :meth:`Hrepresentation`, the rows correspond to
            vertices/rays/lines in the order
            :meth:`Vrepresentation`.

        .. SEEALSO::

            :meth:`slack_matrix`.

        EXAMPLES::

            sage: p = polytopes.cuboctahedron()
            sage: p.incidence_matrix()
            [0 0 1 1 0 1 0 0 0 0 1 0 0 0]
            [0 0 0 1 0 0 1 0 1 0 1 0 0 0]
            [0 0 1 1 1 0 0 1 0 0 0 0 0 0]
            [1 0 0 1 1 0 1 0 0 0 0 0 0 0]
            [0 0 0 0 0 1 0 0 1 1 1 0 0 0]
            [0 0 1 0 0 1 0 1 0 0 0 1 0 0]
            [1 0 0 0 0 0 1 0 1 0 0 0 1 0]
            [1 0 0 0 1 0 0 1 0 0 0 0 0 1]
            [0 1 0 0 0 1 0 0 0 1 0 1 0 0]
            [0 1 0 0 0 0 0 0 1 1 0 0 1 0]
            [0 1 0 0 0 0 0 1 0 0 0 1 0 1]
            [1 1 0 0 0 0 0 0 0 0 0 0 1 1]
            sage: v = p.Vrepresentation(0)
            sage: v
            A vertex at (-1, -1, 0)
            sage: h = p.Hrepresentation(2)
            sage: h
            An inequality (1, 1, -1) x + 2 >= 0
            sage: h.eval(v)        # evaluation (1, 1, -1) * (-1/2, -1/2, 0) + 1
            0
            sage: h*v              # same as h.eval(v)
            0
            sage: p.incidence_matrix() [0,2]   # this entry is (v,h)
            1
            sage: h.contains(v)
            True
            sage: p.incidence_matrix() [2,0]   # note: not symmetric
            0

        The incidence matrix depends on the ambient dimension::

            sage: simplex = polytopes.simplex(); simplex
            A 3-dimensional polyhedron in ZZ^4 defined as the convex hull of 4 vertices
            sage: simplex.incidence_matrix()
            [1 1 1 1 0]
            [1 1 1 0 1]
            [1 1 0 1 1]
            [1 0 1 1 1]
            sage: simplex = simplex.affine_hull_projection(); simplex
            A 3-dimensional polyhedron in ZZ^3 defined as the convex hull of 4 vertices
            sage: simplex.incidence_matrix()
            [1 1 1 0]
            [1 1 0 1]
            [1 0 1 1]
            [0 1 1 1]

        An incidence matrix does not determine a unique
        polyhedron::

            sage: P = Polyhedron(vertices=[[0,1],[1,1],[1,0]])
            sage: P.incidence_matrix()
            [1 1 0]
            [1 0 1]
            [0 1 1]

            sage: Q = Polyhedron(vertices=[[0,1], [1,0]], rays=[[1,1]])
            sage: Q.incidence_matrix()
            [1 1 0]
            [1 0 1]
            [0 1 1]


        An example of two polyhedra with isomorphic face lattices
        but different incidence matrices::

            sage: Q.incidence_matrix()
            [1 1 0]
            [1 0 1]
            [0 1 1]

            sage: R = Polyhedron(vertices=[[0,1], [1,0]], rays=[[1,3/2], [3/2,1]])
            sage: R.incidence_matrix()
            [1 1 0]
            [1 0 1]
            [0 1 0]
            [0 0 1]

        The incidence matrix has base ring integers. This way one can express various
        counting questions::

            sage: P = polytopes.twenty_four_cell()
            sage: M = P.incidence_matrix()
            sage: sum(sum(x) for x in M) == P.flag_f_vector(0,3)
            True

        TESTS:

        Check that :trac:`28828` is fixed::

            sage: R.incidence_matrix().is_immutable()
            True

        Test that this method works for inexact base ring
        (``cdd`` sets the cache already)::

            sage: P = polytopes.dodecahedron(exact=False)
            sage: M = P.incidence_matrix.cache
            sage: P.incidence_matrix.clear_cache()
            sage: M == P.incidence_matrix()
            True
        """
        if self.base_ring() in (ZZ, QQ):
            # Much faster for integers or rationals.
            incidence_matrix = self.slack_matrix().zero_pattern_matrix(ZZ)
            incidence_matrix.set_immutable()
            return incidence_matrix

        incidence_matrix = matrix(ZZ, self.n_Vrepresentation(),
                                  self.n_Hrepresentation(), 0)

        Vvectors_vertices = tuple((v.vector(), v.index())
                                  for v in self.Vrep_generator()
                                  if v.is_vertex())
        Vvectors_rays_lines = tuple((v.vector(), v.index())
                                    for v in self.Vrep_generator()
                                    if not v.is_vertex())

        # Determine ``is_zero`` to save lots of time.
        if self.base_ring().is_exact():
            def is_zero(x):
                return not x
        else:
            is_zero = self._is_zero

        for H in self.Hrep_generator():
            Hconst = H.b()
            Hvec = H.A()
            Hindex = H.index()
            for Vvec, Vindex in Vvectors_vertices:
                if is_zero(Hvec*Vvec + Hconst):
                    incidence_matrix[Vindex, Hindex] = 1

            # A ray or line is considered incident with a hyperplane,
            # if it is orthogonal to the normal vector of the hyperplane.
            for Vvec, Vindex in Vvectors_rays_lines:
                if is_zero(Hvec*Vvec):
                    incidence_matrix[Vindex, Hindex] = 1

        incidence_matrix.set_immutable()
        return incidence_matrix

    @cached_method
    def slack_matrix(self):
        r"""
        Return the slack matrix.

        The entries correspond to the evaluation of the Hrepresentation
        elements on the  Vrepresentation elements.

        .. NOTE::

            The columns correspond to inequalities/equations in the
            order :meth:`Hrepresentation`, the rows correspond to
            vertices/rays/lines in the order
            :meth:`Vrepresentation`.

        .. SEEALSO::

            :meth:`incidence_matrix`.

        EXAMPLES::

            sage: P = polytopes.cube()
            sage: P.slack_matrix()
            [0 2 2 2 0 0]
            [0 0 2 2 0 2]
            [0 0 0 2 2 2]
            [0 2 0 2 2 0]
            [2 2 0 0 2 0]
            [2 2 2 0 0 0]
            [2 0 2 0 0 2]
            [2 0 0 0 2 2]

            sage: P = polytopes.cube(intervals='zero_one')
            sage: P.slack_matrix()
            [0 1 1 1 0 0]
            [0 0 1 1 0 1]
            [0 0 0 1 1 1]
            [0 1 0 1 1 0]
            [1 1 0 0 1 0]
            [1 1 1 0 0 0]
            [1 0 1 0 0 1]
            [1 0 0 0 1 1]

            sage: P = polytopes.dodecahedron().faces(2)[0].as_polyhedron()
            sage: P.slack_matrix()
            [1/2*sqrt5 - 1/2               0               0               1 1/2*sqrt5 - 1/2               0]
            [              0               0 1/2*sqrt5 - 1/2 1/2*sqrt5 - 1/2               1               0]
            [              0 1/2*sqrt5 - 1/2               1               0 1/2*sqrt5 - 1/2               0]
            [              1 1/2*sqrt5 - 1/2               0 1/2*sqrt5 - 1/2               0               0]
            [1/2*sqrt5 - 1/2               1 1/2*sqrt5 - 1/2               0               0               0]

            sage: P = Polyhedron(rays=[[1, 0], [0, 1]])
            sage: P.slack_matrix()
            [0 0]
            [0 1]
            [1 0]

        TESTS::

            sage: Polyhedron().slack_matrix()
            []
            sage: Polyhedron(base_ring=QuadraticField(2)).slack_matrix().base_ring()
            Number Field in a with defining polynomial x^2 - 2 with a = 1.41...
        """
        if not self.n_Vrepresentation() or not self.n_Hrepresentation():
            slack_matrix = matrix(self.base_ring(), self.n_Vrepresentation(),
                                  self.n_Hrepresentation(), 0)
        else:
            Vrep_matrix = matrix(self.base_ring(), self.Vrepresentation())
            Hrep_matrix = matrix(self.base_ring(), self.Hrepresentation())

            # Getting homogeneous coordinates of the Vrepresentation.
            hom_helper = matrix(self.base_ring(), [1 if v.is_vertex() else 0 for v in self.Vrepresentation()])
            hom_Vrep = hom_helper.stack(Vrep_matrix.transpose())

            slack_matrix = (Hrep_matrix * hom_Vrep).transpose()

        slack_matrix.set_immutable()
        return slack_matrix

    def base_ring(self):
        """
        Return the base ring.

        OUTPUT:

        The ring over which the polyhedron is defined. Must be a
        sub-ring of the reals to define a polyhedron, in particular
        comparison must be defined. Popular choices are

        * ``ZZ`` (the ring of integers, lattice polytope),

        * ``QQ`` (exact arithmetic using gmp),

        * ``RDF`` (double precision floating-point arithmetic), or

        * ``AA`` (real algebraic field).

        EXAMPLES::

            sage: triangle = Polyhedron(vertices = [[1,0],[0,1],[1,1]])
            sage: triangle.base_ring() == ZZ
            True
        """
        return self.parent().base_ring()

    def backend(self):
        """
        Return the backend used.

        OUTPUT:

        The name of the backend used for computations. It will be one of
        the following backends:

         * ``ppl`` the Parma Polyhedra Library

         * ``cdd`` CDD

         * ``normaliz`` normaliz

         * ``polymake`` polymake

         * ``field`` a generic Sage implementation

        EXAMPLES::

            sage: triangle = Polyhedron(vertices = [[1, 0], [0, 1], [1, 1]])
            sage: triangle.backend()
            'ppl'
            sage: D = polytopes.dodecahedron()
            sage: D.backend()
            'field'
            sage: P = Polyhedron([[1.23]])
            sage: P.backend()
            'cdd'
        """
        return self.parent().backend()

    @cached_method
    def center(self):
        """
        Return the average of the vertices.

        .. SEEALSO::

            :meth:`representative_point`.

        OUTPUT:

        The center of the polyhedron. All rays and lines are
        ignored. Raises a ``ZeroDivisionError`` for the empty
        polytope.

        EXAMPLES::

            sage: p = polytopes.hypercube(3)
            sage: p = p + vector([1,0,0])
            sage: p.center()
            (1, 0, 0)
        """
        if self.dim() == 0:
            return self.vertices()[0].vector()
        else:
            vertex_sum = vector(self.base_ring(), [0]*self.ambient_dim())
            for v in self.vertex_generator():
                vertex_sum += v.vector()
            vertex_sum.set_immutable()
            return vertex_sum / self.n_vertices()

    @cached_method(do_pickle=True)
    def centroid(self, engine='auto', **kwds):
        r"""
        Return the center of the mass of the polytope.

        The mass is taken with respect to the induced Lebesgue measure,
        see :meth:`volume`.

        If the polyhedron is not compact, a ``NotImplementedError`` is
        raised.

        INPUT:

        - ``engine`` -- either 'auto' (default), 'internal',
          'TOPCOM', or 'normaliz'.  The 'internal' and 'TOPCOM' instruct
          this package to always use its own triangulation algorithms
          or TOPCOM's algorithms, respectively. By default ('auto'),
          TOPCOM is used if it is available and internal routines otherwise.

        - ``**kwds`` -- keyword arguments that are passed to the
          triangulation engine (see :meth:`triangulate`).

        OUTPUT: The centroid as vector.

        ALGORITHM:

        We triangulate the polytope and find the barycenter of the simplices.
        We add the individual barycenters weighted by the fraction of the total
        mass.

        EXAMPLES::

            sage: P = polytopes.hypercube(2).pyramid()
            sage: P.centroid()
            (1/4, 0, 0)

            sage: P = polytopes.associahedron(['A',2])
            sage: P.centroid()
            (2/21, 2/21)

            sage: P = polytopes.permutahedron(4, backend='normaliz')  # optional - pynormaliz
            sage: P.centroid()                                        # optional - pynormaliz
            (5/2, 5/2, 5/2, 5/2)

        The method is not implemented for unbounded polyhedra::

            sage: P = Polyhedron(vertices=[(0,0)],rays=[(1,0),(0,1)])
            sage: P.centroid()
            Traceback (most recent call last):
            ...
            NotImplementedError: the polyhedron is not compact

        The centroid of an empty polyhedron is not defined::

            sage: Polyhedron().centroid()
            Traceback (most recent call last):
            ...
            ZeroDivisionError: rational division by zero

        TESTS::

            sage: Polyhedron(vertices=[[0,1]]).centroid()
            (0, 1)
        """
        if not self.is_compact():
            raise NotImplementedError("the polyhedron is not compact")
        if self.n_vertices() == self.dim() + 1:
            # The centroid of a simplex is its center.
            return self.center()

        triangulation = self.triangulate(engine=engine, **kwds)

        if self.ambient_dim() == self.dim():
            pc = triangulation.point_configuration()
        else:
            from sage.geometry.triangulation.point_configuration import PointConfiguration
            A, b = self.affine_hull_projection(as_affine_map=True, orthogonal=True, orthonormal=True, extend=True)
            pc = PointConfiguration((A(v.vector()) for v in self.Vrep_generator()))

        barycenters = [sum(self.Vrepresentation(i).vector() for i in simplex)/(self.dim() + 1) for simplex in triangulation]
        volumes = [pc.volume(simplex) for simplex in triangulation]

        centroid = sum(volumes[i]*barycenters[i] for i in range(len(volumes)))/sum(volumes)
        if self.ambient_dim() != self.dim():
            # By the affine hull projection, the centroid has base ring ``AA``,
            # we try return the centroid in a reasonable ring.
            try:
                return centroid.change_ring(self.base_ring().fraction_field())
            except ValueError:
                pass
        return centroid

    @cached_method
    def representative_point(self):
        """
        Return a "generic" point.

        .. SEEALSO::

            :meth:`center`.

        OUTPUT:

        A point as a coordinate vector. The point is chosen to be
        interior as far as possible. If the polyhedron is not
        full-dimensional, the point is in the relative interior. If
        the polyhedron is zero-dimensional, its single point is
        returned.

        EXAMPLES::

            sage: p = Polyhedron(vertices=[(3,2)], rays=[(1,-1)])
            sage: p.representative_point()
            (4, 1)
            sage: p.center()
            (3, 2)

            sage: Polyhedron(vertices=[(3,2)]).representative_point()
            (3, 2)
        """
        accumulator = vector(self.base_ring(), [0]*self.ambient_dim())
        for v in self.vertex_generator():
            accumulator += v.vector()
        accumulator /= self.n_vertices()
        for r in self.ray_generator():
            accumulator += r.vector()
        accumulator.set_immutable()
        return accumulator

    def a_maximal_chain(self):
        r"""
        Return a maximal chain of the face lattice in increasing order.

        EXAMPLES::

            sage: P = polytopes.cube()
            sage: P.a_maximal_chain()
            [A -1-dimensional face of a Polyhedron in ZZ^3,
             A 0-dimensional face of a Polyhedron in ZZ^3 defined as the convex hull of 1 vertex,
             A 1-dimensional face of a Polyhedron in ZZ^3 defined as the convex hull of 2 vertices,
             A 2-dimensional face of a Polyhedron in ZZ^3 defined as the convex hull of 4 vertices,
             A 3-dimensional face of a Polyhedron in ZZ^3 defined as the convex hull of 8 vertices]
            sage: P = polytopes.cube()
            sage: chain = P.a_maximal_chain(); chain
            [A -1-dimensional face of a Polyhedron in ZZ^3,
             A 0-dimensional face of a Polyhedron in ZZ^3 defined as the convex hull of 1 vertex,
             A 1-dimensional face of a Polyhedron in ZZ^3 defined as the convex hull of 2 vertices,
             A 2-dimensional face of a Polyhedron in ZZ^3 defined as the convex hull of 4 vertices,
             A 3-dimensional face of a Polyhedron in ZZ^3 defined as the convex hull of 8 vertices]
            sage: [face.ambient_V_indices() for face in chain]
            [(), (5,), (0, 5), (0, 3, 4, 5), (0, 1, 2, 3, 4, 5, 6, 7)]

        TESTS::

        Check output for the empty polyhedron::

            sage: P = Polyhedron()
            sage: P.a_maximal_chain()
            [A -1-dimensional face of a Polyhedron in ZZ^0]
        """
        comb_chain = self.combinatorial_polyhedron().a_maximal_chain()

        from sage.geometry.polyhedron.face import combinatorial_face_to_polyhedral_face
        empty_face = self.faces(-1)[0]
        universe = self.faces(self.dim())[0]

        if self.dim() == -1:
            return [empty_face]

        return [empty_face] + \
               [combinatorial_face_to_polyhedral_face(self, face)
                for face in comb_chain] + \
               [universe]

    @cached_method
    def radius_square(self):
        """
        Return the square of the maximal distance from the
        :meth:`center` to a vertex. All rays and lines are ignored.

        OUTPUT:

        The square of the radius, which is in :meth:`base_ring`.

        EXAMPLES::

            sage: p = polytopes.permutahedron(4, project = False)
            sage: p.radius_square()
            5
        """
        vertices = [v.vector() - self.center() for v in self.vertex_generator()]
        return max(v.dot_product(v) for v in vertices)

    def radius(self):
        """
        Return the maximal distance from the center to a vertex. All
        rays and lines are ignored.

        OUTPUT:

        The radius for a rational polyhedron is, in general, not
        rational.  use :meth:`radius_square` if you need a rational
        distance measure.

        EXAMPLES::

            sage: p = polytopes.hypercube(4)
            sage: p.radius()
            2
        """
        return sqrt(self.radius_square())

    def is_inscribed(self, certificate=False):
        """
        This function tests whether the vertices of the polyhedron are
        inscribed on a sphere.

        The polyhedron is expected to be compact and full-dimensional.
        A full-dimensional compact polytope is inscribed if there exists
        a point in space which is equidistant to all its vertices.

        ALGORITHM:

        The function first computes the circumsphere of a full-dimensional
        simplex with vertices of ``self``. It is found by lifting the points on a
        paraboloid to find the hyperplane on which the circumsphere is lifted.
        Then, it checks if all other vertices are equidistant to the
        circumcenter of that simplex.

        INPUT:

        - ``certificate`` -- (default: ``False``) boolean; specifies whether to
          return the circumcenter, if found.

        OUTPUT:

        If ``certificate`` is true, returns a tuple containing:

        1. Boolean.
        2. The circumcenter of the polytope or None.

        If ``certificate`` is false:

        - a Boolean.

        EXAMPLES::

            sage: q = Polyhedron(vertices = [[1,1,1,1],[-1,-1,1,1],[1,-1,-1,1],
            ....:                            [-1,1,-1,1],[1,1,1,-1],[-1,-1,1,-1],
            ....:                            [1,-1,-1,-1],[-1,1,-1,-1],[0,0,10/13,-24/13],
            ....:                            [0,0,-10/13,-24/13]])
            sage: q.is_inscribed(certificate=True)
            (True, (0, 0, 0, 0))

            sage: cube = polytopes.cube()
            sage: cube.is_inscribed()
            True

            sage: translated_cube = Polyhedron(vertices=[v.vector() + vector([1,2,3])
            ....:                                        for v in cube.vertices()])
            sage: translated_cube.is_inscribed(certificate=True)
            (True, (1, 2, 3))

            sage: truncated_cube = cube.face_truncation(cube.faces(0)[0])
            sage: truncated_cube.is_inscribed()
            False

        The method is not implemented for non-full-dimensional polytope or
        unbounded polyhedra::

            sage: square = Polyhedron(vertices=[[1,0,0],[0,1,0],[1,1,0],[0,0,0]])
            sage: square.is_inscribed()
            Traceback (most recent call last):
            ...
            NotImplementedError: this function is implemented for full-dimensional polyhedra only

            sage: p = Polyhedron(vertices=[(0,0)],rays=[(1,0),(0,1)])
            sage: p.is_inscribed()
            Traceback (most recent call last):
            ...
            NotImplementedError: this function is not implemented for unbounded polyhedra

        TESTS:

        We check that :trac:`28464` is fixed::

            sage: P = Polyhedron(vertices=[(-130658298093891402635075/416049251842505144482473,
            ....: 177469511761879509172000/1248147755527515433447419,
            ....: 485550543257132133136169/2496295511055030866894838,
            ....: 2010744967797898733758669/2496295511055030866894838),
            ....: (-146945725603929909850/706333405676769433081,
            ....: -84939725782618445000/706333405676769433081,
            ....: 560600045283000988081/1412666811353538866162,
            ....: 969778382942371268081/1412666811353538866162),
            ....: (-46275018824497300/140422338198040641,
            ....: -5747688262110000/46807446066013547, 1939357556329/7033601552658,
            ....: 1939357556329/7033601552658), (-17300/59929, -10000/59929, 39929/119858,
            ....: 39929/119858), (-4700/32209, -10000/32209, 12209/64418, 12209/64418),
            ....: (QQ(0), QQ(0), QQ(0), QQ(1)), (QQ(0), QQ(0), 1/2, 1/2), (300/10027,
            ....: -10000/30081, 10081/60162, 10081/60162), (112393975400/1900567733649,
            ....: 117311600000/633522577883, 43678681/95197362, 43678681/95197362),
            ....: (6109749955400/133380598418321, 37106807920000/133380598418321,
            ....: 2677964249/6680888498, 2677964249/6680888498),
            ....: (29197890764005600/402876806828660641,
            ....: -2150510776960000/402876806828660641,
            ....: 398575785274740641/805753613657321282,
            ....: 398575785274740641/805753613657321282),
            ....: (5576946899441759759983005325/110078073300232813237456943251,
            ....: -29071211718677797926570478000/110078073300232813237456943251,
            ....: 59439312069347378584317232001/220156146600465626474913886502,
            ....: 181346577228466312205473034501/220156146600465626474913886502),
            ....: (150040732779124914266530235300/6774574358246204311268446913881,
            ....: -2813827375989039189507000218000/6774574358246204311268446913881,
            ....: 1260217414021285074925933133881/13549148716492408622536893827762,
            ....: 3232518047094242684574253773881/13549148716492408622536893827762),
            ....: (3816349407976279597850158016285000/88842127448735433741180809504357161,
            ....: 27965821247423216557301387453968000/88842127448735433741180809504357161,
            ....: 68546256000224819256028677086357161/177684254897470867482361619008714322,
            ....: 86062257922545755787315412690197161/177684254897470867482361619008714322)])
            sage: P.is_inscribed()
            True

            sage: P = Polyhedron(vertices=[[0, -1, 0, 0],
            ....:                          [0, 0, -1, 0],
            ....:                          [0, 0, 0, -1],
            ....:                          [0, 0, +1, 0],
            ....:                          [0, 0, 0, +1],
            ....:                          [+1, 0, 0, 0]])
            sage: P.is_inscribed()
            True

        We check that :trac:`29125` is fixed::

            sage: P = Polyhedron(vertices=[[-2,-1], [-2,1], [0,-1], [0,1]], backend='field')
            sage: P.is_inscribed()
            True
            sage: V = P.Vrepresentation()
            sage: H = P.Hrepresentation()
            sage: parent = P.parent()
            sage: for V1 in Permutations(V):
            ....:     P1 = parent._element_constructor_(
            ....:         [V1, [], []], [H, []], Vrep_minimal=True, Hrep_minimal=True)
            ....:     assert P1.is_inscribed()
        """

        if not self.is_compact():
            raise NotImplementedError("this function is not implemented for unbounded polyhedra")

        if not self.is_full_dimensional():
            raise NotImplementedError("this function is implemented for full-dimensional polyhedra only")

        dimension = self.dimension()
        vertices = self.vertices()

        # We obtain vertices that are an affine basis of the affine hull.
        affine_basis = self.an_affine_basis()
        raw_data = []
        for vertex in affine_basis:
            vertex_vector = vertex.vector()
            raw_data += [[sum(i**2 for i in vertex_vector)] +
                         [i for i in vertex_vector] + [1]]
        matrix_data = matrix(raw_data)

        # The determinant "a" should not be zero because
        # the vertices in ``affine_basis`` are an affine basis.
        a = matrix_data.matrix_from_columns(range(1, dimension+2)).determinant()

        minors = [(-1)**(i)*matrix_data.matrix_from_columns([j for j in range(dimension+2) if j != i]).determinant()
                  for i in range(1, dimension+1)]
        c = (-1)**(dimension+1)*matrix_data.matrix_from_columns(range(dimension+1)).determinant()

        circumcenter = vector([minors[i]/(2*a) for i in range(dimension)])
        squared_circumradius = (sum(m**2 for m in minors) - 4 * a * c) / (4*a**2)

        # Checking if the circumcenter has the correct sign
        if not all(sum(i**2 for i in v.vector() - circumcenter) == squared_circumradius
                   for v in vertices if v in affine_basis):
            circumcenter = - circumcenter

        is_inscribed = all(sum(i**2 for i in v.vector() - circumcenter) == squared_circumradius
                           for v in vertices if v not in affine_basis)

        if certificate:
            if is_inscribed:
                return (True, circumcenter)
            else:
                return (False, None)
        else:
            return is_inscribed

    def is_compact(self):
        """
        Test for boundedness of the polytope.

        EXAMPLES::

            sage: p = polytopes.icosahedron()
            sage: p.is_compact()
            True
            sage: p = Polyhedron(ieqs = [[0,1,0,0],[0,0,1,0],[0,0,0,1],[1,-1,0,0]])
            sage: p.is_compact()
            False
        """
        return self.n_rays() == 0 and self.n_lines() == 0

    @cached_method
    def combinatorial_polyhedron(self):
        r"""
        Return the combinatorial type of ``self``.

        See :class:`sage.geometry.polyhedron.combinatorial_polyhedron.base.CombinatorialPolyhedron`.

        EXAMPLES::

            sage: polytopes.cube().combinatorial_polyhedron()
            A 3-dimensional combinatorial polyhedron with 6 facets

            sage: polytopes.cyclic_polytope(4,10).combinatorial_polyhedron()
            A 4-dimensional combinatorial polyhedron with 35 facets

            sage: Polyhedron(rays=[[0,1], [1,0]]).combinatorial_polyhedron()
            A 2-dimensional combinatorial polyhedron with 2 facets
        """
        from sage.geometry.polyhedron.combinatorial_polyhedron.base import CombinatorialPolyhedron
        return CombinatorialPolyhedron(self)

    def simplicity(self):
        r"""
        Return the largest integer `k` such that the polytope is `k`-simple.

        A polytope `P` is `k`-simple, if every `(d-1-k)`-face
        is contained in exactly `k+1` facets of `P` for `1 \leq k \leq d-1`.
        Equivalently it is `k`-simple if the polar/dual polytope is `k`-simplicial.
        If `self` is a simplex, it returns its dimension.

        EXAMPLES::

            sage: polytopes.hypersimplex(4,2).simplicity()
            1
            sage: polytopes.hypersimplex(5,2).simplicity()
            2
            sage: polytopes.hypersimplex(6,2).simplicity()
            3
            sage: polytopes.simplex(3).simplicity()
            3
            sage: polytopes.simplex(1).simplicity()
            1

        The method is not implemented for unbounded polyhedra::

            sage: p = Polyhedron(vertices=[(0,0)],rays=[(1,0),(0,1)])
            sage: p.simplicity()
            Traceback (most recent call last):
            ...
            NotImplementedError: this function is implemented for polytopes only
        """
        if not(self.is_compact()):
            raise NotImplementedError("this function is implemented for polytopes only")
        return self.combinatorial_polyhedron().simplicity()

    def is_simple(self):
        """
        Test for simplicity of a polytope.

        See :wikipedia:`Simple_polytope`

        EXAMPLES::

            sage: p = Polyhedron([[0,0,0],[1,0,0],[0,1,0],[0,0,1]])
            sage: p.is_simple()
            True
            sage: p = Polyhedron([[0,0,0],[4,4,0],[4,0,0],[0,4,0],[2,2,2]])
            sage: p.is_simple()
            False
        """
        if not self.is_compact():
            return False
        return self.combinatorial_polyhedron().is_simple()

    def simpliciality(self):
        r"""
        Return the largest integer `k` such that the polytope is `k`-simplicial.

        A polytope is `k`-simplicial, if every `k`-face is a simplex.
        If `self` is a simplex, returns its dimension.

        EXAMPLES::

            sage: polytopes.cyclic_polytope(10,4).simpliciality()
            3
            sage: polytopes.hypersimplex(5,2).simpliciality()
            2
            sage: polytopes.cross_polytope(4).simpliciality()
            3
            sage: polytopes.simplex(3).simpliciality()
            3
            sage: polytopes.simplex(1).simpliciality()
            1

        The method is not implemented for unbounded polyhedra::

            sage: p = Polyhedron(vertices=[(0,0)],rays=[(1,0),(0,1)])
            sage: p.simpliciality()
            Traceback (most recent call last):
            ...
            NotImplementedError: this function is implemented for polytopes only
        """
        if not(self.is_compact()):
            raise NotImplementedError("this function is implemented for polytopes only")
        return self.combinatorial_polyhedron().simpliciality()

    def is_simplicial(self):
        """
        Tests if the polytope is simplicial

        A polytope is simplicial if every facet is a simplex.

        See :wikipedia:`Simplicial_polytope`

        EXAMPLES::

            sage: p = polytopes.hypercube(3)
            sage: p.is_simplicial()
            False
            sage: q = polytopes.simplex(5, project=True)
            sage: q.is_simplicial()
            True
            sage: p = Polyhedron([[0,0,0],[1,0,0],[0,1,0],[0,0,1]])
            sage: p.is_simplicial()
            True
            sage: q = Polyhedron([[1,1,1],[-1,1,1],[1,-1,1],[-1,-1,1],[1,1,-1]])
            sage: q.is_simplicial()
            False
            sage: P = polytopes.simplex(); P
            A 3-dimensional polyhedron in ZZ^4 defined as the convex hull of 4 vertices
            sage: P.is_simplicial()
            True

        The method is not implemented for unbounded polyhedra::

            sage: p = Polyhedron(vertices=[(0,0)],rays=[(1,0),(0,1)])
            sage: p.is_simplicial()
            Traceback (most recent call last):
            ...
            NotImplementedError: this function is implemented for polytopes only
        """
        if not(self.is_compact()):
            raise NotImplementedError("this function is implemented for polytopes only")
        return self.combinatorial_polyhedron().is_simplicial()

    def is_pyramid(self, certificate=False):
        """
        Test whether the polytope is a pyramid over one of its facets.

        INPUT:

        - ``certificate`` -- boolean (default: ``False``); specifies whether
          to return a vertex of the polytope which is the apex of a pyramid,
          if found

        OUTPUT:

        If ``certificate`` is ``True``, returns a tuple containing:

        1. Boolean.
        2. The apex of the pyramid or ``None``.

        If ``certificate`` is ``False`` returns a boolean.

        EXAMPLES::

            sage: P = polytopes.simplex(3)
            sage: P.is_pyramid()
            True
            sage: P.is_pyramid(certificate=True)
            (True, A vertex at (1, 0, 0, 0))
            sage: egyptian_pyramid = polytopes.regular_polygon(4).pyramid()
            sage: egyptian_pyramid.is_pyramid()
            True
            sage: Q = polytopes.octahedron()
            sage: Q.is_pyramid()
            False

        For the `0`-dimensional polyhedron, the output is ``True``,
        but it cannot be constructed as a pyramid over the empty polyhedron::

            sage: P = Polyhedron([[0]])
            sage: P.is_pyramid()
            True
            sage: Polyhedron().pyramid()
            Traceback (most recent call last):
            ...
            ZeroDivisionError: rational division by zero
        """
        if not self.is_compact():
            raise ValueError("polyhedron has to be compact")

        return self.combinatorial_polyhedron().is_pyramid(certificate)

    def is_bipyramid(self, certificate=False):
        r"""
        Test whether the polytope is combinatorially equivalent to a
        bipyramid over some polytope.

        INPUT:

        - ``certificate`` -- boolean (default: ``False``); specifies whether
          to return two vertices of the polytope which are the apices of a
          bipyramid, if found

        OUTPUT:

        If ``certificate`` is ``True``, returns a tuple containing:

        1. Boolean.
        2. ``None`` or a tuple containing:
            a. The first apex.
            b. The second apex.

        If ``certificate`` is ``False`` returns a boolean.

        EXAMPLES::

            sage: P = polytopes.octahedron()
            sage: P.is_bipyramid()
            True
            sage: P.is_bipyramid(certificate=True)
            (True, [A vertex at (-1, 0, 0), A vertex at (1, 0, 0)])
            sage: Q = polytopes.cyclic_polytope(3,7)
            sage: Q.is_bipyramid()
            False
            sage: R = Q.bipyramid()
            sage: R.is_bipyramid(certificate=True)
            (True, [A vertex at (-1, 3, 13, 63), A vertex at (1, 3, 13, 63)])

        TESTS::

            sage: P = polytopes.permutahedron(4).bipyramid()
            sage: P.is_bipyramid()
            True

            sage: P = polytopes.cube()
            sage: P.is_bipyramid()
            False

            sage: P = Polyhedron(vertices=[[0,1], [1,0]], rays=[[1,1]])
            sage: P.is_bipyramid()
            Traceback (most recent call last):
            ...
            ValueError: polyhedron has to be compact

        ALGORITHM:

        Assume all faces of a polyhedron to be given as lists of vertices.

        A polytope is a bipyramid with apexes `v`, `w` if and only if for each
        proper face `v \in F` there exists a face `G` with
        `G \setminus \{w\} = F \setminus \{v\}`
        and vice versa (for each proper face
        `w \in F` there exists ...).

        To check this property it suffices to check for all facets of the polyhedron.
        """
        if not self.is_compact():
            raise ValueError("polyhedron has to be compact")

        from sage.misc.functional import is_odd
        n_verts = self.n_vertices()
        n_facets = self.n_facets()
        if is_odd(n_facets):
            if certificate:
                return (False, None)
            return False

        IM = self.incidence_matrix()
        if self.n_equations():
            # Remove equations from the incidence matrix,
            # such that this is the vertex-facet incidences matrix.
            I1 = IM.transpose()
            I2 = I1[[i for i in range(self.n_Hrepresentation())
                     if not self.Hrepresentation()[i].is_equation()]]
            IM = I2.transpose()

        facets_incidences = [set(column.nonzero_positions()) for column in IM.columns()]
        verts_incidences = dict()
        for i in range(n_verts):
            v_i = set(IM.row(i).nonzero_positions())
            if len(v_i) == n_facets/2:
                verts_incidences[i] = v_i

        # Find two vertices ``vert1`` and ``vert2`` such that one of them
        # lies on exactly half of the facets, and the other one lies on
        # exactly the other half.
        from itertools import combinations
        for index1, index2 in combinations(verts_incidences, 2):
            vert1_incidences = verts_incidences[index1]
            vert2_incidences = verts_incidences[index2]
            vert1and2 = vert1_incidences.union(vert2_incidences)
            if len(vert1and2) == n_facets:
                # We have found two candidates for apexes.
                # Remove from each facet ``index1`` resp. ``index2``.
                test_facets = set(frozenset(facet_inc.difference({index1, index2}))
                                  for facet_inc in facets_incidences)
                if len(test_facets) == n_facets/2:
                    # For each `F` containing `index1` there is
                    # `G` containing `index2` such that
                    # `F \setminus \{index1\} =  G \setminus \{index2\}
                    # and vice versa.
                    if certificate:
                        V = self.vertices()
                        return (True, [V[index1], V[index2]])
                    return True

        if certificate:
            return (False, None)
        return False

    def is_prism(self, certificate=False):
        """
        Test whether the polytope is combinatorially equivalent to a prism of
        some polytope.

        INPUT:

        - ``certificate`` -- boolean (default: ``False``); specifies whether
          to return two facets of the polytope which are the bases of a prism,
          if found

        OUTPUT:

        If ``certificate`` is ``True``, returns a tuple containing:

        1. Boolean.
        2. ``None`` or a tuple containing:
            a. List of the vertices of the first base facet.
            b. List of the vertices of the second base facet.

        If ``certificate`` is ``False`` returns a boolean.

        EXAMPLES::

            sage: P = polytopes.cube()
            sage: P.is_prism()
            True
            sage: P.is_prism(certificate=True)
            (True,
             [[A vertex at (1, -1, -1),
               A vertex at (1, 1, -1),
               A vertex at (1, 1, 1),
               A vertex at (1, -1, 1)],
              [A vertex at (-1, -1, 1),
               A vertex at (-1, -1, -1),
               A vertex at (-1, 1, -1),
               A vertex at (-1, 1, 1)]])
            sage: Q = polytopes.cyclic_polytope(3,8)
            sage: Q.is_prism()
            False
            sage: R = Q.prism()
            sage: R.is_prism(certificate=True)
            (True,
             [[A vertex at (1, 0, 0, 0),
               A vertex at (1, 1, 1, 1),
               A vertex at (1, 2, 4, 8),
               A vertex at (1, 3, 9, 27),
               A vertex at (1, 4, 16, 64),
               A vertex at (1, 5, 25, 125),
               A vertex at (1, 6, 36, 216),
               A vertex at (1, 7, 49, 343)],
              [A vertex at (0, 0, 0, 0),
               A vertex at (0, 1, 1, 1),
               A vertex at (0, 2, 4, 8),
               A vertex at (0, 3, 9, 27),
               A vertex at (0, 4, 16, 64),
               A vertex at (0, 5, 25, 125),
               A vertex at (0, 6, 36, 216),
               A vertex at (0, 7, 49, 343)]])

        TESTS::

            sage: P = polytopes.cross_polytope(5)
            sage: P.is_prism()
            False

            sage: P = polytopes.permutahedron(4).prism()
            sage: P.is_prism()
            True

            sage: P = Polyhedron(vertices=[[0,1], [1,0]], rays=[[1,1]])
            sage: P.is_prism()
            Traceback (most recent call last):
            ...
            NotImplementedError: polyhedron has to be compact

        ALGORITHM:

        See :meth:`Polyhedron_base.is_bipyramid`.
        """
        if not self.is_compact():
            raise NotImplementedError("polyhedron has to be compact")

        from sage.misc.functional import is_odd
        n_verts = self.n_vertices()
        n_facets = self.n_facets()
        if is_odd(n_verts):
            if certificate:
                return (False, None)
            return False

        IM = self.incidence_matrix()
        if self.n_equations():
            # Remove equations from the incidence matrix,
            # such that this is the vertex-facet incidences matrix.
            I1 = IM.transpose()
            I2 = I1[[i for i in range(self.n_Hrepresentation())
                     if not self.Hrepresentation()[i].is_equation()]]
            IM = I2.transpose()

        verts_incidences = [set(row.nonzero_positions()) for row in IM.rows()]
        facets_incidences = dict()
        for j in range(n_facets):
            F_j = set(IM.column(j).nonzero_positions())
            if len(F_j) == n_verts/2:
                facets_incidences[j] = F_j

        # Find two vertices ``facet1`` and ``facet2`` such that one of them
        # contains exactly half of the vertices, and the other one contains
        # exactly the other half.
        from itertools import combinations
        for index1, index2 in combinations(facets_incidences, 2):
            facet1_incidences = facets_incidences[index1]
            facet2_incidences = facets_incidences[index2]
            facet1and2 = facet1_incidences.union(facet2_incidences)
            if len(facet1and2) == n_verts:
                # We have found two candidates for base faces.
                # Remove from each vertex ``index1`` resp. ``index2``.
                test_verts = set(frozenset(vert_inc.difference({index1, index2}))
                                 for vert_inc in verts_incidences)
                if len(test_verts) == n_verts/2:
                    # For each vertex containing `index1` there is
                    # another one contained in `index2`
                    # and vice versa.
                    # Other than `index1` and `index2` both are contained in
                    # exactly the same facets.
                    if certificate:
                        V = self.vertices()
                        facet1_vertices = [V[i] for i in facet1_incidences]
                        facet2_vertices = [V[i] for i in facet2_incidences]
                        return (True, [facet1_vertices, facet2_vertices])
                    return True

        if certificate:
            return (False, None)
        return False

    def hyperplane_arrangement(self):
        """
        Return the hyperplane arrangement defined by the equations and
        inequalities.

        OUTPUT:

        A :class:`hyperplane arrangement
        <sage.geometry.hyperplane_arrangement.arrangement.HyperplaneArrangementElement>`
        consisting of the hyperplanes defined by the
        :meth:`Hrepresentation`.
        If the polytope is full-dimensional, this is the hyperplane
        arrangement spanned by the facets of the polyhedron.

        EXAMPLES::

            sage: p = polytopes.hypercube(2)
            sage: p.hyperplane_arrangement()
            Arrangement <-t0 + 1 | -t1 + 1 | t1 + 1 | t0 + 1>
        """
        names = tuple('t' + str(i) for i in range(self.ambient_dim()))
        from sage.geometry.hyperplane_arrangement.arrangement import HyperplaneArrangements
        field = self.base_ring().fraction_field()
        H = HyperplaneArrangements(field, names)
        return H(self)

    @cached_method
    def gale_transform(self):
        """
        Return the Gale transform of a polytope as described in the
        reference below.

        OUTPUT:

        A list of vectors, the Gale transform.  The dimension is the
        dimension of the affine dependencies of the vertices of the
        polytope.

        EXAMPLES:

        This is from the reference, for a triangular prism::

            sage: p = Polyhedron(vertices = [[0,0],[0,1],[1,0]])
            sage: p2 = p.prism()
            sage: p2.gale_transform()
            ((-1, -1), (1, 0), (0, 1), (1, 1), (-1, 0), (0, -1))

        REFERENCES:

            Lectures in Geometric Combinatorics, R.R.Thomas, 2006, AMS Press.

        .. SEEALSO::

            :func`~sage.geometry.polyhedron.library.gale_transform_to_polyhedron`.

        TESTS::

            sage: P = Polyhedron(rays=[[1,0,0]])
            sage: P.gale_transform()
            Traceback (most recent call last):
            ...
            ValueError: not a polytope

        Check that :trac:`29073` is fixed::

            sage: P = polytopes.icosahedron(exact=False)
            sage: sum(P.gale_transform()).norm() < 1e-15
            True
        """
        if not self.is_compact():
            raise ValueError('not a polytope')

        A = matrix(self.n_vertices(),
                   [[1]+x for x in self.vertex_generator()])
        A = A.transpose()
        A_ker = A.right_kernel_matrix(basis='computed')
        return tuple(A_ker.columns())

    def _test_gale_transform(self, tester=None, **options):
        """
        Run tests on the method :meth:`.gale_transform` and its inverse
        :meth:`~sage.geometry.polyhedron.library.gale_transform_to_polytope`.

        TESTS::

            sage: polytopes.cross_polytope(3)._test_gale_transform()
        """
        if tester is None:
            tester = self._tester(**options)

        if not self.is_compact():
            with tester.assertRaises(ValueError):
                self.gale_transform()
            return

        # Check :trac:`29073`.
        if not self.base_ring().is_exact() and self.ambient_dim() > 0:
            g = self.gale_transform()
            tester.assertTrue(sum(g).norm() < 1e-10 or sum(g).norm()/matrix(g).norm() < 1e-13)
            return

        # Prevent very long doctests.
        if self.n_vertices() + self.n_rays() > 50 or self.n_facets() > 50:
            return

        if not self.is_empty():
            # ``gale_transform_to_polytope`` needs at least one vertex to work.
            from sage.geometry.polyhedron.library import gale_transform_to_polytope
            g = self.gale_transform()
            P = gale_transform_to_polytope(g, base_ring=self.base_ring(), backend=self.backend())

            tester.assertTrue(self.is_combinatorially_isomorphic(P))

    @cached_method
    def normal_fan(self, direction='inner'):
        r"""
        Return the normal fan of a compact full-dimensional rational polyhedron.

        This returns the inner normal fan of ``self``. For the outer normal fan,
        use ``direction='outer'``.

        INPUT:

        - ``direction`` -- either ``'inner'`` (default) or ``'outer'``; if
          set to ``'inner'``, use the inner normal vectors to span the cones of
          the fan, if set to ``'outer'``, use the outer normal vectors.

        OUTPUT:

        A complete fan of the ambient space as a
        :class:`~sage.geometry.fan.RationalPolyhedralFan`.

        .. SEEALSO::

            :meth:`face_fan`.

        EXAMPLES::

            sage: S = Polyhedron(vertices = [[0, 0], [1, 0], [0, 1]])
            sage: S.normal_fan()
            Rational polyhedral fan in 2-d lattice N

            sage: C = polytopes.hypercube(4)
            sage: NF = C.normal_fan(); NF
            Rational polyhedral fan in 4-d lattice N

        Currently, it is only possible to get the normal fan of a bounded rational polytope::

            sage: P = Polyhedron(rays = [[1, 0], [0, 1]])
            sage: P.normal_fan()
            Traceback (most recent call last):
            ...
            NotImplementedError: the normal fan is only supported for polytopes (compact polyhedra).

            sage: Q = Polyhedron(vertices = [[1, 0, 0], [0, 1, 0], [0, 0, 1]])
            sage: Q.normal_fan()
            Traceback (most recent call last):
            ...
            ValueError: the normal fan is only defined for full-dimensional polytopes

            sage: R = Polyhedron(vertices = [[0, 0], [AA(sqrt(2)), 0], [0, AA(sqrt(2))]])
            sage: R.normal_fan()
            Traceback (most recent call last):
            ...
            NotImplementedError: normal fan handles only polytopes over the rationals

            sage: P = Polyhedron(vertices=[[0,0],[2,0],[0,2],[2,1],[1,2]])
            sage: P.normal_fan(direction=None)
            Traceback (most recent call last):
            ...
            TypeError: the direction should be 'inner' or 'outer'

            sage: inner_nf = P.normal_fan()
            sage: inner_nf.rays()
            N( 1,  0),
            N( 0, -1),
            N( 0,  1),
            N(-1,  0),
            N(-1, -1)
            in 2-d lattice N

            sage: outer_nf = P.normal_fan(direction='outer')
            sage: outer_nf.rays()
            N( 1,  0),
            N( 1,  1),
            N( 0,  1),
            N(-1,  0),
            N( 0, -1)
            in 2-d lattice N

        REFERENCES:

        For more information, see Chapter 7 of [Zie2007]_.
        """
        from sage.geometry.fan import NormalFan

        if not QQ.has_coerce_map_from(self.base_ring()):
            raise NotImplementedError('normal fan handles only polytopes over the rationals')
        if direction == 'inner':
            return NormalFan(self)
        elif direction == 'outer':
            return NormalFan(-self)
        else:
            raise TypeError("the direction should be 'inner' or 'outer'")

    @cached_method
    def face_fan(self):
        r"""
        Return the face fan of a compact rational polyhedron.

        OUTPUT:

        A fan of the ambient space as a
        :class:`~sage.geometry.fan.RationalPolyhedralFan`.

        .. SEEALSO::

            :meth:`normal_fan`.

        EXAMPLES::

            sage: T = polytopes.cuboctahedron()
            sage: T.face_fan()
            Rational polyhedral fan in 3-d lattice M

        The polytope should contain the origin in the interior::

            sage: P = Polyhedron(vertices = [[1/2, 1], [1, 1/2]])
            sage: P.face_fan()
            Traceback (most recent call last):
            ...
            ValueError: face fans are defined only for polytopes containing the origin as an interior point!

            sage: Q = Polyhedron(vertices = [[-1, 1/2], [1, -1/2]])
            sage: Q.contains([0,0])
            True
            sage: FF = Q.face_fan(); FF
            Rational polyhedral fan in 2-d lattice M

        The polytope has to have rational coordinates::

            sage: S = polytopes.dodecahedron()
            sage: S.face_fan()
            Traceback (most recent call last):
            ...
            NotImplementedError: face fan handles only polytopes over the rationals

        REFERENCES:

        For more information, see Chapter 7 of [Zie2007]_.
        """
        from sage.geometry.fan import FaceFan

        if not QQ.has_coerce_map_from(self.base_ring()):
            raise NotImplementedError('face fan handles only polytopes over the rationals')

        return FaceFan(self)

    def _triangulate_normaliz(self):
        r"""
        Gives a triangulation of the polyhedron using normaliz

        OUTPUT:

        A tuple of pairs ``(simplex,simplex_volume)`` used in the
        triangulation.

        .. NOTE::

            This function depends on Normaliz (i.e. the ``pynormaliz`` optional
            package). See the Normaliz documentation for further details.

        TESTS::

            sage: K = Polyhedron(vertices=[[1,1]], rays=[[1,0],[1,2]])
            sage: K._triangulate_normaliz()
            Traceback (most recent call last):
            ...
            TypeError: the polyhedron's backend should be 'normaliz'
        """
        raise TypeError("the polyhedron's backend should be 'normaliz'")

    def triangulate(self, engine='auto', connected=True, fine=False, regular=None, star=None):
        r"""
        Return a triangulation of the polytope.

        INPUT:

        - ``engine`` -- either 'auto' (default), 'internal',
          'TOPCOM', or 'normaliz'.  The 'internal' and 'TOPCOM' instruct
          this package to always use its own triangulation algorithms
          or TOPCOM's algorithms, respectively. By default ('auto'),
          TOPCOM is used if it is available and internal routines otherwise.

        The remaining keyword parameters are passed through to the
        :class:`~sage.geometry.triangulation.point_configuration.PointConfiguration`
        constructor:

        - ``connected`` -- boolean (default: ``True``). Whether the
          triangulations should be connected to the regular
          triangulations via bistellar flips. These are much easier to
          compute than all triangulations.

        - ``fine`` -- boolean (default: ``False``). Whether the
          triangulations must be fine, that is, make use of all points
          of the configuration.

        - ``regular`` -- boolean or ``None`` (default:
          ``None``). Whether the triangulations must be regular. A
          regular triangulation is one that is induced by a
          piecewise-linear convex support function. In other words,
          the shadows of the faces of a polyhedron in one higher
          dimension.

          * ``True``: Only regular triangulations.

          * ``False``: Only non-regular triangulations.

          * ``None`` (default): Both kinds of triangulation.

        - ``star`` -- either ``None`` (default) or a point. Whether
          the triangulations must be star. A triangulation is star if
          all maximal simplices contain a common point. The central
          point can be specified by its index (an integer) in the
          given points or by its coordinates (anything iterable.)

        OUTPUT:

        A triangulation of the convex hull of the vertices as a
        :class:`~sage.geometry.triangulation.point_configuration.Triangulation`. The
        indices in the triangulation correspond to the
        :meth:`Vrepresentation` objects.

        EXAMPLES::

            sage: cube = polytopes.hypercube(3)
            sage: triangulation = cube.triangulate(
            ....:    engine='internal') # to make doctest independent of TOPCOM
            sage: triangulation
            (<0,1,2,7>, <0,1,5,7>, <0,2,3,7>, <0,3,4,7>, <0,4,5,7>, <1,5,6,7>)
            sage: simplex_indices = triangulation[0]; simplex_indices
            (0, 1, 2, 7)
            sage: simplex_vertices = [ cube.Vrepresentation(i) for i in simplex_indices ]
            sage: simplex_vertices
            [A vertex at (1, -1, -1),
             A vertex at (1, 1, -1),
             A vertex at (1, 1, 1),
             A vertex at (-1, 1, 1)]
            sage: Polyhedron(simplex_vertices)
            A 3-dimensional polyhedron in ZZ^3 defined as the convex hull of 4 vertices

        It is possible to use ``'normaliz'`` as an engine. For this, the
        polyhedron should have the backend set to normaliz::

            sage: P = Polyhedron(vertices=[[0,0,1],[1,0,1],[0,1,1],[1,1,1]],backend='normaliz')  # optional - pynormaliz
            sage: P.triangulate(engine='normaliz')  # optional - pynormaliz
            (<0,1,2>, <1,2,3>)

            sage: P = Polyhedron(vertices=[[0,0,1],[1,0,1],[0,1,1],[1,1,1]])
            sage: P.triangulate(engine='normaliz')
            Traceback (most recent call last):
            ...
            TypeError: the polyhedron's backend should be 'normaliz'

        The normaliz engine can triangulate pointed cones::

            sage: C1 = Polyhedron(rays=[[0,0,1],[1,0,1],[0,1,1],[1,1,1]],backend='normaliz')  # optional - pynormaliz
            sage: C1.triangulate(engine='normaliz')  # optional - pynormaliz
            (<0,1,2>, <1,2,3>)
            sage: C2 = Polyhedron(rays=[[1,0,1],[0,0,1],[0,1,1],[1,1,10/9]],backend='normaliz')  # optional - pynormaliz
            sage: C2.triangulate(engine='normaliz')  # optional - pynormaliz
            (<0,1,2>, <1,2,3>)

        They can also be affine cones::

            sage: K = Polyhedron(vertices=[[1,1,1]],rays=[[1,0,0],[0,1,0],[1,1,-1],[1,1,1]], backend='normaliz')  # optional - pynormaliz
            sage: K.triangulate(engine='normaliz')  # optional - pynormaliz
            (<0,1,2>, <0,1,3>)
        """
        if self.lines():
            raise NotImplementedError('triangulation of polyhedra with lines is not supported')
        if len(self.vertices_list()) >= 2 and self.rays_list():
            raise NotImplementedError('triangulation of non-compact polyhedra that are not cones is not supported')
        if not self.is_compact() and engine != 'normaliz':
            raise NotImplementedError("triangulation of pointed polyhedra requires 'normaliz'")
        from sage.geometry.triangulation.point_configuration import PointConfiguration
        if self.is_compact():
            pc = PointConfiguration((v.vector() for v in self.vertex_generator()),
                                    connected=connected, fine=fine, regular=regular, star=star)
            # If the engine is not normaliz, we pass directly to the
            # PointConfiguration module.
            if engine != 'normaliz':
                pc.set_engine(engine)
                return pc.triangulate()
            else:
                return pc(self._triangulate_normaliz())
        else:  # From above, we have a pointed cone and the engine is normaliz
            try:
                pc = PointConfiguration((v.vector() for v in self.ray_generator()),
                                        connected=connected, fine=fine, regular=regular, star=star)
                return pc(self._triangulate_normaliz())
            except AssertionError:
                # PointConfiguration is not adapted to inhomogeneous cones
                # This is a hack. TODO: Implement the necessary things in
                # PointConfiguration to accept such cases.
                c = self.representative_point()
                normed_v = ((1/(r.vector()*c))*r.vector() for r in self.ray_generator())
                pc = PointConfiguration(normed_v, connected=connected, fine=fine, regular=regular, star=star)
                return pc(self._triangulate_normaliz())

    @coerce_binop
    def minkowski_sum(self, other):
        r"""
        Return the Minkowski sum.

        Minkowski addition of two subsets of a vector space is defined
        as

        .. MATH::

            X \oplus Y =
            \cup_{y\in Y} (X+y) =
            \cup_{x\in X, y\in Y} (x+y)

        See :meth:`minkowski_difference` for a partial inverse operation.

        INPUT:

        - ``other`` -- a :class:`Polyhedron_base`

        OUTPUT:

        The Minkowski sum of ``self`` and ``other``

        EXAMPLES::

            sage: X = polytopes.hypercube(3)
            sage: Y = Polyhedron(vertices=[(0,0,0), (0,0,1/2), (0,1/2,0), (1/2,0,0)])
            sage: X+Y
            A 3-dimensional polyhedron in QQ^3 defined as the convex hull of 13 vertices

            sage: four_cube = polytopes.hypercube(4)
            sage: four_simplex = Polyhedron(vertices = [[0, 0, 0, 1], [0, 0, 1, 0], [0, 1, 0, 0], [1, 0, 0, 0]])
            sage: four_cube + four_simplex
            A 4-dimensional polyhedron in ZZ^4 defined as the convex hull of 36 vertices
            sage: four_cube.minkowski_sum(four_simplex) == four_cube + four_simplex
            True

            sage: poly_spam = Polyhedron([[3,4,5,2],[1,0,0,1],[0,0,0,0],[0,4,3,2],[-3,-3,-3,-3]], base_ring=ZZ)
            sage: poly_eggs = Polyhedron([[5,4,5,4],[-4,5,-4,5],[4,-5,4,-5],[0,0,0,0]], base_ring=QQ)
            sage: poly_spam + poly_spam + poly_eggs
            A 4-dimensional polyhedron in QQ^4 defined as the convex hull of 12 vertices
        """
        new_vertices = []
        for v1 in self.vertex_generator():
            for v2 in other.vertex_generator():
                new_vertices.append(list(v1() + v2()))
        if new_vertices != []:
            new_rays = self.rays() + other.rays()
            new_lines = self.lines() + other.lines()
            return self.parent().element_class(self.parent(), [new_vertices, new_rays, new_lines], None)
        else:
            return self.parent().element_class(self.parent(), None, None)

    _add_ = minkowski_sum

    @coerce_binop
    def minkowski_difference(self, other):
        r"""
        Return the Minkowski difference.

        Minkowski subtraction can equivalently be defined via
        Minkowski addition (see :meth:`minkowski_sum`) or as
        set-theoretic intersection via

        .. MATH::

            X \ominus Y =
            (X^c \oplus Y)^c =
            \cap_{y\in Y} (X-y)

        where superscript-"c" means the complement in the ambient
        vector space. The Minkowski difference of convex sets is
        convex, and the difference of polyhedra is again a
        polyhedron. We only consider the case of polyhedra in the
        following. Note that it is not quite the inverse of
        addition. In fact:

        * `(X+Y)-Y = X` for any polyhedra `X`, `Y`.

        * `(X-Y)+Y \subseteq X`

        * `(X-Y)+Y = X` if and only if Y is a Minkowski summand of X.

        INPUT:

        - ``other`` -- a :class:`Polyhedron_base`

        OUTPUT:

        The Minkowski difference of ``self`` and ``other``. Also known
        as Minkowski subtraction of ``other`` from ``self``.

        EXAMPLES::

            sage: X = polytopes.hypercube(3)
            sage: Y = Polyhedron(vertices=[(0,0,0), (0,0,1), (0,1,0), (1,0,0)]) / 2
            sage: (X+Y)-Y == X
            True
            sage: (X-Y)+Y < X
            True

        The polyhedra need not be full-dimensional::

            sage: X2 = Polyhedron(vertices=[(-1,-1,0),(1,-1,0),(-1,1,0),(1,1,0)])
            sage: Y2 = Polyhedron(vertices=[(0,0,0), (0,1,0), (1,0,0)]) / 2
            sage: (X2+Y2)-Y2 == X2
            True
            sage: (X2-Y2)+Y2 < X2
            True

        Minus sign is really an alias for :meth:`minkowski_difference`
        ::

            sage: four_cube = polytopes.hypercube(4)
            sage: four_simplex = Polyhedron(vertices = [[0, 0, 0, 1], [0, 0, 1, 0], [0, 1, 0, 0], [1, 0, 0, 0]])
            sage: four_cube - four_simplex
            A 4-dimensional polyhedron in QQ^4 defined as the convex hull of 16 vertices
            sage: four_cube.minkowski_difference(four_simplex) == four_cube - four_simplex
            True

        Coercion of the base ring works::

            sage: poly_spam = Polyhedron([[3,4,5,2],[1,0,0,1],[0,0,0,0],[0,4,3,2],[-3,-3,-3,-3]], base_ring=ZZ)
            sage: poly_eggs = Polyhedron([[5,4,5,4],[-4,5,-4,5],[4,-5,4,-5],[0,0,0,0]], base_ring=QQ) / 100
            sage: poly_spam - poly_eggs
            A 4-dimensional polyhedron in QQ^4 defined as the convex hull of 5 vertices

        TESTS::

            sage: X = polytopes.hypercube(2)
            sage: Y = Polyhedron(vertices=[(1,1)])
            sage: (X-Y).Vrepresentation()
            (A vertex at (0, -2), A vertex at (0, 0), A vertex at (-2, 0), A vertex at (-2, -2))

            sage: Y = Polyhedron(vertices=[(1,1), (0,0)])
            sage: (X-Y).Vrepresentation()
            (A vertex at (0, -1), A vertex at (0, 0), A vertex at (-1, 0), A vertex at (-1, -1))

            sage: X = X + Y   # now Y is a Minkowski summand of X
            sage: (X+Y)-Y == X
            True
            sage: (X-Y)+Y == X
            True

        Testing that :trac:`28506` is fixed::

            sage: Q = Polyhedron([[1,0],[0,1]])
            sage: S = Polyhedron([[0,0],[1,2]])
            sage: S.minkowski_difference(Q)
            A 1-dimensional polyhedron in QQ^2 defined as the convex hull of 2 vertices
        """
        if other.is_empty():
            return self.parent().universe()   # empty intersection = everything
        if not other.is_compact():
            raise NotImplementedError('only subtracting compact polyhedra is implemented')
        new_eqns = []
        for eq in self.equations():
            values = [ eq.A() * v.vector() for v in other.vertices() ]
            eq = list(eq)
            eq[0] += min(values)   # shift constant term
            new_eqns.append(eq)
        P = self.parent()
        new_ieqs = []
        for ieq in self.inequalities():
            values = [ ieq.A() * v.vector() for v in other.vertices() ]
            ieq = list(ieq)
            ieq[0] += min(values)   # shift constant term
            new_ieqs.append(ieq)

        # Some vertices might need fractions.
        P = self.parent().change_ring(self.base_ring().fraction_field())
        return P.element_class(P, None, [new_ieqs, new_eqns])

    def __sub__(self, other):
        r"""
        Implement minus binary operation

        Polyhedra are not a ring with respect to dilatation and
        Minkowski sum, for example `X\oplus(-1)*Y \not= X\ominus Y`.

        INPUT:

        - ``other`` -- a translation vector or a polyhedron

        OUTPUT:

        Either translation by the negative of the given vector or
        Minkowski subtraction by the given polyhedron.

        EXAMPLES::

            sage: X = polytopes.hypercube(2)
            sage: v = vector([1,1])
            sage: (X - v/2).Vrepresentation()
            (A vertex at (-3/2, -3/2), A vertex at (-3/2, 1/2),
             A vertex at (1/2, -3/2), A vertex at (1/2, 1/2))
            sage: (X-v)+v == X
            True

            sage: Y = Polyhedron(vertices=[(1/2,0),(0,1/2)])
            sage: (X-Y).Vrepresentation()
            (A vertex at (1/2, -1), A vertex at (1/2, 1/2),
             A vertex at (-1, 1/2), A vertex at (-1, -1))
            sage: (X+Y)-Y == X
            True
        """
        if is_Polyhedron(other):
            return self.minkowski_difference(other)
        return self + (-other)

    def is_minkowski_summand(self, Y):
        r"""
        Test whether ``Y`` is a Minkowski summand.

        See :meth:`minkowski_sum`.

        OUTPUT:

        Boolean. Whether there exists another polyhedron `Z` such that
        ``self`` can be written as `Y\oplus Z`.

        EXAMPLES::

            sage: A = polytopes.hypercube(2)
            sage: B = Polyhedron(vertices=[(0,1), (1/2,1)])
            sage: C = Polyhedron(vertices=[(1,1)])
            sage: A.is_minkowski_summand(B)
            True
            sage: A.is_minkowski_summand(C)
            True
            sage: B.is_minkowski_summand(C)
            True
            sage: B.is_minkowski_summand(A)
            False
            sage: C.is_minkowski_summand(A)
            False
            sage: C.is_minkowski_summand(B)
            False
        """
        return self.minkowski_difference(Y).minkowski_sum(Y) == self

    def translation(self, displacement):
        """
        Return the translated polyhedron.

        INPUT:

        - ``displacement`` -- a displacement vector or a list/tuple of
          coordinates that determines a displacement vector

        OUTPUT:

        The translated polyhedron.

        EXAMPLES::

            sage: P = Polyhedron([[0,0],[1,0],[0,1]], base_ring=ZZ)
            sage: P.translation([2,1])
            A 2-dimensional polyhedron in ZZ^2 defined as the convex hull of 3 vertices
            sage: P.translation( vector(QQ,[2,1]) )
            A 2-dimensional polyhedron in QQ^2 defined as the convex hull of 3 vertices

        TESTS::

            sage: P = Polyhedron([[0,0],[1,0],[0,1]], base_ring=ZZ, backend='field')
            sage: P.translation([2,1]).backend()
            'field'

        Check that precomputed data is set up correctly::

            sage: P = polytopes.permutahedron(4)*Polyhedron(lines=[[1]])
            sage: Q = P.change_ring(P.base_ring(), backend='field')
            sage: P + vector([1,2,3,4,5]) == Q + vector([1,2,3,4,5])
            True
            sage: P + vector([1,2,3,4,5/2]) == Q + vector([1,2,3,4,5/2])
            True
        """
        Vrep, Hrep, parent = self._translation_double_description(displacement)

        pref_rep = 'Vrep' if self.n_vertices() + self.n_rays() <= self.n_inequalities() else 'Hrep'

        return parent.element_class(parent, Vrep, Hrep,
                                    Vrep_minimal=True, Hrep_minimal=True, pref_rep=pref_rep)

    def _translation_double_description(self, displacement):
        r"""
        Return the input parameters for the translation.

        INPUT:

        - ``displacement`` -- a displacement vector or a list/tuple of
          coordinates that determines a displacement vector

        OUTPUT: Tuple of consisting of new Vrepresentation, Hrepresentation and parent.

        .. SEEALSO::

            :meth:`translation`

        EXAMPLES::

            sage: P = Polyhedron([[0,0],[1,0],[0,1]], base_ring=ZZ)
            sage: Vrep, Hrep, parent = P._translation_double_description([2,1])
            sage: [tuple(x) for x in Vrep], [tuple(x) for x in Hrep], parent
            ([((2, 1), (2, 2), (3, 1)), (), ()],
             [((-2, 1, 0), (-1, 0, 1), (4, -1, -1)), ()],
             Polyhedra in ZZ^2)
        """
        displacement = vector(displacement)
        new_vertices = (x.vector()+displacement for x in self.vertex_generator())
        new_rays = self.rays()
        new_lines = self.lines()
        parent = self.parent().base_extend(displacement)

        # Replace a hyperplane of the form A*x + b >= 0 by
        # A(x-displacement) + b >= 0 <=> Ax + b - A*displacement >= 0.
        # Likewise for equations.
        def get_new(x):
            y = x.vector().change_ring(parent.base_ring())
            y[0] -= x.A()*displacement
            return y

        new_ieqs = (get_new(x) for x in self.inequality_generator())
        new_eqns = (get_new(x) for x in self.equation_generator())
        return [new_vertices, new_rays, new_lines], [new_ieqs, new_eqns], parent

    def product(self, other):
        """
        Return the Cartesian product.

        INPUT:

        - ``other`` -- a :class:`Polyhedron_base`

        OUTPUT:

        The Cartesian product of ``self`` and ``other`` with a
        suitable base ring to encompass the two.

        EXAMPLES::

            sage: P1 = Polyhedron([[0],[1]], base_ring=ZZ)
            sage: P2 = Polyhedron([[0],[1]], base_ring=QQ)
            sage: P1.product(P2)
            A 2-dimensional polyhedron in QQ^2 defined as the convex hull of 4 vertices

        The Cartesian product is the product in the semiring of polyhedra::

            sage: P1 * P1
            A 2-dimensional polyhedron in ZZ^2 defined as the convex hull of 4 vertices
            sage: P1 * P2
            A 2-dimensional polyhedron in QQ^2 defined as the convex hull of 4 vertices
            sage: P2 * P2
            A 2-dimensional polyhedron in QQ^2 defined as the convex hull of 4 vertices
            sage: 2 * P1
            A 1-dimensional polyhedron in ZZ^1 defined as the convex hull of 2 vertices
            sage: P1 * 2.0
            A 1-dimensional polyhedron in RDF^1 defined as the convex hull of 2 vertices

        TESTS:

        Check that :trac:`15253` is fixed::

            sage: polytopes.hypercube(1) * polytopes.hypercube(2)
            A 3-dimensional polyhedron in ZZ^3 defined as the convex hull of 8 vertices
        """
        try:
            new_ring = self.parent()._coerce_base_ring(other)
        except TypeError:
            raise TypeError("no common canonical parent for objects with parents: " + str(self.parent())
                             + " and " + str(other.parent()))

        from itertools import chain

        new_vertices = (tuple(x) + tuple(y)
                        for x in self.vertex_generator() for y in other.vertex_generator())

        self_zero  = tuple(0 for _ in range( self.ambient_dim()))
        other_zero = tuple(0 for _ in range(other.ambient_dim()))

        rays = chain((tuple(r) + other_zero for r in  self.ray_generator()),
                     (self_zero + tuple(r)  for r in other.ray_generator()))

        lines = chain((tuple(l) + other_zero for l in  self.line_generator()),
                      (self_zero + tuple(l)  for l in other.line_generator()))

        if self.n_vertices() == 0 or other.n_vertices() == 0:
            # In this case we obtain the empty polyhedron.
            # There is not vertex to attach the rays or lines to.
            # By our convention, in this case the polyhedron shall also not have rays or lines.
            rays = ()
            lines = ()

        ieqs = chain((tuple(i) + other_zero               for i in  self.inequality_generator()),
                     ((i.b(),) + self_zero + tuple(i.A()) for i in other.inequality_generator()))

        eqns = chain((tuple(e) + other_zero               for e in  self.equation_generator()),
                     ((e.b(),) + self_zero + tuple(e.A()) for e in other.equation_generator()))

        pref_rep = 'Vrep' if self.n_vertices() + self.n_rays() + other.n_vertices() + other.n_rays() \
                             <= self.n_inequalities() + other.n_inequalities() else 'Hrep'

        parent = self.parent().change_ring(new_ring, ambient_dim=self.ambient_dim() + other.ambient_dim())
        return parent.element_class(parent, [new_vertices, rays, lines],
                                    [ieqs, eqns],
                                    Vrep_minimal=True, Hrep_minimal=True, pref_rep=pref_rep)

    _mul_ = product

    def _test_product(self, tester=None, **options):
        """
        Run tests on the method :meth:`.product`.

        TESTS::

            sage: polytopes.cross_polytope(3)._test_product()
        """
        from sage.geometry.polyhedron.library import polytopes
        if tester is None:
            tester = self._tester(**options)

        if self.n_vertices() + self.n_rays() < 40 and self.n_facets() < 40:
            # Check that the product preserves the backend, where possible.
            P = polytopes.simplex(backend="cdd")
            tester.assertEqual((self*P).backend(), self.backend())
            Q = polytopes.simplex(backend="ppl")
            tester.assertEqual((self*Q).backend(), self.backend())

            # And that it changes the backend correctly where necessary.
            if self.base_ring() is not AA and AA.has_coerce_map_from(self.base_ring()):
                R = self*polytopes.regular_polygon(5, exact=True)
                assert R
            if RDF.has_coerce_map_from(self.base_ring()):
                R = self*polytopes.regular_polygon(5, exact=False)
                assert R

        if self.base_ring() in (ZZ, QQ):
            # Check that the double description is set up correctly.
            self_field = self.base_extend(self.base_ring(), backend='field')
            P = polytopes.permutahedron(4, backend='field').base_extend(QQ)
            Q = Polyhedron(rays=[[1,0,0,0],[0,1,1,0]], lines=[[0,1,0,1]], backend='field')
            (self_field * P)._test_basic_properties(tester)
            (self_field * Q)._test_basic_properties(tester)

    def join(self, other):
        """
        Return the join of ``self`` and ``other``.

        The join of two polyhedra is obtained by first placing the two objects in
        two non-intersecting affine subspaces `V`, and `W` whose affine hull is
        the whole ambient space, and finally by taking the convex hull of their
        union. The dimension of the join is the sum of the dimensions of the
        two polyhedron plus 1.

        INPUT:

        - ``other`` -- a polyhedron

        EXAMPLES::

            sage: P1 = Polyhedron([[0],[1]], base_ring=ZZ)
            sage: P2 = Polyhedron([[0],[1]], base_ring=QQ)
            sage: P1.join(P2)
            A 3-dimensional polyhedron in QQ^3 defined as the convex hull of 4 vertices
            sage: P1.join(P1)
            A 3-dimensional polyhedron in ZZ^3 defined as the convex hull of 4 vertices
            sage: P2.join(P2)
            A 3-dimensional polyhedron in QQ^3 defined as the convex hull of 4 vertices

        An unbounded example::

            sage: R1 = Polyhedron(rays=[[1]])
            sage: R1.join(R1)
            A 3-dimensional polyhedron in ZZ^3 defined as the convex hull of 2 vertices and 2 rays

        TESTS::

            sage: C = polytopes.hypercube(5)
            sage: S = Polyhedron([[1]])
            sage: C.join(S).is_combinatorially_isomorphic(C.pyramid())
            True

            sage: P = polytopes.simplex(backend='cdd')
            sage: Q = polytopes.simplex(backend='ppl')
            sage: P.join(Q).backend()
            'cdd'
            sage: Q.join(P).backend()
            'ppl'
        """
        try:
            new_ring = self.parent()._coerce_base_ring(other)
        except TypeError:
            raise TypeError("no common canonical parent for objects with parents: " + str(self.parent())
                     + " and " + str(other.parent()))

        dim_self = self.ambient_dim()
        dim_other = other.ambient_dim()

        new_vertices = [list(x)+[0]*dim_other+[0] for x in self.vertex_generator()] + \
                       [[0]*dim_self+list(x)+[1] for x in other.vertex_generator()]
        new_rays = []
        new_rays.extend( [ r+[0]*dim_other+[0]
                           for r in self.ray_generator() ] )
        new_rays.extend( [ [0]*dim_self+r+[1]
                           for r in other.ray_generator() ] )
        new_lines = []
        new_lines.extend( [ l+[0]*dim_other+[0]
                            for l in self.line_generator() ] )
        new_lines.extend( [ [0]*dim_self+l+[1]
                            for l in other.line_generator() ] )

        parent = self.parent().change_ring(new_ring, ambient_dim=self.ambient_dim() + other.ambient_dim() + 1)
        return parent.element_class(parent, [new_vertices, new_rays, new_lines], None)

    def subdirect_sum(self, other):
        """
        Return the subdirect sum of ``self`` and ``other``.

        The subdirect sum of two polyhedron is a projection of the join of the
        two polytopes. It is obtained by placing the two objects in orthogonal subspaces
        intersecting at the origin.

        INPUT:

        - ``other`` -- a :class:`Polyhedron_base`

        EXAMPLES::

            sage: P1 = Polyhedron([[1],[2]], base_ring=ZZ)
            sage: P2 = Polyhedron([[3],[4]], base_ring=QQ)
            sage: sds = P1.subdirect_sum(P2);sds
            A 2-dimensional polyhedron in QQ^2 defined as the convex hull of 4
            vertices
            sage: sds.vertices()
            (A vertex at (0, 3),
             A vertex at (0, 4),
             A vertex at (1, 0),
             A vertex at (2, 0))

        .. SEEALSO::

            :meth:`join`
            :meth:`direct_sum`

        TESTS::

            sage: P = polytopes.simplex(backend='cdd')
            sage: Q = polytopes.simplex(backend='ppl')
            sage: P.subdirect_sum(Q).backend()
            'cdd'
            sage: Q.subdirect_sum(P).backend()
            'ppl'
        """
        try:
            new_ring = self.parent()._coerce_base_ring(other)
        except TypeError:
            raise TypeError("no common canonical parent for objects with parents: " + str(self.parent())
                     + " and " + str(other.parent()))

        dim_self = self.ambient_dim()
        dim_other = other.ambient_dim()

        new_vertices = [list(x)+[0]*dim_other for x in self.vertex_generator()] + \
                       [[0]*dim_self+list(x) for x in other.vertex_generator()]
        new_rays = []
        new_rays.extend( [ r+[0]*dim_other
                           for r in self.ray_generator() ] )
        new_rays.extend( [ [0]*dim_self+r
                           for r in other.ray_generator() ] )
        new_lines = []
        new_lines.extend( [ l+[0]*dim_other
                            for l in self.line_generator() ] )
        new_lines.extend( [ [0]*dim_self+l
                            for l in other.line_generator() ] )

        parent = self.parent().change_ring(new_ring, ambient_dim=self.ambient_dim() + other.ambient_dim())
        return parent.element_class(parent, [new_vertices, new_rays, new_lines], None)

    def direct_sum(self, other):
        """
        Return the direct sum of ``self`` and ``other``.

        The direct sum of two polyhedron is the subdirect sum of the two, when
        they have the origin in their interior. To avoid checking if the origin
        is contained in both, we place the affine subspace containing ``other``
        at the center of ``self``.

        INPUT:

        - ``other`` -- a :class:`Polyhedron_base`

        EXAMPLES::

            sage: P1 = Polyhedron([[1],[2]], base_ring=ZZ)
            sage: P2 = Polyhedron([[3],[4]], base_ring=QQ)
            sage: ds = P1.direct_sum(P2);ds
            A 2-dimensional polyhedron in QQ^2 defined as the convex hull of 4 vertices
            sage: ds.vertices()
            (A vertex at (1, 0),
             A vertex at (2, 0),
             A vertex at (3/2, -1/2),
             A vertex at (3/2, 1/2))

        .. SEEALSO::

            :meth:`join`
            :meth:`subdirect_sum`

        TESTS:

        Check that the backend is preserved::

            sage: P = polytopes.simplex(backend='cdd')
            sage: Q = polytopes.simplex(backend='ppl')
            sage: P.direct_sum(Q).backend()
            'cdd'
            sage: Q.direct_sum(P).backend()
            'ppl'

        Check that :trac:`28506` is fixed::

            sage: s2 = polytopes.simplex(2)
            sage: s3 = polytopes.simplex(3)
            sage: s2.direct_sum(s3)
            A 5-dimensional polyhedron in QQ^7 defined as the convex hull of 7 vertices
        """
        try:
            # Some vertices might need fractions.
            new_ring = self.parent()._coerce_base_ring(other).fraction_field()
        except TypeError:
            raise TypeError("no common canonical parent for objects with parents: " + str(self.parent())
                     + " and " + str(other.parent()))

        dim_self = self.ambient_dim()
        dim_other = other.ambient_dim()

        new_vertices = [list(x) + [0]*dim_other for x in self.vertex_generator()] + \
                       [list(self.center()) + list(x.vector() - other.center()) for x in other.vertex_generator()]
        new_rays = []
        new_rays.extend( [ r + [0]*dim_other
                           for r in self.ray_generator() ] )
        new_rays.extend( [ [0]*dim_self + r
                           for r in other.ray_generator() ] )
        new_lines = []
        new_lines.extend( [ l + [0]*dim_other
                            for l in self.line_generator() ] )
        new_lines.extend( [ [0]*dim_self + l
                            for l in other.line_generator() ] )

        parent = self.parent().change_ring(new_ring, ambient_dim=self.ambient_dim() + other.ambient_dim())
        return parent.element_class(parent, [new_vertices, new_rays, new_lines], None)

    def dilation(self, scalar):
        """
        Return the dilated (uniformly stretched) polyhedron.

        INPUT:

        - ``scalar`` -- A scalar, not necessarily in :meth:`base_ring`

        OUTPUT:

        The polyhedron dilated by that scalar, possibly coerced to a
        bigger base ring.

        EXAMPLES::

            sage: p = Polyhedron(vertices = [[t,t^2,t^3] for t in srange(2,6)])
            sage: next(p.vertex_generator())
            A vertex at (2, 4, 8)
            sage: p2 = p.dilation(2)
            sage: next(p2.vertex_generator())
            A vertex at (4, 8, 16)
            sage: p.dilation(2) == p * 2
            True

        TESTS:

        Dilation of empty polyhedra works, see :trac:`14987`::

            sage: p = Polyhedron(ambient_dim=2); p
            The empty polyhedron in ZZ^2
            sage: p.dilation(3)
            The empty polyhedron in ZZ^2

            sage: p = Polyhedron(vertices=[(1,1)], rays=[(1,0)], lines=[(0,1)])
            sage: (-p).rays()
            (A ray in the direction (-1, 0),)
            sage: (-p).lines()
            (A line in the direction (0, 1),)

            sage: (0*p).rays()
            ()
            sage: (0*p).lines()
            ()
        """
        parent = self.parent().base_extend(scalar)

        if scalar == 0:
            new_vertices = tuple(self.ambient_space().zero() for v in self.vertex_generator())
            new_rays = []
            new_lines = []
            return parent.element_class(parent, [new_vertices, new_rays, new_lines], None)

        one = parent.base_ring().one()
        sign = one if scalar > 0 else -one

        make_new_Hrep = lambda h: tuple(scalar*sign*x if i == 0 else sign*x
                                        for i, x in enumerate(h._vector))

        new_vertices = (tuple(scalar*x for x in v._vector) for v in self.vertex_generator())
        new_rays = (tuple(sign*x for x in r._vector) for r in self.ray_generator())
        new_lines = self.line_generator()
        new_inequalities = map(make_new_Hrep, self.inequality_generator())
        new_equations = map(make_new_Hrep, self.equation_generator())

        pref_rep = 'Vrep' if self.n_vertices() + self.n_rays() <= self.n_inequalities() else 'Hrep'

        return parent.element_class(parent, [new_vertices, new_rays, new_lines],
                                    [new_inequalities, new_equations],
                                    Vrep_minimal=True, Hrep_minimal=True, pref_rep=pref_rep)

    def _test_dilation(self, tester=None, **options):
        """
        Run tests on the method :meth:`.dilation`.

        TESTS::

            sage: polytopes.cross_polytope(3)._test_dilation()
        """
        if tester is None:
            tester = self._tester(**options)

        # Testing that the backend is preserved.
        tester.assertEqual(self.dilation(2*self.base_ring().gen()).backend(), self.backend())
        tester.assertEqual(self.dilation(ZZ(3)).backend(), self.backend())

        if self.n_vertices() + self.n_rays() > 40:
            # Avoid long time computations.
            return

        # Testing that the double description is set up correctly.
        if self.base_ring().is_exact():
            if self.base_ring() in (QQ, ZZ):
                p = self.base_extend(self.base_ring(), backend='field')
                (ZZ(2)*p)._test_basic_properties(tester)
                (ZZ(2)/2*p)._test_basic_properties(tester)
                (ZZ(-3)*p)._test_basic_properties(tester)
                (ZZ(-1)/2*p)._test_basic_properties(tester)
        else:
            tester.assertIsInstance(ZZ(1)/3*self, Polyhedron_base)

        if self.n_vertices() > 20 or self.base_ring() is AA:
            # Avoid long time computations.
            return

        # Some sanity check on the volume (only run for relatively small instances).
        if self.dim() > -1 and self.is_compact() and self.base_ring().is_exact():
            tester.assertEqual(self.dilation(3).volume(measure='induced'), self.volume(measure='induced')*3**self.dim())

        # Testing coercion with algebraic numbers.
        from sage.rings.number_field.number_field import QuadraticField
        K1 = QuadraticField(2, embedding=AA(2).sqrt())
        sqrt2 = K1.gen()
        K2 = QuadraticField(3, embedding=AA(3).sqrt())
        sqrt3 = K2.gen()

        if self.base_ring() in (QQ,ZZ,AA,RDF):
            tester.assertIsInstance(sqrt2*self, Polyhedron_base)
            tester.assertIsInstance(sqrt3*self, Polyhedron_base)
        elif hasattr(self.base_ring(), "composite_fields"):
            for scalar, K in ((sqrt2, K1), (sqrt3, K2)):
                new_ring = None
                try:
                    new_ring = self.base_ring().composite_fields()[0]
                except:
                    # This isn't about testing composite fields.
                    pass
                if new_ring:
                    p = self.change_ring(new_ring)
                    tester.assertIsInstance(scalar*p, Polyhedron_base)

    def linear_transformation(self, linear_transf, new_base_ring=None):
        """
        Return the linear transformation of ``self``.

        INPUT:

        - ``linear_transf`` -- a matrix, not necessarily in :meth:`base_ring`
        - ``new_base_ring`` -- ring (optional); specify the new base ring;
          may avoid coercion failure

        OUTPUT:

        The polyhedron transformed by that matrix, possibly coerced to a
        bigger base ring.

        EXAMPLES::

            sage: b3 = polytopes.Birkhoff_polytope(3)
            sage: proj_mat=matrix([[0,1,0,0,0,0,0,0,0],[0,0,0,1,0,0,0,0,0],[0,0,0,0,0,1,0,0,0],[0,0,0,0,0,0,0,1,0]])
            sage: b3_proj = proj_mat * b3; b3_proj
            A 3-dimensional polyhedron in ZZ^4 defined as the convex hull of 5 vertices

            sage: square = polytopes.regular_polygon(4)
            sage: square.vertices_list()
            [[0, -1], [1, 0], [-1, 0], [0, 1]]
            sage: transf = matrix([[1,1],[0,1]])
            sage: sheared = transf * square
            sage: sheared.vertices_list()
            [[-1, -1], [1, 0], [-1, 0], [1, 1]]
            sage: sheared == square.linear_transformation(transf)
            True

        Specifying the new base ring may avoid coercion failure::

            sage: K.<sqrt2> = QuadraticField(2)
            sage: L.<sqrt3> = QuadraticField(3)
            sage: P = polytopes.cube()*sqrt2
            sage: M = matrix([[sqrt3, 0, 0], [0, sqrt3, 0], [0, 0, 1]])
            sage: P.linear_transformation(M, new_base_ring=K.composite_fields(L)[0])
            A 3-dimensional polyhedron in (Number Field in sqrt2sqrt3 with defining polynomial x^4 - 10*x^2 + 1 with sqrt2sqrt3 = 0.3178372451957823?)^3 defined as the convex hull of 8 vertices

        Linear transformation without specified new base ring fails in this case::

            sage: M*P
            Traceback (most recent call last):
            ...
            TypeError: unsupported operand parent(s) for *: 'Full MatrixSpace of 3 by 3 dense matrices over Number Field in sqrt3 with defining polynomial x^2 - 3 with sqrt3 = 1.732050807568878?' and 'Full MatrixSpace of 3 by 8 dense matrices over Number Field in sqrt2 with defining polynomial x^2 - 2 with sqrt2 = 1.414213562373095?'

        TESTS:

        Linear transformation respects backend::

            sage: P = polytopes.simplex(backend='field')
            sage: t = matrix([[1,1,1,1],[0,1,1,1],[0,0,1,1],[0,0,0,1]])
            sage: P.linear_transformation(t).backend()
            'field'

        Check that coercion works::

            sage: (1.0 * proj_mat) * b3
            A 3-dimensional polyhedron in RDF^4 defined as the convex hull of 5 vertices
            sage: (1/1 * proj_mat) * b3
            A 3-dimensional polyhedron in QQ^4 defined as the convex hull of 5 vertices
            sage: (AA(2).sqrt() * proj_mat) * b3
            A 3-dimensional polyhedron in AA^4 defined as the convex hull of 5 vertices

        Check that zero-matrices act correctly::

            sage: Matrix([]) * b3
            A 0-dimensional polyhedron in ZZ^0 defined as the convex hull of 1 vertex
            sage: Matrix([[0 for _ in range(9)]]) * b3
            A 0-dimensional polyhedron in ZZ^1 defined as the convex hull of 1 vertex
            sage: Matrix([[0 for _ in range(9)] for _ in range(4)]) * b3
            A 0-dimensional polyhedron in ZZ^4 defined as the convex hull of 1 vertex
            sage: Matrix([[0 for _ in range(8)]]) * b3
            Traceback (most recent call last):
            ...
            TypeError: unsupported operand parent(s) for *: 'Full MatrixSpace of 1 by 8 dense matrices over Integer Ring' and 'Full MatrixSpace of 9 by 6 dense matrices over Integer Ring'
            sage: Matrix(ZZ, []) * b3
            A 0-dimensional polyhedron in ZZ^0 defined as the convex hull of 1 vertex
            sage: Matrix(ZZ, [[],[]]) * b3
            Traceback (most recent call last):
            ...
            TypeError: unsupported operand parent(s) for *: 'Full MatrixSpace of 2 by 0 dense matrices over Integer Ring' and 'Full MatrixSpace of 9 by 6 dense matrices over Integer Ring'

        Check that the precomputed double description is correct::

            sage: P = polytopes.permutahedron(4)
            sage: Q = P.change_ring(QQ, backend='field')
            sage: P.affine_hull_projection() == Q.affine_hull_projection()
            True

            sage: M = matrix([[1, 2, 3, 4], [2, 3, 4, 5], [0, 0, 5, 1], [0, 2, 0, 3]])
            sage: M*P == M*Q
            True

            sage: M = matrix([[1, 2, 3, 4], [2, 3, 4, 5], [0, 0, 5, 1], [0, 2, 0, 3], [0, 1, 0, -3]])
            sage: M*P == M*Q
            True
        """
        is_injective = False
        if linear_transf.nrows() != 0:
            if new_base_ring:
                R = new_base_ring
            else:
                R = self.base_ring()

            # Multiplying a matrix with a vector is slow.
            # So we multiply the entire vertex matrix etc.
            # Still we create generators, as possibly the Vrepresentation will be discarded later on.
            if self.n_vertices():
                new_vertices = ( v for v in ((linear_transf*self.vertices_matrix(R)).transpose()) )
            else:
                new_vertices = ()
            if self.n_rays():
                new_rays = ( r for r in matrix(R, self.rays())*linear_transf.transpose() )
            else:
                new_rays = ()
            if self.n_lines():
                new_lines = ( l for l in matrix(R, self.lines())*linear_transf.transpose() )
            else:
                new_lines = ()

            if self.is_compact() and self.n_vertices() and self.n_inequalities():
                homogeneous_basis = matrix(R, ( [1] + list(v) for v in self.an_affine_basis() )).transpose()

                # To convert first to a list and then to a matrix seems to be necessary to obtain a meaningful error,
                # in case the number of columns doesn't match the dimension.
                new_homogeneous_basis = matrix(list( [1] + list(linear_transf*vector(R, v)) for v in self.an_affine_basis()) ).transpose()

                if self.dim() + 1 == new_homogeneous_basis.rank():
                    # The transformation is injective on the polytope.
                    is_injective = True

                    # Let V be the homogeneous vertex matrix (each vertex a column)
                    # and M the linear transformation.
                    # Then M*V is the new homogeneous vertex matrix.

                    # Let H be the inequalities matrix (each inequality a row).
                    # If we find N such that N*M*V = V than the new inequalities are
                    # given by H*N.

                    # Note that such N must exist, as our map is injective on the polytope.
                    # It is uniquely defined by considering a basis of the homogeneous vertices.
                    N = new_homogeneous_basis.solve_left(homogeneous_basis)
                    new_inequalities = ( h for h in matrix(R, self.inequalities())*N )

                    # The equations are the left kernel matrix of the homogeneous vertices
                    # or equivalently a basis thereof.
                    new_equations = (new_homogeneous_basis.transpose()).right_kernel_matrix()

        else:
            new_vertices = [[] for v in self.vertex_generator() ]
            new_rays = []
            new_lines = []

        new_dim = linear_transf.nrows()
        par = self.parent()

        if new_base_ring:
            new_parent = par.change_ring(new_base_ring, ambient_dim=new_dim)
        else:
            new_parent = par.base_extend(linear_transf.base_ring(), ambient_dim=new_dim)

        if is_injective:
            # Set up with both Vrepresentation and Hrepresentation.
            pref_rep = 'Vrep' if self.n_vertices() <= self.n_inequalities() else 'Hrep'

            return new_parent.element_class(new_parent, [new_vertices, new_rays, new_lines],
                                            [new_inequalities, new_equations],
                                            Vrep_minimal=True, Hrep_minimal=True, pref_rep=pref_rep)

        return new_parent.element_class(new_parent, [tuple(new_vertices), tuple(new_rays), tuple(new_lines)], None)

    def _test_linear_transformation(self, tester=None, **options):
        """
        Run some tests on linear transformation.

        TESTS::

            sage: Polyhedron(rays=[(0,1)])._test_linear_transformation()
        """
        if tester is None:
            tester = self._tester(**options)

        if self.n_vertices() > 200 or self.n_facets() > 200:
            # Avoid very long doctests.
            return

        # Check that :trac:`30146` is fixed.
        from sage.matrix.special import identity_matrix
        tester.assertEqual(self, self.linear_transformation(identity_matrix(self.ambient_dim())))

    def _acted_upon_(self, actor, self_on_left):
        """
        Implement the action by scalars, vectors, matrices or other polyhedra.

        INPUT:

        - ``actor`` -- one of the following:
          - a scalar, not necessarily in :meth:`base_ring`,
          - a :class:`Polyhedron`,
          - a :class:`sage.modules.free_module_element.vector`,
          - a :class:`sage.matrix.constructor.matrix`,
        - ``self_on_right`` -- must be ``False`` for actor a matrix;
          ignored otherwise

        OUTPUT:

        - Dilation for a scalar
        - Product for a polyhedron
        - Translation for a vector
        - Linear transformation for a matrix

        EXAMPLES:

        ``actor`` is a scalar::

             sage: p = Polyhedron(vertices = [[t,t^2,t^3] for t in srange(2,6)])
             sage: p._acted_upon_(2, True) == p.dilation(2)
             True
             sage: p*2 == p.dilation(2)
             True

        ``actor`` is a polyhedron::

             sage: p*p == p.product(p)
             True

        ``actor`` is a vector::

             sage: p + vector(ZZ,[1,2,3]) == p.translation([1,2,3])
             True

        ``actor`` is a matrix::

             sage: matrix(ZZ,[[1,2,3]]) * p
             A 1-dimensional polyhedron in ZZ^1 defined as the convex hull of 2 vertices

        A matrix must act from the left::

             sage: p * matrix(ZZ, [[1,2,3]]*3)
             Traceback (most recent call last):
             ...
             ValueError: matrices should act on the left
        """
        if is_Polyhedron(actor):
            return self.product(actor)
        elif is_Vector(actor):
            return self.translation(actor)
        elif is_Matrix(actor):
            if self_on_left:
                raise ValueError("matrices should act on the left")
            else:
                return self.linear_transformation(actor)
        else:
            return self.dilation(actor)

    def __neg__(self):
        """
        Negation of a polytope is defined as inverting the coordinates.

        EXAMPLES::

            sage: t = polytopes.simplex(3,project=False);  t.vertices()
            (A vertex at (0, 0, 0, 1), A vertex at (0, 0, 1, 0),
             A vertex at (0, 1, 0, 0), A vertex at (1, 0, 0, 0))
            sage: neg_ = -t
            sage: neg_.vertices()
            (A vertex at (-1, 0, 0, 0), A vertex at (0, -1, 0, 0),
             A vertex at (0, 0, -1, 0), A vertex at (0, 0, 0, -1))

        TESTS::

            sage: p = Polyhedron(ieqs=[[1,1,0]])
            sage: p.rays()
            (A ray in the direction (1, 0),)
            sage: pneg = p.__neg__()
            sage: pneg.rays()
            (A ray in the direction (-1, 0),)
        """
        return self.dilation(-1)

    def __truediv__(self, scalar):
        """
        Divide by a scalar factor.

        See :meth:`dilation` for details.

        EXAMPLES::

            sage: p = Polyhedron(vertices = [[t,t^2,t^3] for t in srange(2,4)])
            sage: (p/5).Vrepresentation()
            (A vertex at (2/5, 4/5, 8/5), A vertex at (3/5, 9/5, 27/5))
            sage: (p/int(5)).Vrepresentation()
            (A vertex at (0.4, 0.8, 1.6), A vertex at (0.6, 1.8, 5.4))
        """
        return self.dilation(1/scalar)

    @coerce_binop
    def convex_hull(self, other):
        """
        Return the convex hull of the set-theoretic union of the two
        polyhedra.

        INPUT:

        - ``other`` -- a :class:`Polyhedron`

        OUTPUT:

        The convex hull.

        EXAMPLES::

            sage: a_simplex = polytopes.simplex(3, project=True)
            sage: verts = a_simplex.vertices()
            sage: verts = [[x[0]*3/5+x[1]*4/5, -x[0]*4/5+x[1]*3/5, x[2]] for x in verts]
            sage: another_simplex = Polyhedron(vertices = verts)
            sage: simplex_union = a_simplex.convex_hull(another_simplex)
            sage: simplex_union.n_vertices()
            7
        """
        hull_vertices = self.vertices() + other.vertices()
        hull_rays = self.rays() + other.rays()
        hull_lines = self.lines() + other.lines()
        return self.parent().element_class(self.parent(), [hull_vertices, hull_rays, hull_lines], None)

    @coerce_binop
    def intersection(self, other):
        r"""
        Return the intersection of one polyhedron with another.

        INPUT:

        - ``other`` -- a :class:`Polyhedron`

        OUTPUT:

        The intersection.

        Note that the intersection of two `\ZZ`-polyhedra might not be
        a `\ZZ`-polyhedron. In this case, a `\QQ`-polyhedron is
        returned.

        EXAMPLES::

            sage: cube = polytopes.hypercube(3)
            sage: oct = polytopes.cross_polytope(3)
            sage: cube.intersection(oct*2)
            A 3-dimensional polyhedron in ZZ^3 defined as the convex hull of 12 vertices

        As a shorthand, one may use::

            sage: cube & oct*2
            A 3-dimensional polyhedron in ZZ^3 defined as the convex hull of 12 vertices

        The intersection of two `\ZZ`-polyhedra is not necessarily a `\ZZ`-polyhedron::

            sage: P = Polyhedron([(0,0),(1,1)], base_ring=ZZ)
            sage: P.intersection(P)
            A 1-dimensional polyhedron in ZZ^2 defined as the convex hull of 2 vertices
            sage: Q = Polyhedron([(0,1),(1,0)], base_ring=ZZ)
            sage: P.intersection(Q)
            A 0-dimensional polyhedron in QQ^2 defined as the convex hull of 1 vertex
            sage: _.Vrepresentation()
            (A vertex at (1/2, 1/2),)

        TESTS:

        Check that :trac:`19012` is fixed::

            sage: K.<a> = QuadraticField(5)
            sage: P = Polyhedron([[0,0],[0,a],[1,1]])
            sage: Q = Polyhedron(ieqs=[[-1,a,1]])
            sage: P.intersection(Q)
            A 2-dimensional polyhedron in (Number Field in a with defining polynomial x^2 - 5 with a = 2.236067977499790?)^2 defined as the convex hull of 4 vertices
        """
        new_ieqs = self.inequalities() + other.inequalities()
        new_eqns = self.equations() + other.equations()
        parent = self.parent()
        try:
            return parent.element_class(parent, None, [new_ieqs, new_eqns])
        except TypeError as msg:
            if self.base_ring() is ZZ:
                parent = parent.base_extend(QQ)
                return parent.element_class(parent, None, [new_ieqs, new_eqns])
            else:
                raise TypeError(msg)

    __and__ = intersection

    def truncation(self, cut_frac=None):
        r"""
        Return a new polyhedron formed from two points on each edge
        between two vertices.

        INPUT:

        - ``cut_frac`` -- integer, how deeply to cut into the edge.
          Default is `\frac{1}{3}`.

        OUTPUT:

        A Polyhedron object, truncated as described above.

        EXAMPLES::

            sage: cube = polytopes.hypercube(3)
            sage: trunc_cube = cube.truncation()
            sage: trunc_cube.n_vertices()
            24
            sage: trunc_cube.n_inequalities()
            14

        TESTS::

            sage: polytopes.simplex(backend='field').truncation().backend()
            'field'
        """
        if cut_frac is None:
            cut_frac = ZZ.one() / 3

        new_vertices = []
        for e in self.bounded_edges():
            new_vertices.append((1 - cut_frac) * e[0]() + cut_frac * e[1]())
            new_vertices.append(cut_frac * e[0]() + (1 - cut_frac) * e[1]())

        new_vertices = [list(v) for v in new_vertices]
        new_rays = self.rays()
        new_lines = self.lines()

        parent = self.parent().base_extend(cut_frac)
        return parent.element_class(parent, [new_vertices, new_rays, new_lines], None)

    def face_truncation(self, face, linear_coefficients=None, cut_frac=None):
        r"""
        Return a new polyhedron formed by truncating a face by an hyperplane.

        By default, the normal vector of the hyperplane used to truncate the
        polyhedron is obtained by taking the barycenter vector of the cone
        corresponding to the truncated face in the normal fan of the
        polyhedron. It is possible to change the direction using the option
        ``linear_coefficients``.

        To determine how deep the truncation is done, the method uses the
        parameter ``cut_frac``. By default it is equal to `\frac{1}{3}`. Once
        the normal vector of the cutting hyperplane is chosen, the vertices of
        polyhedron are evaluated according to the corresponding linear
        function. The parameter `\frac{1}{3}` means that the cutting
        hyperplane is placed `\frac{1}{3}` of the way from the vertices of the
        truncated face to the next evaluated vertex.

        INPUT:

        - ``face`` -- a PolyhedronFace
        - ``linear_coefficients`` -- tuple of integer. Specifies the coefficient
          of the normal vector of the cutting hyperplane used to truncate the
          face.
          The default direction is determined using the normal fan of the
          polyhedron.
        - ``cut_frac`` -- number between 0 and 1. Determines where the
           hyperplane cuts the polyhedron. A value close to 0 cuts very close
           to the face, whereas a value close to 1 cuts very close to the next
           vertex (according to the normal vector of the cutting hyperplane).
           Default is `\frac{1}{3}`.

        OUTPUT:

        A Polyhedron object, truncated as described above.

        EXAMPLES::

            sage: Cube = polytopes.hypercube(3)
            sage: vertex_trunc1 = Cube.face_truncation(Cube.faces(0)[0])
            sage: vertex_trunc1.f_vector()
            (1, 10, 15, 7, 1)
            sage: tuple(f.ambient_V_indices() for f in vertex_trunc1.faces(2))
            ((4, 5, 6, 7, 9),
             (0, 3, 4, 8, 9),
             (0, 1, 6, 7, 8),
             (7, 8, 9),
             (2, 3, 4, 5),
             (1, 2, 5, 6),
             (0, 1, 2, 3))
            sage: vertex_trunc1.vertices()
            (A vertex at (1, -1, -1),
             A vertex at (1, 1, -1),
             A vertex at (1, 1, 1),
             A vertex at (1, -1, 1),
             A vertex at (-1, -1, 1),
             A vertex at (-1, 1, 1),
             A vertex at (-1, 1, -1),
             A vertex at (-1, -1/3, -1),
             A vertex at (-1/3, -1, -1),
             A vertex at (-1, -1, -1/3))
            sage: vertex_trunc2 = Cube.face_truncation(Cube.faces(0)[0],cut_frac=1/2)
            sage: vertex_trunc2.f_vector()
            (1, 10, 15, 7, 1)
            sage: tuple(f.ambient_V_indices() for f in vertex_trunc2.faces(2))
            ((4, 5, 6, 7, 9),
             (0, 3, 4, 8, 9),
             (0, 1, 6, 7, 8),
             (7, 8, 9),
             (2, 3, 4, 5),
             (1, 2, 5, 6),
             (0, 1, 2, 3))
            sage: vertex_trunc2.vertices()
            (A vertex at (1, -1, -1),
             A vertex at (1, 1, -1),
             A vertex at (1, 1, 1),
             A vertex at (1, -1, 1),
             A vertex at (-1, -1, 1),
             A vertex at (-1, 1, 1),
             A vertex at (-1, 1, -1),
             A vertex at (-1, 0, -1),
             A vertex at (0, -1, -1),
             A vertex at (-1, -1, 0))
            sage: vertex_trunc3 = Cube.face_truncation(Cube.faces(0)[0],cut_frac=0.3)
            sage: vertex_trunc3.vertices()
            (A vertex at (-1.0, -1.0, 1.0),
             A vertex at (-1.0, 1.0, -1.0),
             A vertex at (-1.0, 1.0, 1.0),
             A vertex at (1.0, 1.0, -1.0),
             A vertex at (1.0, 1.0, 1.0),
             A vertex at (1.0, -1.0, 1.0),
             A vertex at (1.0, -1.0, -1.0),
             A vertex at (-0.4, -1.0, -1.0),
             A vertex at (-1.0, -0.4, -1.0),
             A vertex at (-1.0, -1.0, -0.4))
            sage: edge_trunc = Cube.face_truncation(Cube.faces(1)[11])
            sage: edge_trunc.f_vector()
            (1, 10, 15, 7, 1)
            sage: tuple(f.ambient_V_indices() for f in edge_trunc.faces(2))
            ((0, 5, 6, 7),
             (1, 4, 5, 6, 8),
             (6, 7, 8, 9),
             (0, 2, 3, 7, 9),
             (1, 2, 8, 9),
             (0, 3, 4, 5),
             (1, 2, 3, 4))
             sage: face_trunc = Cube.face_truncation(Cube.faces(2)[2])
             sage: face_trunc.vertices()
             (A vertex at (1, -1, -1),
              A vertex at (1, 1, -1),
              A vertex at (1, 1, 1),
              A vertex at (1, -1, 1),
              A vertex at (-1/3, -1, 1),
              A vertex at (-1/3, 1, 1),
              A vertex at (-1/3, 1, -1),
              A vertex at (-1/3, -1, -1))
             sage: face_trunc.face_lattice().is_isomorphic(Cube.face_lattice())
             True

        TESTS:

        Testing that the backend is preserved::

            sage: Cube = polytopes.cube(backend='field')
            sage: face_trunc = Cube.face_truncation(Cube.faces(2)[0])
            sage: face_trunc.backend()
            'field'

        Testing that :trac:`28506` is fixed::

            sage: P = polytopes.twenty_four_cell()
            sage: P = P.dilation(6)
            sage: P = P.change_ring(ZZ)
            sage: P.face_truncation(P.faces(2)[0], cut_frac=1)
            A 4-dimensional polyhedron in QQ^4 defined as the convex hull of 27 vertices
        """
        if cut_frac is None:
            cut_frac = ZZ.one() / 3

        face_vertices = face.vertices()

        normal_vectors = []

        for facet in self.Hrepresentation():
            if all(facet.contains(x) and not facet.interior_contains(x)
                   for x in face_vertices):
                # The facet contains the face
                normal_vectors.append(facet.A())

        if linear_coefficients is not None:
            normal_vector = sum(linear_coefficients[i]*normal_vectors[i]
                                for i in range(len(normal_vectors)))
        else:
            normal_vector = sum(normal_vectors)

        B = - normal_vector * (face_vertices[0].vector())

        linear_evaluation = set(-normal_vector * (v.vector()) for v in self.vertices())

        if B == max(linear_evaluation):
            C = max(linear_evaluation.difference(set([B])))
        else:
            C = min(linear_evaluation.difference(set([B])))

        cut_height = (1 - cut_frac) * B + cut_frac * C
        ineq_vector = tuple([cut_height]) + tuple(normal_vector)

        new_ieqs = self.inequalities_list() + [ineq_vector]
        new_eqns = self.equations_list()

        # Some vertices might need fractions.
        parent = self.parent().base_extend(cut_frac/1)
        return parent.element_class(parent, None, [new_ieqs, new_eqns])

    def stack(self, face, position=None):
        r"""
        Return a new polyhedron formed by stacking onto a ``face``. Stacking a
        face adds a new vertex located slightly outside of the designated face.

        INPUT:

        - ``face`` -- a PolyhedronFace

        - ``position`` -- a positive number. Determines a relative distance
          from the barycenter of ``face``. A value close to 0 will place the
          new vertex close to the face and a large value further away. Default
          is `1`. If the given value is too large, an error is returned.

        OUTPUT:

        A Polyhedron object

        EXAMPLES::

            sage: cube = polytopes.cube()
            sage: square_face = cube.facets()[2]
            sage: stacked_square = cube.stack(square_face)
            sage: stacked_square.f_vector()
            (1, 9, 16, 9, 1)

            sage: edge_face = cube.faces(1)[3]
            sage: stacked_edge = cube.stack(edge_face)
            sage: stacked_edge.f_vector()
            (1, 9, 17, 10, 1)

            sage: cube.stack(cube.faces(0)[0])
            Traceback (most recent call last):
            ...
            ValueError: cannot stack onto a vertex

            sage: stacked_square_half = cube.stack(square_face,position=1/2)
            sage: stacked_square_half.f_vector()
            (1, 9, 16, 9, 1)
            sage: stacked_square_large = cube.stack(square_face,position=10)

            sage: hexaprism = polytopes.regular_polygon(6).prism()
            sage: hexaprism.f_vector()
            (1, 12, 18, 8, 1)
            sage: square_face = hexaprism.faces(2)[0]
            sage: stacked_hexaprism = hexaprism.stack(square_face)
            sage: stacked_hexaprism.f_vector()
            (1, 13, 22, 11, 1)

            sage: hexaprism.stack(square_face,position=4)
            Traceback (most recent call last):
            ...
            ValueError: the chosen position is too large

            sage: s = polytopes.simplex(7)
            sage: f = s.faces(3)[69]
            sage: sf = s.stack(f); sf
            A 7-dimensional polyhedron in QQ^8 defined as the convex hull of 9 vertices
            sage: sf.vertices()
            (A vertex at (-4, -4, -4, -4, 17/4, 17/4, 17/4, 17/4),
             A vertex at (0, 0, 0, 0, 0, 0, 0, 1),
             A vertex at (0, 0, 0, 0, 0, 0, 1, 0),
             A vertex at (0, 0, 0, 0, 0, 1, 0, 0),
             A vertex at (0, 0, 0, 0, 1, 0, 0, 0),
             A vertex at (0, 0, 0, 1, 0, 0, 0, 0),
             A vertex at (0, 0, 1, 0, 0, 0, 0, 0),
             A vertex at (0, 1, 0, 0, 0, 0, 0, 0),
             A vertex at (1, 0, 0, 0, 0, 0, 0, 0))

        It is possible to stack on unbounded faces::

            sage: Q = Polyhedron(vertices=[[0,1],[1,0]],rays=[[1,1]])
            sage: E = Q.faces(1)
            sage: Q.stack(E[0],1/2).Vrepresentation()
            (A vertex at (0, 1),
             A vertex at (1, 0),
             A ray in the direction (1, 1),
             A vertex at (2, 0))
            sage: Q.stack(E[1],1/2).Vrepresentation()
            (A vertex at (0, 1),
             A vertex at (0, 2),
             A vertex at (1, 0),
             A ray in the direction (1, 1))
            sage: Q.stack(E[2],1/2).Vrepresentation()
            (A vertex at (0, 0),
             A vertex at (0, 1),
             A vertex at (1, 0),
             A ray in the direction (1, 1))

        Stacking requires a proper face::

            sage: Q.stack(Q.faces(2)[0])
            Traceback (most recent call last):
            ...
            ValueError: can only stack on proper face

        TESTS:

        Checking that the backend is preserved::

            sage: Cube = polytopes.cube(backend='field')
            sage: stack = Cube.stack(Cube.faces(2)[0])
            sage: stack.backend()
            'field'

        Taking the stacking vertex too far with the parameter ``position``
        may result in a failure to produce the desired
        (combinatorial type of) polytope.
        The interval of permitted values is always open.
        This is the smallest unpermitted value::

            sage: P = polytopes.octahedron()
            sage: P.stack(P.faces(2)[0], position=4)
            Traceback (most recent call last):
            ...
            ValueError: the chosen position is too large

        Testing that :trac:`29057` is fixed::

            sage: P = polytopes.cross_polytope(4)
            sage: P.stack(P.faces(3)[0])
            A 4-dimensional polyhedron in QQ^4 defined as the convex hull of 9 vertices
        """
        from sage.geometry.polyhedron.face import PolyhedronFace
        if not isinstance(face, PolyhedronFace):
            raise TypeError("{} should be a PolyhedronFace of {}".format(face, self))
        elif face.dim() == 0:
            raise ValueError("cannot stack onto a vertex")
        elif face.dim() == -1 or face.dim() == self.dim():
            raise ValueError("can only stack on proper face")
        if position is None:
            position = 1

        barycenter = ZZ.one()*sum([v.vector() for v in face.vertices()]) / len(face.vertices())
        locus_polyhedron = face.stacking_locus()
        repr_point = locus_polyhedron.representative_point()
        new_vertex = (1-position)*barycenter + position*repr_point
        if not locus_polyhedron.relative_interior_contains(new_vertex):
            raise ValueError("the chosen position is too large")

        parent = self.parent().base_extend(new_vertex)
        return parent.element_class(parent, [self.vertices() + (new_vertex,), self.rays(), self.lines()], None)

    def wedge(self, face, width=1):
        r"""
        Return the wedge over a ``face`` of the polytope ``self``.

        The wedge over a face `F` of a polytope `P` with width `w \not= 0`
        is defined as:

        .. MATH::

            (P \times \mathbb{R}) \cap \{a^\top x + |w x_{d+1}| \leq b\}

        where `\{x | a^\top x = b\}` is a supporting hyperplane defining `F`.

        INPUT:

        - ``face`` -- a PolyhedronFace of ``self``, the face which we take
          the wedge over
        - ``width`` -- a nonzero number (default: ``1``);
          specifies how wide the wedge will be

        OUTPUT:

        A (bounded) polyhedron

        EXAMPLES::

            sage: P_4 = polytopes.regular_polygon(4)
            sage: W1 = P_4.wedge(P_4.faces(1)[0]); W1
            A 3-dimensional polyhedron in AA^3 defined as the convex hull of 6 vertices
            sage: triangular_prism = polytopes.regular_polygon(3).prism()
            sage: W1.is_combinatorially_isomorphic(triangular_prism)
            True

            sage: Q = polytopes.hypersimplex(4,2)
            sage: W2 = Q.wedge(Q.faces(2)[7]); W2
            A 4-dimensional polyhedron in QQ^5 defined as the convex hull of 9 vertices
            sage: W2.vertices()
            (A vertex at (0, 1, 0, 1, 0),
             A vertex at (0, 0, 1, 1, 0),
             A vertex at (1, 0, 0, 1, -1),
             A vertex at (1, 0, 0, 1, 1),
             A vertex at (1, 0, 1, 0, 1),
             A vertex at (1, 1, 0, 0, -1),
             A vertex at (0, 1, 1, 0, 0),
             A vertex at (1, 0, 1, 0, -1),
             A vertex at (1, 1, 0, 0, 1))

            sage: W3 = Q.wedge(Q.faces(1)[11]); W3
            A 4-dimensional polyhedron in QQ^5 defined as the convex hull of 10 vertices
            sage: W3.vertices()
            (A vertex at (0, 1, 0, 1, 0),
             A vertex at (0, 0, 1, 1, 0),
             A vertex at (1, 0, 0, 1, -1),
             A vertex at (1, 0, 0, 1, 1),
             A vertex at (1, 0, 1, 0, 2),
             A vertex at (0, 1, 1, 0, 1),
             A vertex at (1, 0, 1, 0, -2),
             A vertex at (1, 1, 0, 0, 2),
             A vertex at (0, 1, 1, 0, -1),
             A vertex at (1, 1, 0, 0, -2))

            sage: C_3_7 = polytopes.cyclic_polytope(3,7)
            sage: P_6 = polytopes.regular_polygon(6)
            sage: W4 = P_6.wedge(P_6.faces(1)[0])
            sage: W4.is_combinatorially_isomorphic(C_3_7.polar())
            True

        REFERENCES:

        For more information, see Chapter 15 of [HoDaCG17]_.

        TESTS:

        The backend should be preserved as long as the value of width permits.
        The base_ring will change to the field of fractions of the current
        base_ring, unless width forces a different ring. ::

            sage: P = polytopes.cyclic_polytope(3,7, base_ring=ZZ, backend='field')
            sage: W1 = P.wedge(P.faces(2)[0]); W1.base_ring(); W1.backend()
            Rational Field
            'field'
            sage: W2 = P.wedge(P.faces(2)[0], width=5/2); W2.base_ring(); W2.backend()
            Rational Field
            'field'
            sage: W2 = P.wedge(P.faces(2)[9], width=4/2); W2.base_ring(); W2.backend()
            Rational Field
            'field'
            sage: W2.vertices()
            (A vertex at (3, 9, 27, -1/2),
             A vertex at (4, 16, 64, -2),
             A vertex at (6, 36, 216, -10),
             A vertex at (5, 25, 125, -5),
             A vertex at (2, 4, 8, 0),
             A vertex at (1, 1, 1, 0),
             A vertex at (0, 0, 0, 0),
             A vertex at (3, 9, 27, 1/2),
             A vertex at (4, 16, 64, 2),
             A vertex at (6, 36, 216, 10),
             A vertex at (5, 25, 125, 5))
            sage: W2 = P.wedge(P.faces(2)[2], width=1.0); W2.base_ring(); W2.backend()
            Real Double Field
            'cdd'
        """
        width = width*ZZ.one()

        if not self.is_compact():
            raise ValueError("polyhedron 'self' must be a polytope")

        if width == 0:
            raise ValueError("the width should be nonzero")

        from sage.geometry.polyhedron.face import PolyhedronFace
        if not isinstance(face, PolyhedronFace):
            raise TypeError("{} should be a PolyhedronFace of {}".format(face, self))

        F_Hrep = vector([0]*(self.ambient_dim()+1))
        for facet in face.ambient_Hrepresentation():
            if facet.is_inequality():
                F_Hrep = F_Hrep + facet.vector()
        F_Hrep = list(F_Hrep)

        # Preserve the backend, if value of ``width`` permits.
        backend = None
        from .parent import does_backend_handle_base_ring
        if does_backend_handle_base_ring(width.base_ring().fraction_field(), self.backend()):
            backend = self.backend()

        L = Polyhedron(lines=[[1]])
        Q = self.product(L)
        ieqs = [F_Hrep + [width], F_Hrep + [-width]]
        H = Polyhedron(ieqs=ieqs, backend=backend)
        return Q.intersection(H)

    def lawrence_extension(self, v):
        """
        Return the Lawrence extension of ``self`` on the point ``v``.

        Let `P` be a polytope and `v` be a vertex of `P` or a point outside
        `P`. The Lawrence extension of `P` on `v` is the convex hull of
        `(v,1),(v,2)` and `(u,0)` for all vertices `u` in `P` other than `v`
        if `v` is a vertex.

        INPUT:
            - ``v`` -- a vertex of ``self`` or a point outside it

        EXAMPLES::

            sage: P = polytopes.cube()
            sage: P.lawrence_extension(P.vertices()[0])
            A 4-dimensional polyhedron in ZZ^4 defined as the convex hull of 9 vertices
            sage: P.lawrence_extension([-1,-1,-1])
            A 4-dimensional polyhedron in ZZ^4 defined as the convex hull of 9 vertices

        REFERENCES:

            For more information, see Section 6.6 of [Zie2007]_.
        """
        if not self.is_compact():
            raise NotImplementedError("self must be a polytope")

        V = self.vertices_list()
        v = list(v)

        if self.contains(v) and (v not in V):
            raise ValueError("{} must not be a vertex or outside self".format(v))

        lambda_V = [u + [0] for u in V if u != v] + [v+[1]] + [v+[2]]
        parent = self.parent().base_extend(vector(v), ambient_dim=self.ambient_dim() + 1)
        return parent.element_class(parent, [lambda_V, [], []], None)

    def lawrence_polytope(self):
        r"""
        Return the Lawrence polytope of ``self``.

        Let `P` be a `d`-polytope in `\RR^r` with `n` vertices. The Lawrence
        polytope of `P` is the polytope whose vertices are the columns of the
        following `(r+n)`-by-`2n` matrix.

        .. MATH::

            \begin{pmatrix}
             V      &   V    \\
             I_n    &   2I_n
            \end{pmatrix},

        where `V` is the `r`-by-`n` vertices matrix of `P`.

        EXAMPLES::

            sage: P = polytopes.octahedron()
            sage: L = P.lawrence_polytope(); L
            A 9-dimensional polyhedron in ZZ^9 defined as the convex hull of 12 vertices
            sage: V = P.vertices_list()
            sage: i = 0
            sage: for v in V:
            ....:     v = v + i*[0]
            ....:     P = P.lawrence_extension(v)
            ....:     i = i + 1
            sage: P == L
            True

        REFERENCES:

            For more information, see Section 6.6 of [Zie2007]_.
        """
        from sage.matrix.constructor import block_matrix

        if not self.is_compact():
            raise NotImplementedError("self must be a polytope")

        V = self.vertices_matrix().transpose()
        n = self.n_vertices()
        I_n = matrix.identity(n)
        lambda_V = block_matrix([[V, I_n], [V, 2*I_n]])
        parent = self.parent().change_ring(self.base_ring(), ambient_dim=self.ambient_dim() + n)
        return parent.element_class(parent, [lambda_V, [], []], None)

    def is_lawrence_polytope(self):
        """
        Return ``True`` if ``self`` is a Lawrence polytope.

        A polytope is called a Lawrence polytope if it has a centrally
        symmetric (normalized) Gale diagram.

        EXAMPLES::

            sage: P = polytopes.hypersimplex(5,2)
            sage: L = P.lawrence_polytope()
            sage: L.is_lattice_polytope()
            True
            sage: egyptian_pyramid = polytopes.regular_polygon(4).pyramid()
            sage: egyptian_pyramid.is_lawrence_polytope()
            True
            sage: polytopes.octahedron().is_lawrence_polytope()
            False

        REFERENCES:

            For more information, see [BaSt1990]_.
        """
        if not self.is_compact():
            raise NotImplementedError("self must be a polytope")

        return self.combinatorial_polyhedron().is_lawrence_polytope()

    def _test_lawrence(self, tester=None, **options):
        """
        Run tests on the methods related to lawrence extensions.

        TESTS:

        Check that :trac:`28725` is fixed::

            sage: polytopes.regular_polygon(3)._test_lawrence()

        Check that :trac:`30293` is fixed::

            sage: polytopes.cube()._test_lawrence()
        """
        if tester is None:
            tester = self._tester(**options)

        if self.backend() == 'normaliz' and not self.base_ring() in (ZZ, QQ):
            # Speeds up the doctest for significantly.
            self = self.change_ring(self._normaliz_field)

        if not self.is_compact():
            with tester.assertRaises(NotImplementedError):
                self.lawrence_polytope()
            with tester.assertRaises(NotImplementedError):
                self.lawrence_extension(self.vertices()[0])
            return

        if self.n_vertices() > 1:
            # ``v`` must be a vertex or outside ``self``.
            with tester.assertRaises(ValueError):
                self.lawrence_extension(self.center())

        if self.n_vertices() >= 40 or self.n_facets() > 40:
            # Avoid very long tests.
            return

        if self.n_vertices():
            from sage.misc.prandom import randint
            v = self.vertices()[randint(0, self.n_vertices()-1)].vector()

            # A lawrence extension with a vertex.
            P = self.lawrence_extension(v)
            tester.assertEqual(self.dim() + 1, P.dim())
            tester.assertEqual(self.n_vertices() + 1, P.n_vertices())
            tester.assertEqual(self.backend(), P.backend())

            if self.n_vertices() > 1:
                # A lawrence extension with a point outside of the polyhedron.
                Q = self.lawrence_extension(2*v - self.center())
                tester.assertEqual(self.dim() + 1, Q.dim())
                tester.assertEqual(self.n_vertices() + 2, Q.n_vertices())
                tester.assertEqual(self.backend(), Q.backend())  # Any backend should handle the fraction field.

                import warnings

                with warnings.catch_warnings():
                    warnings.simplefilter("error")
                    try:
                        # Implicitly checks :trac:`30328`.
                        R = self.lawrence_extension(2.0*v - self.center())
                        tester.assertEqual(self.dim() + 1, R.dim())
                        tester.assertEqual(self.n_vertices() + 2, R.n_vertices())

                        tester.assertTrue(Q.is_combinatorially_isomorphic(R))
                    except UserWarning:
                        # Data is numerically complicated.
                        pass
                    except ValueError as err:
                        if "Numerical inconsistency" not in err.args[0]:
                            raise err

        if self.n_vertices() >= 12 or (self.base_ring() not in (ZZ, QQ) and self.backend() == 'field'):
            # Avoid very long tests.
            return

        P = self.lawrence_polytope()
        tester.assertEqual(self.dim() + self.n_vertices(), P.dim())
        tester.assertEqual(self.n_vertices()*2, P.n_vertices())
        tester.assertEqual(self.backend(), P.backend())
        tester.assertTrue(P.is_lawrence_polytope())

        # Construct the lawrence polytope iteratively by lawrence extensions.
        V = self.vertices_list()
        Q = self
        i = 0
        for v in V:
            v = v + i*[0]
            Q = Q.lawrence_extension(v)
            i = i + 1
        tester.assertEqual(P, Q)

    def barycentric_subdivision(self, subdivision_frac=None):
        r"""
        Return the barycentric subdivision of a compact polyhedron.

        DEFINITION:

        The barycentric subdivision of a compact polyhedron is a standard way
        to triangulate its faces in such a way that maximal faces correspond to
        flags of faces of the starting polyhedron (i.e. a maximal chain in the
        face lattice of the polyhedron). As a simplicial complex, this is known
        as the order complex of the face lattice of the polyhedron.

        REFERENCE:

        See :wikipedia:`Barycentric_subdivision`
        Section 6.6, Handbook of Convex Geometry, Volume A, edited by P.M. Gruber and J.M.
        Wills. 1993, North-Holland Publishing Co..

        INPUT:

        - ``subdivision_frac`` -- number. Gives the proportion how far the new
          vertices are pulled out of the polytope. Default is `\frac{1}{3}` and
          the value should be smaller than `\frac{1}{2}`. The subdivision is
          computed on the polar polyhedron.

        OUTPUT:

        A Polyhedron object, subdivided as described above.

        EXAMPLES::

            sage: P = polytopes.hypercube(3)
            sage: P.barycentric_subdivision()
            A 3-dimensional polyhedron in QQ^3 defined as the convex hull
            of 26 vertices
            sage: P = Polyhedron(vertices=[[0,0,0],[0,1,0],[1,0,0],[0,0,1]])
            sage: P.barycentric_subdivision()
            A 3-dimensional polyhedron in QQ^3 defined as the convex hull
            of 14 vertices
            sage: P = Polyhedron(vertices=[[0,1,0],[0,0,1],[1,0,0]])
            sage: P.barycentric_subdivision()
            A 2-dimensional polyhedron in QQ^3 defined as the convex hull
            of 6 vertices
            sage: P = polytopes.regular_polygon(4, base_ring=QQ)
            sage: P.barycentric_subdivision()
            A 2-dimensional polyhedron in QQ^2 defined as the convex hull of 8
            vertices

        TESTS::

            sage: P.barycentric_subdivision(1/2)
            Traceback (most recent call last):
            ...
            ValueError: the subdivision fraction should be between 0 and 1/2
            sage: P = Polyhedron(ieqs=[[1,0,1],[0,1,0],[1,0,0],[0,0,1]])
            sage: P.barycentric_subdivision()
            Traceback (most recent call last):
            ...
            ValueError: the polytope has to be compact
            sage: P = Polyhedron(vertices=[[0,0,0],[0,1,0],[1,0,0],[0,0,1]], backend='field')
            sage: P.barycentric_subdivision()
            A 3-dimensional polyhedron in QQ^3 defined as the convex hull of 14 vertices

            sage: polytopes.simplex(backend='field').barycentric_subdivision().backend()
            'field'
            sage: polytopes.cube(backend='cdd').barycentric_subdivision().backend()
            'cdd'
        """
        if subdivision_frac is None:
            subdivision_frac = ZZ.one() / 3

        if not self.is_compact():
            raise ValueError("the polytope has to be compact")
        if not (0 < subdivision_frac < ZZ.one() / 2):
            raise ValueError("the subdivision fraction should be "
                             "between 0 and 1/2")

        barycenter = self.center()
        parent = self.parent().base_extend(subdivision_frac)

        start_polar = (self - barycenter).polar(in_affine_span=True)
        polar = (self - barycenter).polar(in_affine_span=True)

        for i in range(self.dimension() - 1):

            new_ineq = []
            subdivided_faces = list(start_polar.faces(i))
            Hrep = polar.Hrepresentation()

            for face in subdivided_faces:

                face_vertices = face.vertices()
                normal_vectors = []

                for facet in Hrep:
                    if all(facet.contains(v) and not facet.interior_contains(v)
                           for v in face_vertices):
                        # The facet contains the face
                        normal_vectors.append(facet.A())

                normal_vector = sum(normal_vectors)
                B = - normal_vector * (face_vertices[0].vector())
                linear_evaluation = set([-normal_vector * (v.vector())
                                         for v in polar.vertices()])

                if B == max(linear_evaluation):
                    C = max(linear_evaluation.difference(set([B])))
                else:
                    C = min(linear_evaluation.difference(set([B])))

                ineq_vector = [(1 - subdivision_frac) * B + subdivision_frac * C] + list(normal_vector)
                new_ineq += [ineq_vector]

            new_ieqs = polar.inequalities_list() + new_ineq
            new_eqns = polar.equations_list()

            polar = parent.element_class(parent, None, [new_ieqs, new_eqns])

        return (polar.polar(in_affine_span=True)) + barycenter

    def face_lattice(self):
        """
        Return the face-lattice poset.

        OUTPUT:

        A :class:`~sage.combinat.posets.posets.FinitePoset`. Elements
        are given as
        :class:`~sage.geometry.polyhedron.face.PolyhedronFace`.

        In the case of a full-dimensional polytope, the faces are
        pairs (vertices, inequalities) of the spanning vertices and
        corresponding saturated inequalities. In general, a face is
        defined by a pair (V-rep. objects, H-rep. objects). The
        V-representation objects span the face, and the corresponding
        H-representation objects are those inequalities and equations
        that are saturated on the face.

        The bottom-most element of the face lattice is the "empty
        face". It contains no V-representation object. All
        H-representation objects are incident.

        The top-most element is the "full face". It is spanned by all
        V-representation objects. The incident H-representation
        objects are all equations and no inequalities.

        In the case of a full-dimensional polytope, the "empty face"
        and the "full face" are the empty set (no vertices, all
        inequalities) and the full polytope (all vertices, no
        inequalities), respectively.

        ALGORITHM:

        See :mod:`sage.geometry.polyhedron.combinatorial_polyhedron.face_iterator`.

        .. NOTE::

            The face lattice is not cached, as long as this creates a memory leak, see :trac:`28982`.

        EXAMPLES::

            sage: square = polytopes.hypercube(2)
            sage: fl = square.face_lattice();fl
            Finite lattice containing 10 elements
            sage: list(f.ambient_V_indices() for f in fl)
            [(), (0,), (1,), (0, 1), (2,), (1, 2), (3,), (0, 3), (2, 3), (0, 1, 2, 3)]
            sage: poset_element = fl[5]
            sage: a_face = poset_element
            sage: a_face
            A 1-dimensional face of a Polyhedron in ZZ^2 defined as the convex hull of 2 vertices
            sage: a_face.ambient_V_indices()
            (1, 2)
            sage: set(a_face.ambient_Vrepresentation()) == \
            ....: set([square.Vrepresentation(1), square.Vrepresentation(2)])
            True
            sage: a_face.ambient_Vrepresentation()
            (A vertex at (1, 1), A vertex at (-1, 1))
            sage: a_face.ambient_Hrepresentation()
            (An inequality (0, -1) x + 1 >= 0,)

        A more complicated example::

            sage: c5_10 = Polyhedron(vertices = [[i,i^2,i^3,i^4,i^5] for i in range(1,11)])
            sage: c5_10_fl = c5_10.face_lattice()
            sage: [len(x) for x in c5_10_fl.level_sets()]
            [1, 10, 45, 100, 105, 42, 1]

        Note that if the polyhedron contains lines then there is a
        dimension gap between the empty face and the first non-empty
        face in the face lattice::

            sage: line = Polyhedron(vertices=[(0,)], lines=[(1,)])
            sage: [ fl.dim() for fl in line.face_lattice() ]
            [-1, 1]

        TESTS::

            sage: c5_20 = Polyhedron(vertices = [[i,i^2,i^3,i^4,i^5]
            ....:     for i in range(1,21)])
            sage: c5_20_fl = c5_20.face_lattice() # long time
            sage: [len(x) for x in c5_20_fl.level_sets()] # long time
            [1, 20, 190, 580, 680, 272, 1]
            sage: polytopes.hypercube(2).face_lattice().plot()
            Graphics object consisting of 27 graphics primitives
            sage: level_sets = polytopes.cross_polytope(2).face_lattice().level_sets()
            sage: level_sets[0][0].ambient_V_indices(), level_sets[-1][0].ambient_V_indices()
            ((), (0, 1, 2, 3))

        Various degenerate polyhedra::

            sage: [[ls.ambient_V_indices() for ls in lss] for lss in Polyhedron(vertices=[[0,0,0],[1,0,0],[0,1,0]]).face_lattice().level_sets()]
            [[()], [(0,), (1,), (2,)], [(0, 1), (0, 2), (1, 2)], [(0, 1, 2)]]
            sage: [[ls.ambient_V_indices() for ls in lss] for lss in Polyhedron(vertices=[(1,0,0),(0,1,0)], rays=[(0,0,1)]).face_lattice().level_sets()]
            [[()], [(1,), (2,)], [(0, 1), (0, 2), (1, 2)], [(0, 1, 2)]]
            sage: [[ls.ambient_V_indices() for ls in lss] for lss in Polyhedron(rays=[(1,0,0),(0,1,0)], vertices=[(0,0,1)]).face_lattice().level_sets()]
            [[()], [(0,)], [(0, 1), (0, 2)], [(0, 1, 2)]]
            sage: [[ls.ambient_V_indices() for ls in lss] for lss in Polyhedron(rays=[(1,0),(0,1)], vertices=[(0,0)]).face_lattice().level_sets()]
            [[()], [(0,)], [(0, 1), (0, 2)], [(0, 1, 2)]]
            sage: [[ls.ambient_V_indices() for ls in lss] for lss in Polyhedron(vertices=[(1,),(0,)]).face_lattice().level_sets()]
            [[()], [(0,), (1,)], [(0, 1)]]
            sage: [[ls.ambient_V_indices() for ls in lss] for lss in Polyhedron(vertices=[(1,0,0),(0,1,0)], lines=[(0,0,1)]).face_lattice().level_sets()]
            [[()], [(0, 1), (0, 2)], [(0, 1, 2)]]
            sage: [[ls.ambient_V_indices() for ls in lss] for lss in Polyhedron(lines=[(1,0,0)], vertices=[(0,0,1)]).face_lattice().level_sets()]
            [[()], [(0, 1)]]
            sage: [[ls.ambient_V_indices() for ls in lss] for lss in Polyhedron(lines=[(1,0),(0,1)], vertices=[(0,0)]).face_lattice().level_sets()]
            [[()], [(0, 1, 2)]]
            sage: [[ls.ambient_V_indices() for ls in lss] for lss in Polyhedron(lines=[(1,0)], rays=[(0,1)], vertices=[(0,0)]).face_lattice().level_sets()]
            [[()], [(0, 1)], [(0, 1, 2)]]
            sage: [[ls.ambient_V_indices() for ls in lss] for lss in Polyhedron(vertices=[(0,)], lines=[(1,)]).face_lattice().level_sets()]
            [[()], [(0, 1)]]
            sage: [[ls.ambient_V_indices() for ls in lss] for lss in Polyhedron(lines=[(1,0)], vertices=[(0,0)]).face_lattice().level_sets()]
            [[()], [(0, 1)]]

        Test that computing the face lattice does not lead to a memory leak::

            sage: import gc
            sage: _ = gc.collect()
            sage: P = polytopes.cube()
            sage: a = P.face_lattice()
            sage: n = get_memory_usage()
            sage: P = polytopes.cube()
            sage: a = P.face_lattice()
            sage: _ = gc.collect()
            sage: n == get_memory_usage()
            True
        """
        from sage.combinat.posets.lattices import FiniteLatticePoset
        return FiniteLatticePoset(self.hasse_diagram())

    @cached_method
    def hasse_diagram(self):
        r"""
        Return the Hasse diagram of the face lattice of ``self``.

        This is the Hasse diagram of the poset of the faces of ``self``.

        OUTPUT: a directed graph

        EXAMPLES::

            sage: P = polytopes.regular_polygon(4).pyramid()
            sage: D = P.hasse_diagram(); D
            Digraph on 20 vertices
            sage: D.degree_polynomial()
            x^5 + x^4*y + x*y^4 + y^5 + 4*x^3*y + 8*x^2*y^2 + 4*x*y^3
        """

        from sage.geometry.polyhedron.face import combinatorial_face_to_polyhedral_face
        C = self.combinatorial_polyhedron()
        D = C.hasse_diagram()

        def index_to_polyhedron_face(n):
            return combinatorial_face_to_polyhedral_face(
                    self, C.face_by_face_lattice_index(n))

        return D.relabel(index_to_polyhedron_face, inplace=False, immutable=True)

    def face_generator(self, face_dimension=None, dual=None):
        r"""
        Return an iterator over the faces of given dimension.

        If dimension is not specified return an iterator over all faces.

        INPUT:

        - ``face_dimension`` -- integer (default ``None``),
          yield only faces of this dimension if specified
        - ``dual`` -- boolean (default ``None``);
          if ``True``, generate the faces using the vertices;
          if ``False``, generate the faces using the facets;
          if ``None``, pick automatically

        OUTPUT:

        A :class:`~sage.geometry.polyhedron.combinatorial_polyhedron.face_iterator.FaceIterator_geom`.
        This class iterates over faces as
        :class:`~sage.geometry.polyhedron.face.PolyhedronFace`. See
        :mod:`~sage.geometry.polyhedron.face` for details. The order
        is random but fixed.

        EXAMPLES::

            sage: P = polytopes.cube()
            sage: it = P.face_generator()
            sage: it
            Iterator over the faces of a 3-dimensional polyhedron in ZZ^3
            sage: list(it)
            [A 3-dimensional face of a Polyhedron in ZZ^3 defined as the convex hull of 8 vertices,
             A -1-dimensional face of a Polyhedron in ZZ^3,
             A 2-dimensional face of a Polyhedron in ZZ^3 defined as the convex hull of 4 vertices,
             A 2-dimensional face of a Polyhedron in ZZ^3 defined as the convex hull of 4 vertices,
             A 2-dimensional face of a Polyhedron in ZZ^3 defined as the convex hull of 4 vertices,
             A 2-dimensional face of a Polyhedron in ZZ^3 defined as the convex hull of 4 vertices,
             A 2-dimensional face of a Polyhedron in ZZ^3 defined as the convex hull of 4 vertices,
             A 2-dimensional face of a Polyhedron in ZZ^3 defined as the convex hull of 4 vertices,
             A 1-dimensional face of a Polyhedron in ZZ^3 defined as the convex hull of 2 vertices,
             A 1-dimensional face of a Polyhedron in ZZ^3 defined as the convex hull of 2 vertices,
             A 1-dimensional face of a Polyhedron in ZZ^3 defined as the convex hull of 2 vertices,
             A 1-dimensional face of a Polyhedron in ZZ^3 defined as the convex hull of 2 vertices,
             A 0-dimensional face of a Polyhedron in ZZ^3 defined as the convex hull of 1 vertex,
             A 0-dimensional face of a Polyhedron in ZZ^3 defined as the convex hull of 1 vertex,
             A 0-dimensional face of a Polyhedron in ZZ^3 defined as the convex hull of 1 vertex,
             A 0-dimensional face of a Polyhedron in ZZ^3 defined as the convex hull of 1 vertex,
             A 1-dimensional face of a Polyhedron in ZZ^3 defined as the convex hull of 2 vertices,
             A 1-dimensional face of a Polyhedron in ZZ^3 defined as the convex hull of 2 vertices,
             A 1-dimensional face of a Polyhedron in ZZ^3 defined as the convex hull of 2 vertices,
             A 0-dimensional face of a Polyhedron in ZZ^3 defined as the convex hull of 1 vertex,
             A 0-dimensional face of a Polyhedron in ZZ^3 defined as the convex hull of 1 vertex,
             A 1-dimensional face of a Polyhedron in ZZ^3 defined as the convex hull of 2 vertices,
             A 1-dimensional face of a Polyhedron in ZZ^3 defined as the convex hull of 2 vertices,
             A 0-dimensional face of a Polyhedron in ZZ^3 defined as the convex hull of 1 vertex,
             A 1-dimensional face of a Polyhedron in ZZ^3 defined as the convex hull of 2 vertices,
             A 1-dimensional face of a Polyhedron in ZZ^3 defined as the convex hull of 2 vertices,
             A 0-dimensional face of a Polyhedron in ZZ^3 defined as the convex hull of 1 vertex,
             A 1-dimensional face of a Polyhedron in ZZ^3 defined as the convex hull of 2 vertices]

             sage: P = polytopes.hypercube(4)
             sage: list(P.face_generator(2))[:4]
             [A 2-dimensional face of a Polyhedron in ZZ^4 defined as the convex hull of 4 vertices,
              A 2-dimensional face of a Polyhedron in ZZ^4 defined as the convex hull of 4 vertices,
              A 2-dimensional face of a Polyhedron in ZZ^4 defined as the convex hull of 4 vertices,
              A 2-dimensional face of a Polyhedron in ZZ^4 defined as the convex hull of 4 vertices]

        If a polytope has more facets than vertices, the dual mode is chosen::

            sage: P = polytopes.cross_polytope(3)
            sage: list(P.face_generator())
            [A 3-dimensional face of a Polyhedron in ZZ^3 defined as the convex hull of 6 vertices,
             A -1-dimensional face of a Polyhedron in ZZ^3,
             A 0-dimensional face of a Polyhedron in ZZ^3 defined as the convex hull of 1 vertex,
             A 0-dimensional face of a Polyhedron in ZZ^3 defined as the convex hull of 1 vertex,
             A 0-dimensional face of a Polyhedron in ZZ^3 defined as the convex hull of 1 vertex,
             A 0-dimensional face of a Polyhedron in ZZ^3 defined as the convex hull of 1 vertex,
             A 0-dimensional face of a Polyhedron in ZZ^3 defined as the convex hull of 1 vertex,
             A 0-dimensional face of a Polyhedron in ZZ^3 defined as the convex hull of 1 vertex,
             A 1-dimensional face of a Polyhedron in ZZ^3 defined as the convex hull of 2 vertices,
             A 1-dimensional face of a Polyhedron in ZZ^3 defined as the convex hull of 2 vertices,
             A 1-dimensional face of a Polyhedron in ZZ^3 defined as the convex hull of 2 vertices,
             A 1-dimensional face of a Polyhedron in ZZ^3 defined as the convex hull of 2 vertices,
             A 2-dimensional face of a Polyhedron in ZZ^3 defined as the convex hull of 3 vertices,
             A 2-dimensional face of a Polyhedron in ZZ^3 defined as the convex hull of 3 vertices,
             A 2-dimensional face of a Polyhedron in ZZ^3 defined as the convex hull of 3 vertices,
             A 2-dimensional face of a Polyhedron in ZZ^3 defined as the convex hull of 3 vertices,
             A 1-dimensional face of a Polyhedron in ZZ^3 defined as the convex hull of 2 vertices,
             A 1-dimensional face of a Polyhedron in ZZ^3 defined as the convex hull of 2 vertices,
             A 1-dimensional face of a Polyhedron in ZZ^3 defined as the convex hull of 2 vertices,
             A 2-dimensional face of a Polyhedron in ZZ^3 defined as the convex hull of 3 vertices,
             A 2-dimensional face of a Polyhedron in ZZ^3 defined as the convex hull of 3 vertices,
             A 1-dimensional face of a Polyhedron in ZZ^3 defined as the convex hull of 2 vertices,
             A 1-dimensional face of a Polyhedron in ZZ^3 defined as the convex hull of 2 vertices,
             A 2-dimensional face of a Polyhedron in ZZ^3 defined as the convex hull of 3 vertices,
             A 1-dimensional face of a Polyhedron in ZZ^3 defined as the convex hull of 2 vertices,
             A 1-dimensional face of a Polyhedron in ZZ^3 defined as the convex hull of 2 vertices,
             A 2-dimensional face of a Polyhedron in ZZ^3 defined as the convex hull of 3 vertices,
             A 1-dimensional face of a Polyhedron in ZZ^3 defined as the convex hull of 2 vertices]

        The face iterator can also be slightly modified.
        In non-dual mode we can skip subfaces of the current (proper) face::

            sage: P = polytopes.cube()
            sage: it = P.face_generator(dual=False)
            sage: _ = next(it), next(it)
            sage: face = next(it)
            sage: face.ambient_H_indices()
            (5,)
            sage: it.ignore_subfaces()
            sage: face = next(it)
            sage: face.ambient_H_indices()
            (4,)
            sage: it.ignore_subfaces()
            sage: [face.ambient_H_indices() for face in it]
            [(3,),
             (2,),
             (1,),
             (0,),
             (2, 3),
             (1, 3),
             (1, 2, 3),
             (1, 2),
             (0, 2),
             (0, 1, 2),
             (0, 1)]

        In dual mode we can skip supfaces of the current (proper) face::

            sage: P = polytopes.cube()
            sage: it = P.face_generator(dual=True)
            sage: _ = next(it), next(it)
            sage: face = next(it)
            sage: face.ambient_V_indices()
            (7,)
            sage: it.ignore_supfaces()
            sage: next(it)
            A 0-dimensional face of a Polyhedron in ZZ^3 defined as the convex hull of 1 vertex
            sage: face = next(it)
            sage: face.ambient_V_indices()
            (5,)
            sage: it.ignore_supfaces()
            sage: [face.ambient_V_indices() for face in it]
            [(4,),
             (3,),
             (2,),
             (1,),
             (0,),
             (1, 6),
             (3, 4),
             (2, 3),
             (0, 3),
             (0, 1, 2, 3),
             (1, 2),
             (0, 1)]

        In non-dual mode, we cannot skip supfaces::

            sage: it = P.face_generator(dual=False)
            sage: _ = next(it), next(it)
            sage: next(it)
            A 2-dimensional face of a Polyhedron in ZZ^3 defined as the convex hull of 4 vertices
            sage: it.ignore_supfaces()
            Traceback (most recent call last):
            ...
            ValueError: only possible when in dual mode

        In dual mode, we cannot skip subfaces::

            sage: it = P.face_generator(dual=True)
            sage: _ = next(it), next(it)
            sage: next(it)
            A 0-dimensional face of a Polyhedron in ZZ^3 defined as the convex hull of 1 vertex
            sage: it.ignore_subfaces()
            Traceback (most recent call last):
            ...
            ValueError: only possible when not in dual mode

        We can only skip sub-/supfaces of proper faces::

            sage: it = P.face_generator(dual=False)
            sage: next(it)
            A 3-dimensional face of a Polyhedron in ZZ^3 defined as the convex hull of 8 vertices
            sage: it.ignore_subfaces()
            Traceback (most recent call last):
            ...
            ValueError: iterator not set to a face yet

        .. SEEALSO::

            :class:`~sage.geometry.polyhedron.combinatorial_polyhedron.face_iterator.FaceIterator_geom`.

        ALGORITHM:

        See :class:`~sage.geometry.polyhedron.combinatorial_polyhedron.face_iterator.FaceIterator`.

        TESTS::

            sage: P = polytopes.simplex()
            sage: list(P.face_generator(-2))
            []
            sage: list(P.face_generator(-1))
            [A -1-dimensional face of a Polyhedron in ZZ^4]
            sage: list(P.face_generator(3))
            [A 3-dimensional face of a Polyhedron in ZZ^4 defined as the convex hull of 4 vertices]

            sage: list(Polyhedron().face_generator())
            [A -1-dimensional face of a Polyhedron in ZZ^0]

        Check that :trac:`29155` is fixed::

            sage: P = polytopes.permutahedron(3)
            sage: [f] = P.face_generator(2)
            sage: f.ambient_Hrepresentation()
            (An equation (1, 1, 1) x - 6 == 0,)
        """
        from sage.geometry.polyhedron.combinatorial_polyhedron.face_iterator import FaceIterator_geom
        return FaceIterator_geom(self, output_dimension=face_dimension, dual=dual)

    def faces(self, face_dimension):
        """
        Return the faces of given dimension

        INPUT:

        - ``face_dimension`` -- integer. The dimension of the faces
          whose representation will be returned.

        OUTPUT:

        A tuple of
        :class:`~sage.geometry.polyhedron.face.PolyhedronFace`. See
        :mod:`~sage.geometry.polyhedron.face` for details. The order
        is random but fixed.

        .. SEEALSO::

            :meth:`face_generator`,
            :meth:`facet`.

        EXAMPLES:

        Here we find the vertex and face indices of the eight three-dimensional
        facets of the four-dimensional hypercube::

            sage: p = polytopes.hypercube(4)
            sage: list(f.ambient_V_indices() for f in p.faces(3))
            [(0, 5, 6, 7, 8, 9, 14, 15),
             (1, 4, 5, 6, 10, 13, 14, 15),
             (1, 2, 6, 7, 8, 10, 11, 15),
             (8, 9, 10, 11, 12, 13, 14, 15),
             (0, 3, 4, 5, 9, 12, 13, 14),
             (0, 2, 3, 7, 8, 9, 11, 12),
             (1, 2, 3, 4, 10, 11, 12, 13),
             (0, 1, 2, 3, 4, 5, 6, 7)]

            sage: face = p.faces(3)[3]
            sage: face.ambient_Hrepresentation()
            (An inequality (1, 0, 0, 0) x + 1 >= 0,)
            sage: face.vertices()
            (A vertex at (-1, -1, 1, -1),
             A vertex at (-1, -1, 1, 1),
             A vertex at (-1, 1, -1, -1),
             A vertex at (-1, 1, 1, -1),
             A vertex at (-1, 1, 1, 1),
             A vertex at (-1, 1, -1, 1),
             A vertex at (-1, -1, -1, 1),
             A vertex at (-1, -1, -1, -1))

        You can use the
        :meth:`~sage.geometry.polyhedron.representation.PolyhedronRepresentation.index`
        method to enumerate vertices and inequalities::

            sage: def get_idx(rep): return rep.index()
            sage: [get_idx(_) for _ in face.ambient_Hrepresentation()]
            [4]
            sage: [get_idx(_) for _ in face.ambient_Vrepresentation()]
            [8, 9, 10, 11, 12, 13, 14, 15]

            sage: [ ([get_idx(_) for _ in face.ambient_Vrepresentation()],
            ....:    [get_idx(_) for _ in face.ambient_Hrepresentation()])
            ....:   for face in p.faces(3) ]
            [([0, 5, 6, 7, 8, 9, 14, 15], [7]),
             ([1, 4, 5, 6, 10, 13, 14, 15], [6]),
             ([1, 2, 6, 7, 8, 10, 11, 15], [5]),
             ([8, 9, 10, 11, 12, 13, 14, 15], [4]),
             ([0, 3, 4, 5, 9, 12, 13, 14], [3]),
             ([0, 2, 3, 7, 8, 9, 11, 12], [2]),
             ([1, 2, 3, 4, 10, 11, 12, 13], [1]),
             ([0, 1, 2, 3, 4, 5, 6, 7], [0])]

        TESTS::

            sage: pr = Polyhedron(rays = [[1,0,0],[-1,0,0],[0,1,0]], vertices = [[-1,-1,-1]], lines=[(0,0,1)])
            sage: pr.faces(4)
            ()
            sage: pr.faces(3)[0].ambient_V_indices()
            (0, 1, 2, 3)
            sage: pr.facets()[0].ambient_V_indices()
            (0, 1, 2)
            sage: pr.faces(1)
            ()
            sage: pr.faces(0)
            ()
            sage: pr.faces(-1)
            (A -1-dimensional face of a Polyhedron in QQ^3,)
        """
        return tuple(self.face_generator(face_dimension))

    def facets(self):
        r"""
        Return the facets of the polyhedron.

        Facets are the maximal nontrivial faces of polyhedra.
        The empty face and the polyhedron itself are trivial.

        A facet of a `d`-dimensional polyhedron is a face of dimension
        `d-1`. For `d \neq 0` the converse is true as well.

        OUTPUT:

        A tuple of
        :class:`~sage.geometry.polyhedron.face.PolyhedronFace`. See
        :mod:`~sage.geometry.polyhedron.face` for details. The order
        is random but fixed.

        .. SEEALSO:: :meth:`facets`

        EXAMPLES:

        Here we find the eight three-dimensional facets of the
        four-dimensional hypercube::

            sage: p = polytopes.hypercube(4)
            sage: p.facets()
            (A 3-dimensional face of a Polyhedron in ZZ^4 defined as the convex hull of 8 vertices,
             A 3-dimensional face of a Polyhedron in ZZ^4 defined as the convex hull of 8 vertices,
             A 3-dimensional face of a Polyhedron in ZZ^4 defined as the convex hull of 8 vertices,
             A 3-dimensional face of a Polyhedron in ZZ^4 defined as the convex hull of 8 vertices,
             A 3-dimensional face of a Polyhedron in ZZ^4 defined as the convex hull of 8 vertices,
             A 3-dimensional face of a Polyhedron in ZZ^4 defined as the convex hull of 8 vertices,
             A 3-dimensional face of a Polyhedron in ZZ^4 defined as the convex hull of 8 vertices,
             A 3-dimensional face of a Polyhedron in ZZ^4 defined as the convex hull of 8 vertices)

        This is the same result as explicitly finding the
        three-dimensional faces::

            sage: dim = p.dimension()
            sage: p.faces(dim-1)
            (A 3-dimensional face of a Polyhedron in ZZ^4 defined as the convex hull of 8 vertices,
             A 3-dimensional face of a Polyhedron in ZZ^4 defined as the convex hull of 8 vertices,
             A 3-dimensional face of a Polyhedron in ZZ^4 defined as the convex hull of 8 vertices,
             A 3-dimensional face of a Polyhedron in ZZ^4 defined as the convex hull of 8 vertices,
             A 3-dimensional face of a Polyhedron in ZZ^4 defined as the convex hull of 8 vertices,
             A 3-dimensional face of a Polyhedron in ZZ^4 defined as the convex hull of 8 vertices,
             A 3-dimensional face of a Polyhedron in ZZ^4 defined as the convex hull of 8 vertices,
             A 3-dimensional face of a Polyhedron in ZZ^4 defined as the convex hull of 8 vertices)

        The ``0``-dimensional polyhedron does not have facets::

            sage: P = Polyhedron([[0]])
            sage: P.facets()
            ()
        """
        if self.dimension() == 0:
            return ()
        return self.faces(self.dimension()-1)

    @cached_method(do_pickle=True)
    def f_vector(self):
        r"""
        Return the f-vector.

        OUTPUT:

        Return a vector whose `i`-th entry is the number of
        `i-2`-dimensional faces of the polytope.

        .. NOTE::

            The ``vertices`` as given by :meth:`Polyhedron_base.vertices`
            do not need to correspond to `0`-dimensional faces. If a polyhedron
            contains `k` lines they correspond to `k`-dimensional faces.
            See example below

        EXAMPLES::

            sage: p = Polyhedron(vertices=[[1, 2, 3], [1, 3, 2],
            ....:     [2, 1, 3], [2, 3, 1], [3, 1, 2], [3, 2, 1], [0, 0, 0]])
            sage: p.f_vector()
            (1, 7, 12, 7, 1)

            sage: polytopes.cyclic_polytope(4,10).f_vector()
            (1, 10, 45, 70, 35, 1)

            sage: polytopes.hypercube(5).f_vector()
            (1, 32, 80, 80, 40, 10, 1)

        Polyhedra with lines do not have `0`-faces::

            sage: Polyhedron(ieqs=[[1,-1,0,0],[1,1,0,0]]).f_vector()
            (1, 0, 0, 2, 1)

        However, the method :meth:`Polyhedron_base.vertices` returns
        two points that belong to the ``Vrepresentation``::

            sage: P = Polyhedron(ieqs=[[1,-1,0],[1,1,0]])
            sage: P.vertices()
            (A vertex at (1, 0), A vertex at (-1, 0))
            sage: P.f_vector()
            (1, 0, 2, 1)

        TESTS:

        Check that :trac:`28828` is fixed::

            sage: P.f_vector().is_immutable()
            True

        The cache of the f-vector is being pickled::

            sage: P = polytopes.cube()
            sage: P.f_vector()
            (1, 8, 12, 6, 1)
            sage: Q = loads(dumps(P))
            sage: Q.f_vector.is_in_cache()
            True
        """
        return self.combinatorial_polyhedron().f_vector()

    def flag_f_vector(self, *args):
        r"""
        Return the flag f-vector.

        For each `-1 < i_0 < \dots < i_n < d` the flag f-vector
        counts the number of flags `F_0 \subset \dots \subset F_n`
        with `F_j` of dimension `i_j` for each `0 \leq j \leq n`,
        where `d` is the dimension of the polyhedron.

        INPUT:

        - ``args`` -- integers (optional); specify an entry of the
          flag-f-vector; must be an increasing sequence of integers

        OUTPUT:

        - a dictionary, if no arguments were given

        - an Integer, if arguments were given

        EXAMPLES:

        Obtain the entire flag-f-vector::

            sage: P = polytopes.twenty_four_cell()
            sage: P.flag_f_vector()
                {(-1,): 1,
                 (0,): 24,
                 (0, 1): 192,
                 (0, 1, 2): 576,
                 (0, 1, 2, 3): 1152,
                 (0, 1, 3): 576,
                 (0, 2): 288,
                 (0, 2, 3): 576,
                 (0, 3): 144,
                 (1,): 96,
                 (1, 2): 288,
                 (1, 2, 3): 576,
                 (1, 3): 288,
                 (2,): 96,
                 (2, 3): 192,
                 (3,): 24,
                 (4,): 1}

        Specify an entry::

            sage: P.flag_f_vector(0,3)
            144
            sage: P.flag_f_vector(2)
            96

        Leading ``-1`` and trailing entry of dimension are allowed::

            sage: P.flag_f_vector(-1,0,3)
            144
            sage: P.flag_f_vector(-1,0,3,4)
            144

        One can get the number of trivial faces::

            sage: P.flag_f_vector(-1)
            1
            sage: P.flag_f_vector(4)
            1

        Polyhedra with lines, have ``0`` entries accordingly::

            sage: P = (Polyhedron(lines=[[1]]) * polytopes.cross_polytope(3))
            sage: P.flag_f_vector()
            {(-1,): 1,
             (0, 1): 0,
             (0, 1, 2): 0,
             (0, 1, 3): 0,
             (0, 2): 0,
             (0, 2, 3): 0,
             (0, 3): 0,
             (0,): 0,
             (1, 2): 24,
             (1, 2, 3): 48,
             (1, 3): 24,
             (1,): 6,
             (2, 3): 24,
             (2,): 12,
             (3,): 8,
             4: 1}

        If the arguments are not stricly increasing or out of range, a key error is raised::

            sage: P.flag_f_vector(-1,0,3,6)
            Traceback (most recent call last):
            ...
            KeyError: (0, 3, 6)
            sage: P.flag_f_vector(-1,3,0)
            Traceback (most recent call last):
            ...
            KeyError: (3, 0)
        """
        flag = self._flag_f_vector()
        if len(args) == 0:
            return flag
        elif len(args) == 1:
            return flag[(args[0],)]
        else:
            dim = self.dimension()
            if args[0] == -1:
                args = args[1:]
            if args[-1] == dim:
                args = args[:-1]
            return flag[tuple(args)]

    @cached_method(do_pickle=True)
    def _flag_f_vector(self):
        r"""
        Return the flag-f-vector.

        See :meth:`flag_f_vector`.

        TESTS::

            sage: polytopes.hypercube(4)._flag_f_vector()
            {(-1,): 1,
            (0,): 16,
            (0, 1): 64,
            (0, 1, 2): 192,
            (0, 1, 2, 3): 384,
            (0, 1, 3): 192,
            (0, 2): 96,
            (0, 2, 3): 192,
            (0, 3): 64,
            (1,): 32,
            (1, 2): 96,
            (1, 2, 3): 192,
            (1, 3): 96,
            (2,): 24,
            (2, 3): 48,
            (3,): 8,
            (4,): 1}
        """
        return self.combinatorial_polyhedron()._flag_f_vector()

    def vertex_graph(self):
        """
        Return a graph in which the vertices correspond to vertices
        of the polyhedron, and edges to edges.

        ..NOTE::

            The graph of a polyhedron with lines has no vertices,
            as the polyhedron has no vertices (`0`-faces).

            The method :meth:`Polyhedron_base:vertices` returns
            the defining points in this case.

        EXAMPLES::

            sage: g3 = polytopes.hypercube(3).vertex_graph(); g3
            Graph on 8 vertices
            sage: g3.automorphism_group().cardinality()
            48
            sage: s4 = polytopes.simplex(4).vertex_graph(); s4
            Graph on 5 vertices
            sage: s4.is_eulerian()
            True

        The graph of an unbounded polyhedron
        is the graph of the bounded complex::

            sage: open_triangle = Polyhedron(vertices=[[1,0], [0,1]],
            ....:                            rays    =[[1,1]])
            sage: open_triangle.vertex_graph()
            Graph on 2 vertices

        The graph of a polyhedron with lines has no vertices::

            sage: line = Polyhedron(lines=[[0,1]])
            sage: line.vertex_graph()
            Graph on 0 vertices

        TESTS:

        Check for a line segment (:trac:`30545`)::

            sage: polytopes.simplex(1).graph().edges()
            [(A vertex at (0, 1), A vertex at (1, 0), None)]
        """
        return self.combinatorial_polyhedron().vertex_graph()

    graph = vertex_graph

    def vertex_digraph(self, f, increasing=True):
        r"""
        Return the directed graph of the polyhedron according to a linear form.

        The underlying undirected graph is the graph of vertices and edges.

        INPUT:

        - ``f`` -- a linear form. The linear form can be provided as:

            - a vector space morphism with one-dimensional codomain, (see
              :meth:`sage.modules.vector_space_morphism.linear_transformation`
              and
              :class:`sage.modules.vector_space_morphism.VectorSpaceMorphism`)
            - a vector ; in this case the linear form is obtained by duality
              using the dot product: ``f(v) = v.dot_product(f)``.

        - ``increasing`` -- boolean (default ``True``) whether to orient
          edges in the increasing or decreasing direction.

        By default, an edge is oriented from `v` to `w` if
        `f(v) \leq f(w)`.

        If `f(v)=f(w)`, then two opposite edges are created.

        EXAMPLES::

            sage: penta = Polyhedron([[0,0],[1,0],[0,1],[1,2],[3,2]])
            sage: G = penta.vertex_digraph(vector([1,1])); G
            Digraph on 5 vertices
            sage: G.sinks()
            [A vertex at (3, 2)]

            sage: A = matrix(ZZ, [[1], [-1]])
            sage: f = linear_transformation(A)
            sage: G = penta.vertex_digraph(f) ; G
            Digraph on 5 vertices
            sage: G.is_directed_acyclic()
            False

        .. SEEALSO::

            :meth:`vertex_graph`
        """
        from sage.modules.vector_space_morphism import VectorSpaceMorphism
        if isinstance(f, VectorSpaceMorphism):
            if f.codomain().dimension() == 1:
                orientation_check = lambda v: f(v) >= 0
            else:
                raise TypeError('the linear map f must have '
                                'one-dimensional codomain')
        else:
            try:
                if f.is_vector():
                    orientation_check = lambda v: v.dot_product(f) >= 0
                else:
                    raise TypeError('f must be a linear map or a vector')
            except AttributeError:
                raise TypeError('f must be a linear map or a vector')
        if not increasing:
            f = -f
        from sage.graphs.digraph import DiGraph
        dg = DiGraph()
        for j in range(self.n_vertices()):
            vj = self.Vrepresentation(j)
            for vi in vj.neighbors():
                if orientation_check(vj.vector() - vi.vector()):
                    dg.add_edge(vi, vj)
        return dg

    def polar(self, in_affine_span=False):
        """
        Return the polar (dual) polytope.

        The original vertices are translated so that their barycenter
        is at the origin, and then the vertices are used as the
        coefficients in the polar inequalities.

        The polytope must be full-dimensional, unless ``in_affine_span`` is ``True``.
        If ``in_affine_span`` is ``True``, then the operation will be performed in the
        linear/affine span of the polyhedron (after translation).

        EXAMPLES::

            sage: p = Polyhedron(vertices = [[0,0,1],[0,1,0],[1,0,0],[0,0,0],[1,1,1]], base_ring=QQ)
            sage: p
            A 3-dimensional polyhedron in QQ^3 defined as the convex hull of 5 vertices
            sage: p.polar()
            A 3-dimensional polyhedron in QQ^3 defined as the convex hull of 6 vertices

            sage: cube = polytopes.hypercube(3)
            sage: octahedron = polytopes.cross_polytope(3)
            sage: cube_dual = cube.polar()
            sage: octahedron == cube_dual
            True

        ``in_affine_span`` somewhat ignores equations, performing the polar in the
        spanned subspace (after translating barycenter to origin)::

            sage: P = polytopes.simplex(3, base_ring=QQ)
            sage: P.polar(in_affine_span=True)
            A 3-dimensional polyhedron in QQ^4 defined as the convex hull of 4 vertices

        Embedding the polytope in a higher dimension, commutes with polar in this case::

            sage: point = Polyhedron([[0]])
            sage: P = polytopes.cube().change_ring(QQ)
            sage: (P*point).polar(in_affine_span=True) == P.polar()*point
            True

        TESTS::

            Check that :trac:`25081` is fixed::

            sage: C = polytopes.hypercube(4,backend='cdd')
            sage: C.polar().backend()
            'cdd'

        Check that :trac:`28850` is fixed::

            sage: P = polytopes.simplex(3, base_ring=QQ)
            sage: P.polar()
            Traceback (most recent call last):
            ...
            ValueError: not full-dimensional; try with 'in_affine_span=True'

        Check that the double description is set up correctly::

            sage: P = Polyhedron([[1,0],[0,1],[-1,-1]], backend='field')
            sage: Q = P.change_ring(QQ, backend='ppl')
            sage: P.polar() == Q.polar()
            True

            sage: P = polytopes.simplex(4, backend='field')
            sage: Q = P.change_ring(QQ, backend='ppl')
            sage: P.polar(in_affine_span=True) == Q.polar(in_affine_span=True)
            True

        Check that it works, even when the equations are not orthogonal to each other::

            sage: P = polytopes.cube()*Polyhedron([[0,0,0]])
            sage: P = P.change_ring(QQ)

            sage: from sage.geometry.polyhedron.backend_field import Polyhedron_field
            sage: from sage.geometry.polyhedron.parent import Polyhedra_field
            sage: parent = Polyhedra_field(QQ, 6, 'field')
            sage: equations = [[0, 0, 0, 0, 1, 1, 1], [0, 0, 0, 0, -1, 1, -1], [0, 0, 0, 0, 1, -1, -1]]
            sage: Q = Polyhedron_field(parent, [P.vertices(), [], []], [P.inequalities(), equations],
            ....:                      Vrep_minimal=True, Hrep_minimal=True)
            sage: Q == P
            True
            sage: Q.polar(in_affine_span=True) == P.polar(in_affine_span=True)
            True
        """
        if not self.is_compact():
            raise ValueError("not a polytope")
        if not in_affine_span and not self.dim() == self.ambient_dim():
            raise ValueError("not full-dimensional; try with 'in_affine_span=True'")

        t_Vrep, t_Hrep, parent = self._translation_double_description(-self.center())
        t_verts = t_Vrep[0]
        t_ieqs = t_Hrep[0]
        t_eqns = t_Hrep[1]

        new_ieqs = ((1,) + tuple(-v) for v in t_verts)
        if self.n_vertices() == 1:
            new_verts = self.vertices()
        elif not self.n_equations():
            new_verts = ((-h/h[0])[1:] for h in t_ieqs)
        else:
            # Transform the equations such that the normals are pairwise orthogonal.
            t_eqns = list(t_eqns)
            for i, h in enumerate(t_eqns):
                for h1 in t_eqns[:i]:
                    a = h[1:]*h1[1:]
                    if a:
                        b = h1[1:]*h1[1:]
                        t_eqns[i] = b*h - a*h1

            def move_vertex_to_subspace(vertex):
                for h in t_eqns:
                    offset = vertex*h[1:]+h[0]
                    vertex = vertex-h[1:]*offset/(h[1:]*h[1:])
                return vertex

            new_verts = (move_vertex_to_subspace((-h/h[0])[1:]) for h in t_ieqs)

        pref_rep = 'Hrep' if self.n_vertices() <= self.n_inequalities() else 'Vrep'

        return parent.element_class(parent, [new_verts, [], []],
                                    [new_ieqs, t_eqns],
                                    Vrep_minimal=True, Hrep_minimal=True, pref_rep=pref_rep)

    def is_self_dual(self):
        r"""
        Return whether the polytope is self-dual.

        A polytope is self-dual if its face lattice is isomorphic to the face
        lattice of its dual polytope.

        EXAMPLES::

            sage: polytopes.simplex().is_self_dual()
            True
            sage: polytopes.twenty_four_cell().is_self_dual()
            True
            sage: polytopes.cube().is_self_dual()
            False
            sage: polytopes.hypersimplex(5,2).is_self_dual()
            False
            sage: P = Polyhedron(vertices=[[1/2, 1/3]], rays=[[1, 1]]).is_self_dual()
            Traceback (most recent call last):
            ...
            ValueError: polyhedron has to be compact

        """
        if not self.is_compact():
            raise ValueError("polyhedron has to be compact")

        n = self.n_vertices()
        m = self.n_facets()
        if n != m:
            return False

        G1 = self.vertex_facet_graph()
        G2 = G1.reverse()
        return G1.is_isomorphic(G2)

    def pyramid(self):
        """
        Return a polyhedron that is a pyramid over the original.

        EXAMPLES::

            sage: square = polytopes.hypercube(2);  square
            A 2-dimensional polyhedron in ZZ^2 defined as the convex hull of 4 vertices
            sage: egyptian_pyramid = square.pyramid();  egyptian_pyramid
            A 3-dimensional polyhedron in QQ^3 defined as the convex hull of 5 vertices
            sage: egyptian_pyramid.n_vertices()
            5
            sage: for v in egyptian_pyramid.vertex_generator(): print(v)
            A vertex at (0, -1, -1)
            A vertex at (0, -1, 1)
            A vertex at (0, 1, -1)
            A vertex at (0, 1, 1)
            A vertex at (1, 0, 0)

        TESTS::

            sage: polytopes.simplex(backend='cdd').pyramid().backend()
            'cdd'
        """
        assert self.is_compact(), "Not a polytope."

        new_verts = \
            [[0] + x for x in self.Vrep_generator()] + \
            [[1] + list(self.center())]

        parent = self.parent().base_extend(self.center().parent(), ambient_dim=self.ambient_dim()+1)
        return parent.element_class(parent, [new_verts, [], []], None)

    def _test_pyramid(self, tester=None, **options):
        """
        Run tests on the methods related to pyramids.

        TESTS:

            sage: polytopes.regular_polygon(4)._test_pyramid()
        """
        if tester is None:
            tester = self._tester(**options)

        def check_pyramid_certificate(P, cert):
            others = set(v for v in P.vertices() if not v == cert)
            if len(others):
                tester.assertTrue(any(set(f.ambient_Vrepresentation()) == others for f in P.facets()))

        if self.is_compact():
            b, cert = self.is_pyramid(certificate=True)
            if b:
                check_pyramid_certificate(self, cert)

            if 1 < self.n_vertices() < 50 and self.n_facets() < 50:
                pyr = self.pyramid()
                b, cert = pyr.is_pyramid(certificate=True)
                tester.assertTrue(b)
                check_pyramid_certificate(pyr, cert)
        else:
            with tester.assertRaises(AssertionError):
                pyr = self.pyramid()

        if self.is_compact() and 1 < self.n_vertices() < 50 and self.n_facets() < 50:
            # Check the pyramid of the polar.
            self_fraction_field = self.base_extend(QQ)

            polar = self_fraction_field.polar(in_affine_span=True)
            pyr_polar = polar.pyramid()
            b, cert = pyr_polar.is_pyramid(certificate=True)
            tester.assertTrue(b)
            check_pyramid_certificate(pyr_polar, cert)

            pyr = self_fraction_field.pyramid()
            polar_pyr = pyr.polar(in_affine_span=True)
            b, cert = polar_pyr.is_pyramid(certificate=True)
            tester.assertTrue(b)
            check_pyramid_certificate(polar_pyr, cert)

            tester.assertTrue(pyr_polar.is_combinatorially_isomorphic(pyr_polar))

    def bipyramid(self):
        """
        Return a polyhedron that is a bipyramid over the original.

        EXAMPLES::

            sage: octahedron = polytopes.cross_polytope(3)
            sage: cross_poly_4d = octahedron.bipyramid()
            sage: cross_poly_4d.n_vertices()
            8
            sage: q = [list(v) for v in cross_poly_4d.vertex_generator()]
            sage: q
            [[-1, 0, 0, 0],
             [0, -1, 0, 0],
             [0, 0, -1, 0],
             [0, 0, 0, -1],
             [0, 0, 0, 1],
             [0, 0, 1, 0],
             [0, 1, 0, 0],
             [1, 0, 0, 0]]

        Now check that bipyramids of cross-polytopes are cross-polytopes::

            sage: q2 = [list(v) for v in polytopes.cross_polytope(4).vertex_generator()]
            sage: [v in q2 for v in q]
            [True, True, True, True, True, True, True, True]

        TESTS::

            sage: polytopes.simplex(backend='cdd').bipyramid().backend()
            'cdd'
        """
        new_verts = \
            [[ 0] + list(x) for x in self.vertex_generator()] + \
            [[ 1] + list(self.center())] + \
            [[-1] + list(self.center())]
        new_rays = [[0] + r for r in self.rays()]
        new_lines = [[0] + list(l) for l in self.lines()]

        parent = self.parent().base_extend(self.center().parent(), ambient_dim=self.ambient_dim()+1)
        return parent.element_class(parent, [new_verts, new_rays, new_lines], None)

    def prism(self):
        """
        Return a prism of the original polyhedron.

        EXAMPLES::

            sage: square = polytopes.hypercube(2)
            sage: cube = square.prism()
            sage: cube
            A 3-dimensional polyhedron in ZZ^3 defined as the convex hull of 8 vertices
            sage: hypercube = cube.prism()
            sage: hypercube.n_vertices()
            16

        TESTS::

            sage: polytopes.simplex(backend='cdd').prism().backend()
            'cdd'
        """
        new_verts = []
        new_verts.extend( [ [0] + v for v in self.vertices()] )
        new_verts.extend( [ [1] + v for v in self.vertices()] )
        new_rays =        [ [0] + r for r in self.rays()]
        new_lines =       [ [0] + l for l in self.lines()]

        parent = self.parent().change_ring(self.base_ring(), ambient_dim=self.ambient_dim()+1)
        return parent.element_class(parent, [new_verts, new_rays, new_lines], None)

    def one_point_suspension(self, vertex):
        """
        Return the one-point suspension of ``self`` by splitting the vertex
        ``vertex``.

        The resulting polyhedron has one more vertex and its dimension
        increases by one.

        INPUT:

        - ``vertex`` -- a Vertex of ``self``

        EXAMPLES::

            sage: cube = polytopes.cube()
            sage: v = cube.vertices()[0]
            sage: ops_cube = cube.one_point_suspension(v)
            sage: ops_cube.f_vector()
            (1, 9, 24, 24, 9, 1)

            sage: pentagon  = polytopes.regular_polygon(5)
            sage: v = pentagon.vertices()[0]
            sage: ops_pentagon = pentagon.one_point_suspension(v)
            sage: ops_pentagon.f_vector()
            (1, 6, 12, 8, 1)

        It works with a polyhedral face as well::

            sage: vv = cube.faces(0)[1]
            sage: ops_cube2 = cube.one_point_suspension(vv)
            sage: ops_cube == ops_cube2
            True

        .. SEEALSO::

            :meth:`face_split`

        TESTS::

            sage: e = cube.faces(1)[0]
            sage: cube.one_point_suspension(e)
            Traceback (most recent call last):
            ...
            TypeError: the vertex A 1-dimensional face of a Polyhedron in ZZ^3 defined as the convex hull of 2 vertices should be a Vertex or PolyhedronFace of dimension 0
        """
        from sage.geometry.polyhedron.representation import Vertex
        from sage.geometry.polyhedron.face import PolyhedronFace
        if isinstance(vertex, Vertex):
            return self.face_split(vertex)
        elif isinstance(vertex, PolyhedronFace) and vertex.dim() == 0:
            return self.face_split(vertex)
        else:
            raise TypeError("the vertex {} should be a Vertex or PolyhedronFace of dimension 0".format(vertex))

    def face_split(self, face):
        """
        Return the face splitting of the face ``face``.

        Splitting a face correspond to the bipyramid (see :meth:`bipyramid`)
        of ``self`` where the two new vertices are placed above and below
        the center of ``face`` instead of the center of the whole polyhedron.
        The two new vertices are placed in the new dimension at height `-1` and
        `1`.

        INPUT:

        - ``face`` -- a PolyhedronFace or a Vertex

        EXAMPLES::

            sage: pentagon  = polytopes.regular_polygon(5)
            sage: f = pentagon.faces(1)[0]
            sage: fsplit_pentagon = pentagon.face_split(f)
            sage: fsplit_pentagon.f_vector()
            (1, 7, 14, 9, 1)

        TESTS:

        Check that :trac:`28668` is fixed::

            sage: P = polytopes.octahedron()
            sage: P.face_split(P.faces(2)[0])
            A 4-dimensional polyhedron in QQ^4 defined as the convex hull of 8 vertices

        .. SEEALSO::

            :meth:`one_point_suspension`
        """
        from sage.geometry.polyhedron.representation import Vertex
        from sage.geometry.polyhedron.face import PolyhedronFace
        if isinstance(face, Vertex):
            new_vertices = [list(x) + [0] for x in self.vertex_generator()] + \
                           [list(face) + [x] for x in [-1, 1]]  # Splitting the vertex
        elif isinstance(face, PolyhedronFace):
            new_vertices = [list(x) + [0] for x in self.vertex_generator()] + \
                           [list(face.as_polyhedron().center()) + [x] for x in [-1, 1]]  # Splitting the face
        else:
            raise TypeError("the face {} should be a Vertex or PolyhedronFace".format(face))

        new_rays = []
        new_rays.extend( [ r + [0] for r in self.ray_generator() ] )

        new_lines = []
        new_lines.extend( [ l + [0] for l in self.line_generator() ] )

        parent = self.parent().change_ring(self.base_ring().fraction_field(), ambient_dim=self.ambient_dim()+1)
        return parent.element_class(parent, [new_vertices, new_rays, new_lines], None)

    def projection(self, projection=None):
        """
        Return a projection object.

        INPUT:

        - ``proj`` -- a projection function

        OUTPUT:

        The identity projection. This is useful for plotting
        polyhedra.

        .. SEEALSO::

            :meth:`~sage.geometry.polyhedron.base.Polyhedron_base.schlegel_projection` for a more interesting projection.

        EXAMPLES::

            sage: p = polytopes.hypercube(3)
            sage: proj = p.projection()
            sage: proj
            The projection of a polyhedron into 3 dimensions
        """
        from .plot import Projection
        if projection is not None:
            self.projection = Projection(self, projection)
        else:
            self.projection = Projection(self)
        return self.projection

    def render_solid(self, **kwds):
        """
        Return a solid rendering of a 2- or 3-d polytope.

        EXAMPLES::

            sage: p = polytopes.hypercube(3)
            sage: p_solid = p.render_solid(opacity = .7)
            sage: type(p_solid)
            <type 'sage.plot.plot3d.index_face_set.IndexFaceSet'>
        """
        proj = self.projection()
        if self.ambient_dim() == 3:
            return proj.render_solid_3d(**kwds)
        if self.ambient_dim() == 2:
            return proj.render_fill_2d(**kwds)
        raise ValueError("render_solid is only defined for 2 and 3 dimensional polyhedra")

    def render_wireframe(self, **kwds):
        """
        For polytopes in 2 or 3 dimensions, return the edges
        as a list of lines.

        EXAMPLES::

            sage: p = Polyhedron([[1,2,],[1,1],[0,0]])
            sage: p_wireframe = p.render_wireframe()
            sage: p_wireframe._objects
            [Line defined by 2 points, Line defined by 2 points, Line defined by 2 points]
        """
        proj = self.projection()
        if self.ambient_dim() == 3:
            return proj.render_wireframe_3d(**kwds)
        if self.ambient_dim() == 2:
            return proj.render_outline_2d(**kwds)
        raise ValueError("render_wireframe is only defined for 2 and 3 dimensional polyhedra")

    def schlegel_projection(self, facet=None, position=None):
        """
        Return the Schlegel projection.

        * The facet is orthonormally transformed into its affine hull.

        * The position specifies a point coming out of the barycenter of the
          facet from which the other vertices will be projected into the facet.

        INPUT:

        - ``facet`` -- a PolyhedronFace. The facet into which the Schlegel
          diagram is created. The default is the first facet.

        - ``position`` -- a positive number. Determines a relative distance
          from the barycenter of ``facet``. A value close to 0 will place the
          projection point close to the facet and a large value further away.
          Default is `1`. If the given value is too large, an error is returned.

        OUTPUT:

        A :class:`~sage.geometry.polyhedron.plot.Projection` object.

        EXAMPLES::

            sage: p = polytopes.hypercube(3)
            sage: sch_proj = p.schlegel_projection()
            sage: schlegel_edge_indices = sch_proj.lines
            sage: schlegel_edges = [sch_proj.coordinates_of(x) for x in schlegel_edge_indices]
            sage: len([x for x in schlegel_edges if x[0][0] > 0])
            8

        The Schlegel projection preserves the convexity of facets, see :trac:`30015`::

            sage: fcube = polytopes.hypercube(4)
            sage: tfcube = fcube.face_truncation(fcube.faces(0)[0])
            sage: tfcube.facets()[-1]
            A 3-dimensional face of a Polyhedron in QQ^4 defined as the convex hull of 8 vertices
            sage: sp = tfcube.schlegel_projection(tfcube.facets()[-1])
            sage: sp.plot()
            Graphics3d Object

        The same truncated cube but see inside the tetrahedral facet::

            sage: tfcube.facets()[4]
            A 3-dimensional face of a Polyhedron in QQ^4 defined as the convex hull of 4 vertices
            sage: sp = tfcube.schlegel_projection(tfcube.facets()[4])
            sage: sp.plot()
            Graphics3d Object

        A different values of ``position`` changes the projection::

            sage: sp = tfcube.schlegel_projection(tfcube.facets()[4],1/2)
            sage: sp.plot()
            Graphics3d Object
            sage: sp = tfcube.schlegel_projection(tfcube.facets()[4],4)
            sage: sp.plot()
            Graphics3d Object

        A value which is too large give a projection point that sees more than
        one facet resulting in a error::

            sage: sp = tfcube.schlegel_projection(tfcube.facets()[4],5)
            Traceback (most recent call last):
            ...
            ValueError: the chosen position is too large
        """
        proj = self.projection()
        return proj.schlegel(facet, position)

    def _volume_lrs(self, verbose=False):
        """
        Computes the volume of a polytope using lrs.

        OUTPUT:

        The volume, cast to RDF (although lrs seems to output a
        rational value this must be an approximation in some cases).

        EXAMPLES::

            sage: polytopes.hypercube(3)._volume_lrs() # optional - lrslib
            8.0
            sage: (polytopes.hypercube(3)*2)._volume_lrs() # optional - lrslib
            64.0
            sage: polytopes.twenty_four_cell()._volume_lrs() # optional - lrslib
            2.0

        REFERENCES:

        - David Avis's lrs program.
        """
        from sage.features.lrs import Lrs
        Lrs().require()

        from sage.misc.temporary_file import tmp_filename
        from subprocess import Popen, PIPE

        in_str = self.cdd_Vrepresentation()
        in_str += 'volume'
        in_filename = tmp_filename()
        in_file = open(in_filename, 'w')
        in_file.write(in_str)
        in_file.close()
        if verbose:
            print(in_str)

        lrs_procs = Popen(['lrs', in_filename],
                          stdin=PIPE, stdout=PIPE, stderr=PIPE)
        ans, err = lrs_procs.communicate()
        ans = bytes_to_str(ans)
        err = bytes_to_str(err)
        if verbose:
            print(ans)
        # FIXME: check err

        for a_line in ans.splitlines():
            if 'Volume=' in a_line:
                volume = a_line.split('Volume=')[1]
                volume = RDF(QQ(volume))
                return volume

        raise ValueError("lrs did not return a volume")

    def _volume_latte(self, verbose=False, algorithm='triangulate', **kwargs):
        """
        Computes the volume of a polytope using LattE integrale.

        INPUT:

        - ``arg`` -- a cdd or LattE description string

        - ``algorithm`` -- (default: 'triangulate') the integration method. Use 'triangulate' for
          polytope triangulation or 'cone-decompose' for tangent cone decomposition method.

        - ``raw_output`` -- if ``True`` then return directly the output string from LattE.

        - ``verbose`` -- if ``True`` then return directly verbose output from LattE.

        - For all other options, consult the LattE manual.

        OUTPUT:

        A rational value, or a string if ``raw_output`` if set to ``True``.

        .. NOTE::

            This function depends on LattE (i.e., the ``latte_int`` optional
            package). See the LattE documentation for further details.

        EXAMPLES::

            sage: polytopes.hypercube(3)._volume_latte() # optional - latte_int
            8
            sage: (polytopes.hypercube(3)*2)._volume_latte() # optional - latte_int
            64
            sage: polytopes.twenty_four_cell()._volume_latte() # optional - latte_int
            2
            sage: polytopes.cuboctahedron()._volume_latte() # optional - latte_int
            20/3

        TESTS:

        Testing triangulate algorithm::

            sage: polytopes.cuboctahedron()._volume_latte(algorithm='triangulate') # optional - latte_int
            20/3

        Testing cone decomposition algorithm::

            sage: polytopes.cuboctahedron()._volume_latte(algorithm='cone-decompose') # optional - latte_int
            20/3

        Testing raw output::

            sage: polytopes.cuboctahedron()._volume_latte(raw_output=True) # optional - latte_int
            '20/3'

        Testing inexact rings::

            sage: P = Polyhedron(vertices=[[0,0],[1,0],[0,1]],base_ring=RDF)
            sage: P.volume(engine='latte')
            Traceback (most recent call last):
            ...
            ValueError: LattE integrale cannot be applied over inexact rings
        """
        from sage.interfaces.latte import integrate
        if self.base_ring() == RDF:
            raise ValueError("LattE integrale cannot be applied over inexact rings")
        else:
            return integrate(self.cdd_Hrepresentation(), algorithm=algorithm, cdd=True, verbose=verbose, **kwargs)

    def _volume_normaliz(self, measure='induced'):
        r"""
        Computes the volume of a polytope using normaliz.

        INPUT:

        - ``measure`` -- (default: 'induced') the measure to take. 'induced'
          correspond to ``EuclideanVolume`` in normaliz and 'induced_lattice'
          correspond to ``Volume`` in normaliz

        OUTPUT:

        A float value (when ``measure`` is 'induced') or a rational number
        (when ``measure`` is 'induced_lattice')

        .. NOTE::

            This function depends on Normaliz (i.e., the ``pynormaliz`` optional
            package). See the Normaliz documentation for further details.

        TESTS::

            sage: P = Polyhedron(vertices=[[0,0],[1,0],[0,1],[1,1]])
            sage: P._volume_normaliz()
            Traceback (most recent call last):
            ...
            TypeError: the backend should be normaliz
        """
        raise TypeError("the backend should be normaliz")

    @cached_method(do_pickle=True)
    def volume(self, measure='ambient', engine='auto', **kwds):
        """
        Return the volume of the polytope.

        INPUT:

        - ``measure`` -- string. The measure to use. Allowed values are:

          * ``ambient`` (default): Lebesgue measure of ambient space (volume)
          * ``induced``: Lebesgue measure of the affine hull (relative volume)
          * ``induced_rational``: Scaling of the Lebesgue measure for rational
            polytopes, such that the unit hypercube has volume 1
          * ``induced_lattice``: Scaling of the Lebesgue measure, such that the
            volume of the hypercube is factorial(n)

        - ``engine`` -- string. The backend to use. Allowed values are:

          * ``'auto'`` (default): choose engine according to measure
          * ``'internal'``: see :meth:`triangulate`
          * ``'TOPCOM'``: see :meth:`triangulate`
          * ``'lrs'``: use David Avis's lrs program (optional)
          * ``'latte'``: use LattE integrale program (optional)
          * ``'normaliz'``: use Normaliz program (optional)

        - ``**kwds`` -- keyword arguments that are passed to the
          triangulation engine

        OUTPUT:

        The volume of the polytope

        EXAMPLES::

            sage: polytopes.hypercube(3).volume()
            8
            sage: (polytopes.hypercube(3)*2).volume()
            64
            sage: polytopes.twenty_four_cell().volume()
            2

        Volume of the same polytopes, using the optional package lrslib
        (which requires a rational polytope).  For mysterious historical
        reasons, Sage casts lrs's exact answer to a float::

            sage: I3 = polytopes.hypercube(3)
            sage: I3.volume(engine='lrs') # optional - lrslib
            8.0
            sage: C24 = polytopes.twenty_four_cell()
            sage: C24.volume(engine='lrs') # optional - lrslib
            2.0

        If the base ring is exact, the answer is exact::

            sage: P5 = polytopes.regular_polygon(5)
            sage: P5.volume()
            2.377641290737884?

            sage: polytopes.icosahedron().volume()
            5/12*sqrt5 + 5/4
            sage: numerical_approx(_) # abs tol 1e9
            2.18169499062491

        When considering lower-dimensional polytopes, we can ask for the
        ambient (full-dimensional), the induced measure (of the affine
        hull) or, in the case of lattice polytopes, for the induced rational measure.
        This is controlled by the parameter `measure`. Different engines
        may have different ideas on the definition of volume of a
        lower-dimensional object::

            sage: P = Polyhedron([[0, 0], [1, 1]])
            sage: P.volume()
            0
            sage: P.volume(measure='induced')
            1.414213562373095?
            sage: P.volume(measure='induced_rational') # optional -- latte_int
            1

            sage: S = polytopes.regular_polygon(6); S
            A 2-dimensional polyhedron in AA^2 defined as the convex hull of 6 vertices
            sage: edge = S.faces(1)[4].as_polyhedron()
            sage: edge.vertices()
            (A vertex at (0.866025403784439?, 1/2), A vertex at (0, 1))
            sage: edge.volume()
            0
            sage: edge.volume(measure='induced')
            1

            sage: P = Polyhedron(backend='normaliz',vertices=[[1,0,0],[0,0,1],[-1,1,1],[-1,2,0]]) # optional - pynormaliz
            sage: P.volume()  # optional - pynormaliz
            0
            sage: P.volume(measure='induced')  # optional - pynormaliz
            2.598076211353316?
            sage: P.volume(measure='induced',engine='normaliz')  # optional - pynormaliz
            2.598076211353316
            sage: P.volume(measure='induced_rational')  # optional - pynormaliz, latte_int
            3/2
            sage: P.volume(measure='induced_rational',engine='normaliz')  # optional - pynormaliz
            3/2
            sage: P.volume(measure='induced_lattice')  # optional - pynormaliz
            3

        The same polytope without normaliz backend::

            sage: P = Polyhedron(vertices=[[1,0,0],[0,0,1],[-1,1,1],[-1,2,0]])
            sage: P.volume(measure='induced_lattice',engine='latte')  # optional - latte_int
            3

            sage: Dexact = polytopes.dodecahedron()
            sage: v = Dexact.faces(2)[0].as_polyhedron().volume(measure='induced', engine='internal'); v
            1.53406271079097?
            sage: v = Dexact.faces(2)[4].as_polyhedron().volume(measure='induced', engine='internal'); v
            1.53406271079097?
            sage: RDF(v)    # abs tol 1e-9
            1.53406271079044

            sage: Dinexact = polytopes.dodecahedron(exact=False)
            sage: w = Dinexact.faces(2)[2].as_polyhedron().volume(measure='induced', engine='internal'); RDF(w) # abs tol 1e-9
            1.5340627082974878

            sage: [polytopes.simplex(d).volume(measure='induced') for d in range(1,5)] == [sqrt(d+1)/factorial(d) for d in range(1,5)]
            True

            sage: I = Polyhedron([[-3, 0], [0, 9]])
            sage: I.volume(measure='induced')
            9.48683298050514?
            sage: I.volume(measure='induced_rational') # optional -- latte_int
            3

            sage: T = Polyhedron([[3, 0, 0], [0, 4, 0], [0, 0, 5]])
            sage: T.volume(measure='induced')
            13.86542462386205?
            sage: T.volume(measure='induced_rational') # optional -- latte_int
            1/2

            sage: Q = Polyhedron(vertices=[(0, 0, 1, 1), (0, 1, 1, 0), (1, 1, 0, 0)])
            sage: Q.volume(measure='induced')
            1
            sage: Q.volume(measure='induced_rational') # optional -- latte_int
            1/2

        The volume of a full-dimensional unbounded polyhedron is infinity::

            sage: P = Polyhedron(vertices = [[1, 0], [0, 1]], rays = [[1, 1]])
            sage: P.volume()
            +Infinity

        The volume of a non full-dimensional unbounded polyhedron depends on the measure used::

            sage: P = Polyhedron(ieqs = [[1,1,1],[-1,-1,-1],[3,1,0]]); P
            A 1-dimensional polyhedron in QQ^2 defined as the convex hull of 1 vertex and 1 ray
            sage: P.volume()
            0
            sage: P.volume(measure='induced')
            +Infinity
            sage: P.volume(measure='ambient')
            0
            sage: P.volume(measure='induced_rational')  # optional - pynormaliz
            +Infinity
            sage: P.volume(measure='induced_rational',engine='latte')  # optional - latte_int
            +Infinity

        The volume in `0`-dimensional space is taken by counting measure::

            sage: P = Polyhedron(vertices=[[]]); P
            A 0-dimensional polyhedron in ZZ^0 defined as the convex hull of 1 vertex
            sage: P.volume()
            1
            sage: P = Polyhedron(vertices=[]); P
            The empty polyhedron in ZZ^0
            sage: P.volume()
            0

        TESTS:

        The cache of the volume is being pickled::

            sage: P = polytopes.cube()
            sage: P.volume()
            8
            sage: Q = loads(dumps(P))
            sage: Q.volume.is_in_cache()
            True
        """
        from sage.features import FeatureNotPresentError, PythonModule
        if measure == 'induced_rational' and engine not in ['auto', 'latte', 'normaliz']:
            raise RuntimeError("the induced rational measure can only be computed with the engine set to `auto`, `latte`, or `normaliz`")
        if measure == 'induced_lattice' and engine not in ['auto', 'latte', 'normaliz']:
            raise RuntimeError("the induced lattice measure can only be computed with the engine set to `auto`, `latte`, or `normaliz`")
        if engine == 'auto' and measure == 'induced_rational':
            # Enforce a default choice, change if a better engine is found.
            from sage.features.latte import Latte
            try:
                Latte().require()
                engine = 'latte'
            except FeatureNotPresentError:
                try:
                    PythonModule("PyNormaliz", spkg="pynormaliz").require()
                    engine = 'normaliz'
                except FeatureNotPresentError:
                    raise RuntimeError("the induced rational measure can only be computed with the optional packages `latte_int`, or `pynormaliz`")

        if engine == 'auto' and measure == 'induced_lattice':
            # Enforce a default choice, change if a better engine is found.
            try:
                PythonModule("PyNormaliz", spkg="pynormaliz").require()
                engine = 'normaliz'
            except FeatureNotPresentError:
                try:
                    from sage.features.latte import Latte
                    Latte().require()
                    engine = 'latte'
                except FeatureNotPresentError:
                    raise RuntimeError("the induced rational measure can only be computed with the optional packages `latte_int`, or `pynormaliz`")

        if engine == 'auto' and measure == 'ambient' and self.backend() == 'normaliz':
            engine = 'normaliz'

        if measure == 'ambient':
            if self.dim() < self.ambient_dim():
                return self.base_ring().zero()
            elif self.dim() == 0:
                return 1
            # if the polyhedron is unbounded, return infinity
            if not self.is_compact():
                from sage.rings.infinity import infinity
                return infinity
            if engine == 'lrs':
                return self._volume_lrs(**kwds)
            elif engine == 'latte':
                return self._volume_latte(**kwds)
            elif engine == 'normaliz':
                return self._volume_normaliz(measure='ambient')

            triangulation = self.triangulate(engine=engine, **kwds)
            pc = triangulation.point_configuration()
            return sum([pc.volume(simplex) for simplex in triangulation]) / ZZ(self.dim()).factorial()
        elif measure == 'induced':
            # if polyhedron is actually full-dimensional, return volume with ambient measure
            if self.dim() == self.ambient_dim():
                return self.volume(measure='ambient', engine=engine, **kwds)
            # if the polyhedron is unbounded, return infinity
            if not self.is_compact():
                from sage.rings.infinity import infinity
                return infinity
            if engine == 'normaliz':
                return self._volume_normaliz(measure='euclidean')
            # use an orthogonal transformation, which preserves volume up to a factor provided by the transformation matrix
            A, b = self.affine_hull_projection(orthogonal=True, as_affine_map=True)
            Adet = (A.matrix().transpose() * A.matrix()).det()
            scaled_volume = self.affine_hull_projection(orthogonal=True).volume(measure='ambient', engine=engine, **kwds)
            if Adet.is_square():
                sqrt_Adet = Adet.sqrt()
            else:
                sqrt_Adet = AA(Adet).sqrt()
                scaled_volume = AA(scaled_volume)
            return scaled_volume / sqrt_Adet
        elif measure == 'induced_rational':
            # if the polyhedron is unbounded, return infinity
            if not self.is_compact():
                from sage.rings.infinity import infinity
                return infinity
            if engine == 'latte':
                return self._volume_latte(**kwds)
            else:  # engine is 'normaliz'
                return self._volume_normaliz(measure='induced_lattice') / ZZ(self.dim()).factorial()
        elif measure == 'induced_lattice':
            # if the polyhedron is unbounded, return infinity
            if not self.is_compact():
                from sage.rings.infinity import infinity
                return infinity
            if engine == 'latte':
                return self._volume_latte(**kwds) * ZZ(self.dim()).factorial()
            else:  # engine is 'normaliz'
                return self._volume_normaliz(measure='induced_lattice')
        else:
            raise TypeError("the measure should be `ambient`, `induced`, `induced_rational`, or `induced_lattice`")

    def integrate(self, polynomial, **kwds):
        r"""
        Return the integral of a polynomial over a polytope.

        INPUT:

        - ``P`` -- Polyhedron

        - ``polynomial`` -- A multivariate polynomial or a valid LattE description string for
          polynomials

        - ``**kwds`` -- additional keyword arguments that are passed to the engine

        OUTPUT:

        The integral of the polynomial over the polytope

        .. NOTE::

            The polytope triangulation algorithm is used. This function depends
            on LattE (i.e., the ``latte_int`` optional package).

        EXAMPLES::

            sage: P = polytopes.cube()
            sage: x, y, z = polygens(QQ, 'x, y, z')
            sage: P.integrate(x^2*y^2*z^2)    # optional - latte_int
            8/27

        If the polyhedron has floating point coordinates, an inexact result can
        be obtained if we transform to rational coordinates::

            sage: P = 1.4142*polytopes.cube()
            sage: P_QQ = Polyhedron(vertices = [[QQ(vi) for vi in v] for v in P.vertex_generator()])
            sage: RDF(P_QQ.integrate(x^2*y^2*z^2))    # optional - latte_int
            6.703841212195228

        Integral over a non full-dimensional polytope::

            sage: x, y = polygens(QQ, 'x, y')
            sage: P = Polyhedron(vertices=[[0,0],[1,1]])
            sage: P.integrate(x*y)    # optional - latte_int
            Traceback (most recent call last):
            ...
            NotImplementedError: the polytope must be full-dimensional

        TESTS:

        Testing a three-dimensional integral::

            sage: P = polytopes.octahedron()
            sage: x, y, z = polygens(QQ, 'x, y, z')
            sage: P.integrate(2*x^2*y^4*z^6+z^2)    # optional - latte_int
            630632/4729725

        Testing a polytope with non-rational vertices::

            sage: P = polytopes.icosahedron()
            sage: P.integrate(x^2*y^2*z^2)    # optional - latte_int
            Traceback (most recent call last):
            ...
            TypeError: the base ring must be ZZ, QQ, or RDF

        Testing a univariate polynomial::

            sage: P = Polyhedron(vertices=[[0],[1]])
            sage: x = polygen(QQ, 'x')
            sage: P.integrate(x)    # optional - latte_int
            1/2

        Testing a polytope with floating point coordinates::

            sage: P = Polyhedron(vertices = [[0, 0], [1, 0], [1.1, 1.1], [0, 1]])
            sage: P.integrate('[[1,[2,2]]]')    # optional - latte_int
            Traceback (most recent call last):
            ...
            TypeError: LattE integrale cannot be applied over inexact rings
        """
        if self.base_ring() == RDF:
            raise TypeError("LattE integrale cannot be applied over inexact rings")
        elif not self.is_full_dimensional():
            raise NotImplementedError("the polytope must be full-dimensional")
        else:
            from sage.interfaces.latte import integrate
            return integrate(self.cdd_Hrepresentation(), polynomial,
                             cdd=True, **kwds)

    def contains(self, point):
        """
        Test whether the polyhedron contains the given ``point``.

        .. SEEALSO::

            :meth:`interior_contains`, :meth:`relative_interior_contains`.

        INPUT:

        - ``point`` -- coordinates of a point (an iterable)

        OUTPUT:

        Boolean.

        EXAMPLES::

            sage: P = Polyhedron(vertices=[[1,1],[1,-1],[0,0]])
            sage: P.contains( [1,0] )
            True
            sage: P.contains( P.center() )  # true for any convex set
            True

        As a shorthand, one may use the usual ``in`` operator::

            sage: P.center() in P
            True
            sage: [-1,-1] in P
            False

        The point need not have coordinates in the same field as the
        polyhedron::

            sage: ray = Polyhedron(vertices=[(0,0)], rays=[(1,0)], base_ring=QQ)
            sage: ray.contains([sqrt(2)/3,0])        # irrational coordinates are ok
            True
            sage: a = var('a')
            sage: ray.contains([a,0])                # a might be negative!
            False
            sage: assume(a>0)
            sage: ray.contains([a,0])
            True
            sage: ray.contains(['hello', 'kitty'])   # no common ring for coordinates
            False

        The empty polyhedron needs extra care, see :trac:`10238`::

            sage: empty = Polyhedron(); empty
            The empty polyhedron in ZZ^0
            sage: empty.contains([])
            False
            sage: empty.contains([0])               # not a point in QQ^0
            False
            sage: full = Polyhedron(vertices=[()]); full
            A 0-dimensional polyhedron in ZZ^0 defined as the convex hull of 1 vertex
            sage: full.contains([])
            True
            sage: full.contains([0])
            False
        """
        try:
            p = vector(point)
        except TypeError:  # point not iterable or no common ring for elements
            if len(point) > 0:
                return False
            else:
                p = vector(self.base_ring(), [])

        if len(p) != self.ambient_dim():
            return False

        for H in self.Hrep_generator():
            if not H.contains(p):
                return False
        return True

    __contains__ = contains

    def interior_contains(self, point):
        """
        Test whether the interior of the polyhedron contains the
        given ``point``.

        .. SEEALSO::

            :meth:`contains`, :meth:`relative_interior_contains`.

        INPUT:

        - ``point`` -- coordinates of a point

        OUTPUT:

        ``True`` or ``False``.

        EXAMPLES::

            sage: P = Polyhedron(vertices=[[0,0],[1,1],[1,-1]])
            sage: P.contains( [1,0] )
            True
            sage: P.interior_contains( [1,0] )
            False

        If the polyhedron is of strictly smaller dimension than the
        ambient space, its interior is empty::

            sage: P = Polyhedron(vertices=[[0,1],[0,-1]])
            sage: P.contains( [0,0] )
            True
            sage: P.interior_contains( [0,0] )
            False

        The empty polyhedron needs extra care, see :trac:`10238`::

            sage: empty = Polyhedron(); empty
            The empty polyhedron in ZZ^0
            sage: empty.interior_contains([])
            False
        """
        try:
            p = vector(point)
        except TypeError:  # point not iterable or no common ring for elements
            if len(point) > 0:
                return False
            else:
                p = vector(self.base_ring(), [])

        if len(p) != self.ambient_dim():
            return False

        for H in self.Hrep_generator():
            if not H.interior_contains(p):
                return False
        return True

    def relative_interior_contains(self, point):
        """
        Test whether the relative interior of the polyhedron
        contains the given ``point``.

        .. SEEALSO::

            :meth:`contains`, :meth:`interior_contains`.

        INPUT:

        - ``point`` -- coordinates of a point

        OUTPUT:

        ``True`` or ``False``

        EXAMPLES::

            sage: P = Polyhedron(vertices=[(1,0), (-1,0)])
            sage: P.contains( (0,0) )
            True
            sage: P.interior_contains( (0,0) )
            False
            sage: P.relative_interior_contains( (0,0) )
            True
            sage: P.relative_interior_contains( (1,0) )
            False

        The empty polyhedron needs extra care, see :trac:`10238`::

            sage: empty = Polyhedron(); empty
            The empty polyhedron in ZZ^0
            sage: empty.relative_interior_contains([])
            False
        """
        try:
            p = vector(point)
        except TypeError:  # point not iterable or no common ring for elements
            if len(point) > 0:
                return False
            else:
                p = vector(self.base_ring(), [])

        if len(p) != self.ambient_dim():
            return False

        for eq in self.equation_generator():
            if not eq.contains(p):
                return False

        for ine in self.inequality_generator():
            if not ine.interior_contains(p):
                return False

        return True

    def is_simplex(self):
        r"""
        Return whether the polyhedron is a simplex.

        A simplex is a bounded polyhedron with `d+1` vertices, where
        `d` is the dimension.

        EXAMPLES::

            sage: Polyhedron([(0,0,0), (1,0,0), (0,1,0)]).is_simplex()
            True
            sage: polytopes.simplex(3).is_simplex()
            True
            sage: polytopes.hypercube(3).is_simplex()
            False
        """
        return self.is_compact() and (self.dim()+1 == self.n_vertices())

    def neighborliness(self):
        r"""
        Return the largest ``k``, such that the polyhedron is ``k``-neighborly.

        A polyhedron is `k`-neighborly if every set of `n` vertices forms a face
        for `n` up to `k`.

        In case of the `d`-dimensional simplex, it returns `d + 1`.

        .. SEEALSO::

            :meth:`is_neighborly`

        EXAMPLES::

            sage: cube = polytopes.cube()
            sage: cube.neighborliness()
            1
            sage: P = Polyhedron(); P
            The empty polyhedron in ZZ^0
            sage: P.neighborliness()
            0
            sage: P = Polyhedron([[0]]); P
            A 0-dimensional polyhedron in ZZ^1 defined as the convex hull of 1 vertex
            sage: P.neighborliness()
            1
            sage: S = polytopes.simplex(5); S
            A 5-dimensional polyhedron in ZZ^6 defined as the convex hull of 6 vertices
            sage: S.neighborliness()
            6
            sage: C = polytopes.cyclic_polytope(7,10); C
            A 7-dimensional polyhedron in QQ^7 defined as the convex hull of 10 vertices
            sage: C.neighborliness()
            3
            sage: C = polytopes.cyclic_polytope(6,11); C
            A 6-dimensional polyhedron in QQ^6 defined as the convex hull of 11 vertices
            sage: C.neighborliness()
            3
            sage: [polytopes.cyclic_polytope(5,n).neighborliness() for n in range(6,10)]
            [6, 2, 2, 2]

        """
        return self.combinatorial_polyhedron().neighborliness()

    def is_neighborly(self, k=None):
        r"""
        Return whether the polyhedron is neighborly.

        If the input ``k`` is provided, then return whether the polyhedron is ``k``-neighborly

        A polyhedron is neighborly if every set of `n` vertices forms a face
        for `n` up to floor of half the dimension of the polyhedron.
        It is `k`-neighborly if this is true for `n` up to `k`.

        INPUT:

        - ``k`` -- the dimension up to which to check if every set of ``k``
          vertices forms a face. If no ``k`` is provided, check up to floor
          of half the dimension of the polyhedron.

        OUTPUT:

        - ``True`` if every set of up to ``k`` vertices forms a face,
        - ``False`` otherwise

        .. SEEALSO::

            :meth:`neighborliness`

        EXAMPLES::

            sage: cube = polytopes.hypercube(3)
            sage: cube.is_neighborly()
            True
            sage: cube = polytopes.hypercube(4)
            sage: cube.is_neighborly()
            False

        Cyclic polytopes are neighborly::

            sage: all(polytopes.cyclic_polytope(i, i + 1 + j).is_neighborly() for i in range(5) for j in range(3))
            True

        The neighborliness of a polyhedron equals floor of dimension half
        (or larger in case of a simplex) if and only if the polyhedron
        is neighborly::

            sage: testpolys = [polytopes.cube(), polytopes.cyclic_polytope(6, 9), polytopes.simplex(6)]
            sage: [(P.neighborliness()>=floor(P.dim()/2)) == P.is_neighborly() for P in  testpolys]
            [True, True, True]

        """
        return self.combinatorial_polyhedron().is_neighborly()

    @cached_method
    def is_lattice_polytope(self):
        r"""
        Return whether the polyhedron is a lattice polytope.

        OUTPUT:

        ``True`` if the polyhedron is compact and has only integral
        vertices, ``False`` otherwise.

        EXAMPLES::

            sage: polytopes.cross_polytope(3).is_lattice_polytope()
            True
            sage: polytopes.regular_polygon(5).is_lattice_polytope()
            False
        """
        if not self.is_compact():
            return False
        if self.base_ring() is ZZ:
            return True
        return all(v.is_integral() for v in self.vertex_generator())

    @cached_method
    def lattice_polytope(self, envelope=False):
        r"""
        Return an encompassing lattice polytope.

        INPUT:

        - ``envelope`` -- boolean (default: ``False``). If the
          polyhedron has non-integral vertices, this option decides
          whether to return a strictly larger lattice polytope or
          raise a ``ValueError``. This option has no effect if the
          polyhedron has already integral vertices.

        OUTPUT:

        A :class:`LatticePolytope
        <sage.geometry.lattice_polytope.LatticePolytopeClass>`. If the
        polyhedron is compact and has integral vertices, the lattice
        polytope equals the polyhedron. If the polyhedron is compact
        but has at least one non-integral vertex, a strictly larger
        lattice polytope is returned.

        If the polyhedron is not compact, a ``NotImplementedError`` is
        raised.

        If the polyhedron is not integral and ``envelope=False``, a
        ``ValueError`` is raised.

        ALGORITHM:

        For each non-integral vertex, a bounding box of integral
        points is added and the convex hull of these integral points
        is returned.

        EXAMPLES:

        First, a polyhedron with integral vertices::

            sage: P = Polyhedron( vertices = [(1, 0), (0, 1), (-1, 0), (0, -1)])
            sage: lp = P.lattice_polytope(); lp
            2-d reflexive polytope #3 in 2-d lattice M
            sage: lp.vertices()
            M(-1,  0),
            M( 0, -1),
            M( 0,  1),
            M( 1,  0)
            in 2-d lattice M

        Here is a polyhedron with non-integral vertices::

            sage: P = Polyhedron( vertices = [(1/2, 1/2), (0, 1), (-1, 0), (0, -1)])
            sage: lp = P.lattice_polytope()
            Traceback (most recent call last):
            ...
            ValueError: Some vertices are not integral. You probably want
            to add the argument "envelope=True" to compute an enveloping
            lattice polytope.
            sage: lp = P.lattice_polytope(True); lp
            2-d reflexive polytope #5 in 2-d lattice M
            sage: lp.vertices()
            M(-1,  0),
            M( 0, -1),
            M( 1,  1),
            M( 0,  1),
            M( 1,  0)
            in 2-d lattice M
        """
        if not self.is_compact():
            raise NotImplementedError('only compact lattice polytopes are allowed')

        try:
            vertices = self.vertices_matrix(ZZ).columns()
        except TypeError:
            if not envelope:
                raise ValueError('Some vertices are not integral. '
                    'You probably want to add the argument '
                    '"envelope=True" to compute an enveloping lattice polytope.')
            vertices = []
            for v in self.vertex_generator():
                vbox = [ set([floor(x), ceil(x)]) for x in v ]
                vertices.extend( itertools.product(*vbox) )

        # construct the (enveloping) lattice polytope
        from sage.geometry.lattice_polytope import LatticePolytope
        return LatticePolytope(vertices)

    def generating_function_of_integral_points(self, **kwds):
        r"""
        Return the multivariate generating function of the
        integral points of this polyhedron.

        To be precise, this returns

        .. MATH::

            \sum_{(r_0,\dots,r_{d-1}) \in \mathit{polyhedron}\cap \ZZ^d}
            y_0^{r_0} \dots y_{d-1}^{r_{d-1}}.

        This calls
        :func:`~sage.geometry.polyhedron.generating_function.generating_function_of_integral_points`,
        so have a look at the documentation and examples there.

        INPUT:

        The following keyword arguments are passed to
        :func:`~sage.geometry.polyhedron.generating_function.generating_function_of_integral_points`:

        - ``split`` -- (default: ``False``) a boolean or list

          - ``split=False`` computes the generating function directly,
            without any splitting.

          - When ``split`` is a list of disjoint polyhedra, then
            for each of these polyhedra, this polyhedron is intersected with it,
            its generating function computed and all these generating functions
            are summed up.

          - ``split=True`` splits into `d!` disjoint polyhedra.

        - ``result_as_tuple`` -- (default: ``None``) a boolean or ``None``

          This specifies whether the output is a (partial) factorization
          (``result_as_tuple=False``) or a sum of such (partial)
          factorizations (``result_as_tuple=True``). By default
          (``result_as_tuple=None``), this is automatically determined.
          If the output is a sum, it is represented as a tuple whose
          entries are the summands.

        - ``indices`` -- (default: ``None``) a list or tuple

          If this
          is ``None``, this is automatically determined.

        - ``name`` -- (default: ``'y'``) a string

          The variable names of the Laurent polynomial ring of the output
          are this string followed by an integer.

        - ``names`` -- a list or tuple of names (strings), or a comma separated string

          ``name`` is extracted from ``names``, therefore ``names`` has to contain
          exactly one variable name, and ``name`` and``names`` cannot be specified
          both at the same time.

        - ``Factorization_sort`` (default: ``False``) and
          ``Factorization_simplify`` (default: ``True``) -- booleans

          These are passed on to
          :class:`sage.structure.factorization.Factorization` when creating
          the result.

        - ``sort_factors`` -- (default: ``False``) a boolean

          If set, then
          the factors of the output are sorted such that the numerator is
          first and only then all factors of the denominator. It is ensured
          that the sorting is always the same; use this for doctesting.

        OUTPUT:

        The generating function as a (partial)
        :class:`~sage.structure.factorization.Factorization`
        of the result whose factors are Laurent polynomials

        The result might be a tuple of such factorizations
        (depending on the parameter ``result_as_tuple``) as well.

        .. NOTE::

            At the moment, only polyhedra with nonnegative coordinates
            (i.e. a polyhedron in the nonnegative orthant) are handled.

        EXAMPLES::

            sage: P2 = (
            ....:   Polyhedron(ieqs=[(0, 0, 0, 1), (0, 0, 1, 0), (0, 1, 0, -1)]),
            ....:   Polyhedron(ieqs=[(0, -1, 0, 1), (0, 1, 0, 0), (0, 0, 1, 0)]))
            sage: P2[0].generating_function_of_integral_points(sort_factors=True)
            1 * (-y0 + 1)^-1 * (-y1 + 1)^-1 * (-y0*y2 + 1)^-1
            sage: P2[1].generating_function_of_integral_points(sort_factors=True)
            1 * (-y1 + 1)^-1 * (-y2 + 1)^-1 * (-y0*y2 + 1)^-1
            sage: (P2[0] & P2[1]).Hrepresentation()
            (An equation (1, 0, -1) x + 0 == 0,
             An inequality (1, 0, 0) x + 0 >= 0,
             An inequality (0, 1, 0) x + 0 >= 0)
            sage: (P2[0] & P2[1]).generating_function_of_integral_points(sort_factors=True)
            1 * (-y1 + 1)^-1 * (-y0*y2 + 1)^-1

        The number of integer partitions
        `1 \leq r_0 \leq r_1 \leq r_2 \leq r_3 \leq r_4`::

            sage: P = Polyhedron(ieqs=[(-1, 1, 0, 0, 0, 0), (0, -1, 1, 0, 0, 0),
            ....:                      (0, 0, -1, 1, 0, 0), (0, 0, 0, -1, 1, 0),
            ....:                      (0, 0, 0, 0, -1, 1)])
            sage: f = P.generating_function_of_integral_points(sort_factors=True); f
            y0*y1*y2*y3*y4 * (-y4 + 1)^-1 * (-y3*y4 + 1)^-1 * (-y2*y3*y4 + 1)^-1 *
            (-y1*y2*y3*y4 + 1)^-1 * (-y0*y1*y2*y3*y4 + 1)^-1
            sage: f = f.value()
            sage: P.<z> = PowerSeriesRing(ZZ)
            sage: c = f.subs({y: z for y in f.parent().gens()}); c
            z^5 + z^6 + 2*z^7 + 3*z^8 + 5*z^9 + 7*z^10 + 10*z^11 + 13*z^12 + 18*z^13 +
            23*z^14 + 30*z^15 + 37*z^16 + 47*z^17 + 57*z^18 + 70*z^19 + 84*z^20 +
            101*z^21 + 119*z^22 + 141*z^23 + 164*z^24 + O(z^25)
            sage: [Partitions(k, length=5).cardinality() for k in range(5,20)] == \
            ....:     c.truncate().coefficients(sparse=False)[5:20]
            True

        .. SEEALSO::

            More examples can be found at
            :func:`~sage.geometry.polyhedron.generating_function.generating_function_of_integral_points`.
        """
        from .generating_function import generating_function_of_integral_points
        return generating_function_of_integral_points(self, **kwds)

    def _integral_points_PALP(self):
        r"""
        Return the integral points in the polyhedron using PALP.

        This method is for testing purposes and will eventually be removed.

        OUTPUT:

        The list of integral points in the polyhedron. If the
        polyhedron is not compact, a ``ValueError`` is raised.

        EXAMPLES::

            sage: Polyhedron(vertices=[(-1,-1),(1,0),(1,1),(0,1)])._integral_points_PALP()
            [M(-1, -1), M(0, 1), M(1, 0), M(1, 1), M(0, 0)]
            sage: Polyhedron(vertices=[(-1/2,-1/2),(1,0),(1,1),(0,1)]).lattice_polytope(True).points()
            M(-1, -1),
            M(-1,  0),
            M( 0, -1),
            M( 1,  1),
            M( 0,  1),
            M( 1,  0),
            M( 0,  0)
            in 2-d lattice M
            sage: Polyhedron(vertices=[(-1/2,-1/2),(1,0),(1,1),(0,1)])._integral_points_PALP()
            [M(1, 1), M(0, 1), M(1, 0), M(0, 0)]
        """
        if not self.is_compact():
            raise ValueError('can only enumerate points in a compact polyhedron')
        lp = self.lattice_polytope(True)
        # remove cached values to get accurate timings
        try:
            del lp._points
            del lp._npoints
        except AttributeError:
            pass
        if self.is_lattice_polytope():
            return list(lp.points())
        return [p for p in lp.points() if self.contains(p)]

    @cached_method(do_pickle=True)
    def h_star_vector(self):
        r"""
        Return the `h^*`-vector of the lattice polytope.

        The `h^*`-vector records the coefficients of the polynomial in the
        numerator of the Ehrhart series of a lattice polytope.

        INPUT:

        - ``self`` -- A lattice polytope.

        OUTPUT:

        A list whose entries give the `h^*`-vector.

        .. NOTE:

            The backend of ``self`` should be ``'normaliz'``.
            This function depends on Normaliz (i.e. the ``'pynormaliz'`` optional
            package). See the Normaliz documentation for further details.

        EXAMPLES:

        The `h^*`-vector of a unimodular simplex S (a simplex with
        volume = `\frac{1}{dim(S)!}`) is always 1. Here we test this on
        simplices up to dimension 3::

            sage: s1 = polytopes.simplex(1,backend='normaliz')              # optional - pynormaliz
            sage: s2 = polytopes.simplex(2,backend='normaliz')              # optional - pynormaliz
            sage: s3 = polytopes.simplex(3,backend='normaliz')              # optional - pynormaliz
            sage: [s1.h_star_vector(),s2.h_star_vector(),s3.h_star_vector()]  # optional - pynormaliz
            [[1], [1], [1]]

        For a less trivial example, we compute the `h^*`-vector of the
        `0/1`-cube, which has the Eulerian numbers `(3,i)` for `i \in [0,2]`
        as an `h^*`-vector::

            sage: cube = polytopes.cube(intervals='zero_one', backend='normaliz') # optional - pynormaliz
            sage: cube.h_star_vector()   # optional - pynormaliz
            [1, 4, 1]
            sage: from sage.combinat.combinat import eulerian_number
            sage: [eulerian_number(3,i) for i in range(3)]
            [1, 4, 1]

        TESTS::

            sage: s3 = polytopes.simplex(3)
            sage: s3.h_star_vector()
            Traceback (most recent call last):
            ...
            TypeError: The backend of self must be normaliz

            sage: t = Polyhedron(vertices=[[0],[1/2]])
            sage: t.h_star_vector()
            Traceback (most recent call last):
            ...
            TypeError: The h_star vector is only defined for lattice polytopes

            sage: t2 = Polyhedron(vertices=[[AA(sqrt(2))],[1/2]])
            sage: t2.h_star_vector()
            Traceback (most recent call last):
            ...
            TypeError: The h_star vector is only defined for lattice polytopes

        Check that the `h^*`-vector is pickled::

            sage: new_cube = loads(dumps(cube))         # optional - pynormaliz
            sage: new_cube.h_star_vector.is_in_cache()  # optional - pynormaliz
            True
        """
        if self.is_empty():
            return 0
        if not self.is_lattice_polytope():
            raise TypeError('The h_star vector is only defined for lattice polytopes')
        if not self.backend() == 'normaliz':
            raise TypeError('The backend of self must be normaliz')
        return self._h_star_vector_normaliz()

    def _h_star_vector_normaliz(self):
        r"""
        Return the `h^*`-vector of a lattice polytope with backend = 'normaliz'.

        INPUT:

        - ``self`` -- A lattice polytope.

        OUTPUT:

        The `h^*`-vector as a list.

        .. NOTE:

        The backend of ``self`` should be ``'normaliz'``.

        TESTS::

            sage: s3 = polytopes.simplex(3)
            sage: s3._h_star_vector_normaliz()
            Traceback (most recent call last):
            ...
            TypeError: the backend should be normaliz
        """
        raise TypeError("the backend should be normaliz")

    @cached_method
    def bounding_box(self, integral=False, integral_hull=False):
        r"""
        Return the coordinates of a rectangular box containing the non-empty polytope.

        INPUT:

        - ``integral`` -- Boolean (default: ``False``). Whether to
          only allow integral coordinates in the bounding box.

        - ``integral_hull`` -- Boolean (default: ``False``). If ``True``, return a
          box containing the integral points of the polytope, or ``None, None`` if it
          is known that the polytope has no integral points.

        OUTPUT:

        A pair of tuples ``(box_min, box_max)`` where ``box_min`` are
        the coordinates of a point bounding the coordinates of the
        polytope from below and ``box_max`` bounds the coordinates
        from above.

        EXAMPLES::

            sage: Polyhedron([ (1/3,2/3), (2/3, 1/3) ]).bounding_box()
            ((1/3, 1/3), (2/3, 2/3))
            sage: Polyhedron([ (1/3,2/3), (2/3, 1/3) ]).bounding_box(integral=True)
            ((0, 0), (1, 1))
            sage: Polyhedron([ (1/3,2/3), (2/3, 1/3) ]).bounding_box(integral_hull=True)
            (None, None)
            sage: Polyhedron([ (1/3,2/3), (3/3, 4/3) ]).bounding_box(integral_hull=True)
            ((1, 1), (1, 1))
            sage: polytopes.buckyball(exact=False).bounding_box()
            ((-0.8090169944, -0.8090169944, -0.8090169944), (0.8090169944, 0.8090169944, 0.8090169944))

        TESTS::

            sage: Polyhedron().bounding_box()
            Traceback (most recent call last):
            ...
            ValueError: empty polytope is not allowed
        """
        box_min = []
        box_max = []
        if not self.is_compact():
            raise ValueError("only polytopes (compact polyhedra) are allowed")
        if self.n_vertices() == 0:
            raise ValueError("empty polytope is not allowed")
        for i in range(self.ambient_dim()):
            coords = [v[i] for v in self.vertex_generator()]
            max_coord = max(coords)
            min_coord = min(coords)
            if integral_hull:
                a = ceil(min_coord)
                b = floor(max_coord)
                if a > b:
                    return None, None
                box_max.append(b)
                box_min.append(a)
            elif integral:
                box_max.append(ceil(max_coord))
                box_min.append(floor(min_coord))
            else:
                box_max.append(max_coord)
                box_min.append(min_coord)
        return (tuple(box_min), tuple(box_max))

    def integral_points_count(self, **kwds):
        r"""
        Return the number of integral points in the polyhedron.

        This generic version of this method simply calls ``integral_points``.

        EXAMPLES::

            sage: P = polytopes.cube()
            sage: P.integral_points_count()
            27

        We shrink the polyhedron a little bit::

            sage: Q = P*(8/9)
            sage: Q.integral_points_count()
            1

        Same for a polyhedron whose coordinates are not rationals.  Note that
        the answer is an integer even though there are no guarantees for
        exactness::

            sage: Q = P*RDF(8/9)
            sage: Q.integral_points_count()
            1

        Unbounded polyhedra (with or without lattice points) are not supported::

            sage: P = Polyhedron(vertices=[[1/2, 1/3]], rays=[[1, 1]])
            sage: P.integral_points_count()
            Traceback (most recent call last):
            ...
            NotImplementedError: ...
            sage: P = Polyhedron(vertices=[[1, 1]], rays=[[1, 1]])
            sage: P.integral_points_count()
=======
            sage: P = Polyhedron(vertices=[[0,0],[2,0],[0,2],[2,1],[1,2]])
            sage: P.normal_fan(direction=None)
>>>>>>> 2114066f
            Traceback (most recent call last):
            ...
            TypeError: the direction should be 'inner' or 'outer'

            sage: inner_nf = P.normal_fan()
            sage: inner_nf.rays()
            N( 1,  0),
            N( 0, -1),
            N( 0,  1),
            N(-1,  0),
            N(-1, -1)
            in 2-d lattice N

            sage: outer_nf = P.normal_fan(direction='outer')
            sage: outer_nf.rays()
            N( 1,  0),
            N( 1,  1),
            N( 0,  1),
            N(-1,  0),
            N( 0, -1)
            in 2-d lattice N

        REFERENCES:

        For more information, see Chapter 7 of [Zie2007]_.
        """
        from sage.geometry.fan import NormalFan

        if not QQ.has_coerce_map_from(self.base_ring()):
            raise NotImplementedError('normal fan handles only polytopes over the rationals')
        if direction == 'inner':
            return NormalFan(self)
        elif direction == 'outer':
            return NormalFan(-self)
        else:
            raise TypeError("the direction should be 'inner' or 'outer'")

    @cached_method
    def face_fan(self):
        r"""
        Return the face fan of a compact rational polyhedron.

        OUTPUT:

        A fan of the ambient space as a
        :class:`~sage.geometry.fan.RationalPolyhedralFan`.

        .. SEEALSO::

            :meth:`normal_fan`.

        EXAMPLES::

            sage: T = polytopes.cuboctahedron()
            sage: T.face_fan()
            Rational polyhedral fan in 3-d lattice M

        The polytope should contain the origin in the interior::

            sage: P = Polyhedron(vertices = [[1/2, 1], [1, 1/2]])
            sage: P.face_fan()
            Traceback (most recent call last):
            ...
            ValueError: face fans are defined only for polytopes containing the origin as an interior point!

            sage: Q = Polyhedron(vertices = [[-1, 1/2], [1, -1/2]])
            sage: Q.contains([0,0])
            True
            sage: FF = Q.face_fan(); FF
            Rational polyhedral fan in 2-d lattice M

        The polytope has to have rational coordinates::

            sage: S = polytopes.dodecahedron()                                # optional - sage.rings.number_field
            sage: S.face_fan()                                                # optional - sage.rings.number_field
            Traceback (most recent call last):
            ...
            NotImplementedError: face fan handles only polytopes over the rationals

        REFERENCES:

        For more information, see Chapter 7 of [Zie2007]_.
        """
        from sage.geometry.fan import FaceFan

        if not QQ.has_coerce_map_from(self.base_ring()):
            raise NotImplementedError('face fan handles only polytopes over the rationals')

        return FaceFan(self)

    def is_minkowski_summand(self, Y):
        r"""
        Test whether ``Y`` is a Minkowski summand.

        See :meth:`~sage.geometry.polyhedron.base5.Polyhedron_base5.minkowski_sum`.

        OUTPUT:

        Boolean. Whether there exists another polyhedron `Z` such that
        ``self`` can be written as `Y\oplus Z`.

        EXAMPLES::

            sage: A = polytopes.hypercube(2)
            sage: B = Polyhedron(vertices=[(0,1), (1/2,1)])
            sage: C = Polyhedron(vertices=[(1,1)])
            sage: A.is_minkowski_summand(B)
            True
            sage: A.is_minkowski_summand(C)
            True
            sage: B.is_minkowski_summand(C)
            True
            sage: B.is_minkowski_summand(A)
            False
            sage: C.is_minkowski_summand(A)
            False
            sage: C.is_minkowski_summand(B)
            False
        """
        return self.minkowski_difference(Y).minkowski_sum(Y) == self

    def barycentric_subdivision(self, subdivision_frac=None):
        r"""
        Return the barycentric subdivision of a compact polyhedron.

        DEFINITION:

        The barycentric subdivision of a compact polyhedron is a standard way
        to triangulate its faces in such a way that maximal faces correspond to
        flags of faces of the starting polyhedron (i.e. a maximal chain in the
        face lattice of the polyhedron). As a simplicial complex, this is known
        as the order complex of the face lattice of the polyhedron.

        REFERENCE:

        See :wikipedia:`Barycentric_subdivision`

        Section 6.6, Handbook of Convex Geometry, Volume A, edited by P.M. Gruber and J.M.
        Wills. 1993, North-Holland Publishing Co..

        INPUT:

        - ``subdivision_frac`` -- number. Gives the proportion how far the new
          vertices are pulled out of the polytope. Default is `\frac{1}{3}` and
          the value should be smaller than `\frac{1}{2}`. The subdivision is
          computed on the polar polyhedron.

        OUTPUT:

        A Polyhedron object, subdivided as described above.

        EXAMPLES::

            sage: P = polytopes.hypercube(3)
            sage: P.barycentric_subdivision()
            A 3-dimensional polyhedron in QQ^3 defined as the convex hull
            of 26 vertices
            sage: P = Polyhedron(vertices=[[0,0,0],[0,1,0],[1,0,0],[0,0,1]])
            sage: P.barycentric_subdivision()
            A 3-dimensional polyhedron in QQ^3 defined as the convex hull
            of 14 vertices
            sage: P = Polyhedron(vertices=[[0,1,0],[0,0,1],[1,0,0]])
            sage: P.barycentric_subdivision()
            A 2-dimensional polyhedron in QQ^3 defined as the convex hull
            of 6 vertices
            sage: P = polytopes.regular_polygon(4, base_ring=QQ)                # optional - sage.rings.number_field
            sage: P.barycentric_subdivision()                                   # optional - sage.rings.number_field
            A 2-dimensional polyhedron in QQ^2 defined as the convex hull of 8
            vertices

        TESTS::

            sage: P.barycentric_subdivision(1/2)
            Traceback (most recent call last):
            ...
            ValueError: the subdivision fraction should be between 0 and 1/2
            sage: P = Polyhedron(ieqs=[[1,0,1],[0,1,0],[1,0,0],[0,0,1]])
            sage: P.barycentric_subdivision()
            Traceback (most recent call last):
            ...
            ValueError: the polytope has to be compact
            sage: P = Polyhedron(vertices=[[0,0,0],[0,1,0],[1,0,0],[0,0,1]], backend='field')
            sage: P.barycentric_subdivision()
            A 3-dimensional polyhedron in QQ^3 defined as the convex hull of 14 vertices

            sage: polytopes.simplex(backend='field').barycentric_subdivision().backend()
            'field'
            sage: polytopes.cube(backend='cdd').barycentric_subdivision().backend()
            'cdd'
        """
        if subdivision_frac is None:
            subdivision_frac = ZZ.one() / 3

        if not self.is_compact():
            raise ValueError("the polytope has to be compact")
        if not (0 < subdivision_frac < ZZ.one() / 2):
            raise ValueError("the subdivision fraction should be "
                             "between 0 and 1/2")

        barycenter = self.center()
        parent = self.parent().base_extend(subdivision_frac)

        start_polar = (self - barycenter).polar(in_affine_span=True)
        polar = (self - barycenter).polar(in_affine_span=True)

        for i in range(self.dimension() - 1):

            new_ineq = []
            subdivided_faces = list(start_polar.faces(i))
            Hrep = polar.Hrepresentation()

            for face in subdivided_faces:

                face_vertices = face.vertices()
                normal_vectors = []

                for facet in Hrep:
                    if all(facet.contains(v) and not facet.interior_contains(v)
                           for v in face_vertices):
                        # The facet contains the face
                        normal_vectors.append(facet.A())

                normal_vector = sum(normal_vectors)
                B = - normal_vector * (face_vertices[0].vector())
                linear_evaluation = set([-normal_vector * (v.vector())
                                         for v in polar.vertices()])

                if B == max(linear_evaluation):
                    C = max(linear_evaluation.difference(set([B])))
                else:
                    C = min(linear_evaluation.difference(set([B])))

                ineq_vector = [(1 - subdivision_frac) * B + subdivision_frac * C] + list(normal_vector)
                new_ineq += [ineq_vector]

            new_ieqs = polar.inequalities_list() + new_ineq
            new_eqns = polar.equations_list()

            polar = parent.element_class(parent, None, [new_ieqs, new_eqns])

        return (polar.polar(in_affine_span=True)) + barycenter

    def permutations_to_matrices(self, conj_class_reps, acting_group=None, additional_elts=None):
        r"""
        Return a dictionary between different representations of elements in
        the ``acting_group``, with group elements represented as permutations
        of the vertices of this polytope (keys) or matrices (values).

        The dictionary has entries for the generators of the ``acting_group``
        and the representatives of conjugacy classes in ``conj_class_reps``. By
        default, the ``acting_group`` is the
        :meth:`~sage.geometry.polyhedron.base4.Polyhedron_base4.restricted_automorphism_group`
        of the polytope. Each element in ``additional_elts`` also becomes a key.

        INPUT:

        - ``conj_class_reps`` -- list. A list of representatives of the
          conjugacy classes of the ``acting_group``.

        - ``acting_group`` -- a subgroup of polytope's
          :meth:`~sage.geometry.polyhedron.base4.Polyhedron_base4.restricted_automorphism_group`.

        - ``additional_elts`` -- list (default=None). A subset of the
          :meth:`~sage.geometry.polyhedron.base4.Polyhedron_base4.restricted_automorphism_group`
          of the polytope expressed as permutations.

        OUTPUT:

        A dictionary between elements of the ``acting_group`` expressed as permutations
        (keys) and matrices (values).

        EXAMPLES:

        This example shows the dictionary between permutations and matrices
        for the generators of the ``restricted_automorphism_group`` of the
        `\pm 1` 2-dimensional square. The permutations are written in terms
        of the vertices of the square::

            sage: square = Polyhedron(vertices=[[1,1],[-1,1],[-1,-1],[1,-1]], backend='normaliz') # optional - pynormaliz
            sage: square.vertices() # optional - pynormaliz
            (A vertex at (-1, -1),
            A vertex at (-1, 1),
            A vertex at (1, -1),
            A vertex at (1, 1))
            sage: aut_square = square.restricted_automorphism_group(output = 'permutation')       # optional - pynormaliz
            sage: conj_reps = aut_square.conjugacy_classes_representatives()                      # optional - pynormaliz
            sage: gens_dict = square.permutations_to_matrices(conj_reps);                         # optional - pynormaliz
            sage: rotation_180 = aut_square([(0,3),(1,2)])                                        # optional - pynormaliz
            sage: rotation_180,gens_dict[rotation_180]                                            # optional - pynormaliz
            (
                        [-1  0  0]
                        [ 0 -1  0]
            (0,3)(1,2), [ 0  0  1]
            )

        This example tests the functionality for additional elements::

            sage: C = polytopes.cross_polytope(2)
            sage: G = C.restricted_automorphism_group(output = 'permutation')
            sage: conj_reps = G.conjugacy_classes_representatives()
            sage: add_elt = G([(0,2,3,1)])
            sage: dict = C.permutations_to_matrices(conj_reps,additional_elts = [add_elt])
            sage: dict[add_elt]
             [ 0  1  0]
             [-1  0  0]
             [ 0  0  1]
        """
        if self.is_empty():
            raise NotImplementedError('empty polyhedra are not supported')
        if not self.is_compact():
            raise NotImplementedError('unbounded polyhedra are not supported')
        V = [v.homogeneous_vector() for v in self.Vrepresentation()]
        Qplus = sum(v.column() * v.row() for v in V).pseudoinverse()
        Vplus = list(matrix(V) * Qplus)
        W = 1 - sum(V[i].column() * Vplus[i].row() for i in range(len(V)))

        G = self.restricted_automorphism_group(output='permutation')
        if acting_group is not None:
            G = acting_group

        group_dict = {}

        def permutation_to_matrix(permutation, V, Vplus, W):
            A = sum(V[permutation(i)].column() * Vplus[i].row()
                    for i in range(len(V)))
            return A + W

        for perm in G.gens():
            group_dict[perm] = permutation_to_matrix(perm, V, Vplus, W)

        for perm in conj_class_reps:
            group_dict[perm] = permutation_to_matrix(perm, V, Vplus, W)

        if additional_elts is not None:
            for perm in additional_elts:
                group_dict[perm] = permutation_to_matrix(perm, V, Vplus, W)
        return group_dict

    @cached_method
    def bounding_box(self, integral=False, integral_hull=False):
        r"""
        Return the coordinates of a rectangular box containing the non-empty polytope.

        INPUT:

        - ``integral`` -- Boolean (default: ``False``). Whether to
          only allow integral coordinates in the bounding box.

        - ``integral_hull`` -- Boolean (default: ``False``). If ``True``, return a
          box containing the integral points of the polytope, or ``None, None`` if it
          is known that the polytope has no integral points.

        OUTPUT:

        A pair of tuples ``(box_min, box_max)`` where ``box_min`` are
        the coordinates of a point bounding the coordinates of the
        polytope from below and ``box_max`` bounds the coordinates
        from above.

        EXAMPLES::

            sage: Polyhedron([ (1/3,2/3), (2/3, 1/3) ]).bounding_box()
            ((1/3, 1/3), (2/3, 2/3))
            sage: Polyhedron([ (1/3,2/3), (2/3, 1/3) ]).bounding_box(integral=True)
            ((0, 0), (1, 1))
            sage: Polyhedron([ (1/3,2/3), (2/3, 1/3) ]).bounding_box(integral_hull=True)
            (None, None)
            sage: Polyhedron([ (1/3,2/3), (3/3, 4/3) ]).bounding_box(integral_hull=True)
            ((1, 1), (1, 1))
            sage: polytopes.buckyball(exact=False).bounding_box()
            ((-0.8090169944, -0.8090169944, -0.8090169944), (0.8090169944, 0.8090169944, 0.8090169944))

        TESTS::

            sage: Polyhedron().bounding_box()
            Traceback (most recent call last):
            ...
            ValueError: empty polytope is not allowed
        """
        from sage.arith.misc import integer_ceil as ceil
        from sage.arith.misc import integer_floor as floor
        box_min = []
        box_max = []
        if not self.is_compact():
            raise ValueError("only polytopes (compact polyhedra) are allowed")
        if self.n_vertices() == 0:
            raise ValueError("empty polytope is not allowed")
        for i in range(self.ambient_dim()):
            coords = [v[i] for v in self.vertex_generator()]
            max_coord = max(coords)
            min_coord = min(coords)
            if integral_hull:
                a = ceil(min_coord)
                b = floor(max_coord)
                if a > b:
                    return None, None
                box_max.append(b)
                box_min.append(a)
            elif integral:
                box_max.append(ceil(max_coord))
                box_min.append(floor(min_coord))
            else:
                box_max.append(max_coord)
                box_min.append(min_coord)
        return (tuple(box_min), tuple(box_max))

    def _polymake_init_(self):
        """
        Return a polymake "Polytope" object corresponding to ``self``.

        EXAMPLES::

            sage: P = polytopes.cube()
            sage: PP = polymake(P)         # optional - jupymake
            sage: PP.N_VERTICES            # optional - jupymake
            8

        Lower-dimensional polyhedron::

            sage: P = Polyhedron(vertices=[[1, 0], [0, 1]])
            sage: PP = polymake(P)         # optional - jupymake
            sage: PP.COMBINATORIAL_DIM     # optional - jupymake
            1
            sage: PP.AFFINE_HULL           # optional - jupymake
            -1 1 1

        Empty polyhedron::

            sage: P = Polyhedron(ambient_dim=2, vertices=[])
            sage: PP = polymake(P)         # optional - jupymake
            sage: PP.COMBINATORIAL_DIM     # optional - jupymake
            -1

        Pointed unbounded polyhedron::

            sage: P = Polyhedron(vertices=[[1, 0], [0, 1]], rays=[[1, 0]])
            sage: PP = polymake(P)         # optional - jupymake
            sage: PP.VERTICES              # optional - jupymake
            1 0 1
            1 1 0
            0 1 0
            sage: PP.FACETS                # optional - jupymake
            1 0 -1
            -1 1 1
            0 0 1

        Non-pointed polyhedron::

            sage: P = Polyhedron(vertices=[[1, 0], [0, 1]], lines=[[1, 0]])
            sage: PP = polymake(P)         # optional - jupymake
            sage: PP.VERTICES              # optional - jupymake
            1 0 1
            1 0 0
            sage: PP.FACETS                # optional - jupymake
            1 0 -1
            0 0 1
            sage: PP.LINEALITY_SPACE       # optional - jupymake
            0 1 0

        Algebraic polyhedron::

            sage: P = polytopes.dodecahedron(); P                                                             # optional - sage.rings.number_field
            A 3-dimensional polyhedron
             in (Number Field in sqrt5 with defining polynomial x^2 - 5
                 with sqrt5 = 2.236067977499790?)^3
             defined as the convex hull of 20 vertices
            sage: print("There may be a recompilation warning"); PP = polymake(P); PP  # optional - jupymake  # optional - sage.rings.number_field
            There may be a recompilation warning...
            Polytope<QuadraticExtension<Rational>>[...]
            sage: sorted(PP.VERTICES[:], key=repr)[0]                                  # optional - jupymake  # optional - sage.rings.number_field
            1 -1+1r5 -4+2r5 0

        Floating-point polyhedron::

            sage: P = polytopes.dodecahedron(exact=False); P
            A 3-dimensional polyhedron in RDF^3 defined as the convex hull of 20 vertices
            sage: print("There may be a recompilation warning"); PP = polymake(P); PP # optional - jupymake
            There may be a recompilation warning...
            Polytope<Float>[...]
            sage: sorted(PP.VERTICES[:], key=repr)[0] # optional - jupymake
            1 -0.472135955 0 -1.236067978

        """
        from sage.interfaces.polymake import polymake
        polymake_field = polymake(self.base_ring().fraction_field())
        polymake_class = "Polytope<{}>".format(polymake_field)
        if self.is_empty():
            # Polymake 3.1 cannot enter an empty polyhedron using
            # FACETS and AFFINE_HULL.
            # Use corresponding input properties instead.
            # https://forum.polymake.org/viewtopic.php?f=8&t=545
            return polymake.new_object(polymake_class,
                                       INEQUALITIES=self.inequalities_list(),
                                       EQUATIONS=self.equations_list())

        verts_and_rays = [[1] + v for v in self.vertices_list()]
        verts_and_rays += [[0] + r for r in self.rays_list()]
        return polymake.new_object(polymake_class,
                                   FACETS=self.inequalities_list(),
                                   AFFINE_HULL=self.equations_list(),
                                   VERTICES=verts_and_rays,
                                   LINEALITY_SPACE=[[0] + l for l in self.lines_list()])<|MERGE_RESOLUTION|>--- conflicted
+++ resolved
@@ -685,7921 +685,8 @@
             ...
             NotImplementedError: normal fan handles only polytopes over the rationals
 
-<<<<<<< HEAD
-            sage: co = polytopes.cuboctahedron()
-            sage: Img = co.tikz([0,0,1], 0)
-            sage: print('\n'.join(Img.splitlines()[:9]))
-            \begin{tikzpicture}%
-                [x={(1.000000cm, 0.000000cm)},
-                y={(0.000000cm, 1.000000cm)},
-                z={(0.000000cm, 0.000000cm)},
-                scale=1.000000,
-                back/.style={loosely dotted, thin},
-                edge/.style={color=blue!95!black, thick},
-                facet/.style={fill=blue!95!black,fill opacity=0.800000},
-                vertex/.style={inner sep=1pt,circle,draw=green!25!black,fill=green!75!black,thick}]
-            sage: print('\n'.join(Img.splitlines()[12:21]))
-            %% with the command: ._tikz_3d_in_3d and parameters:
-            %% view = [0, 0, 1]
-            %% angle = 0
-            %% scale = 1
-            %% edge_color = blue!95!black
-            %% facet_color = blue!95!black
-            %% opacity = 0.8
-            %% vertex_color = green
-            %% axis = False
-            sage: print('\n'.join(Img.splitlines()[22:26]))
-            %% Coordinate of the vertices:
-            %%
-            \coordinate (-1.00000, -1.00000, 0.00000) at (-1.00000, -1.00000, 0.00000);
-            \coordinate (-1.00000, 0.00000, -1.00000) at (-1.00000, 0.00000, -1.00000);
-        """
-        return self.projection().tikz(view, angle, scale,
-                                      edge_color, facet_color,
-                                      opacity, vertex_color, axis)
-
-    def _repr_(self):
-        """
-        Return a description of the polyhedron.
-
-        EXAMPLES::
-
-            sage: poly_test = Polyhedron(vertices = [[1,2,3,4],[2,1,3,4],[4,3,2,1]])
-            sage: poly_test._repr_()
-            'A 2-dimensional polyhedron in ZZ^4 defined as the convex hull of 3 vertices'
-            sage: grammar_test = Polyhedron(vertices = [[1,1,1,1,1,1]])
-            sage: grammar_test._repr_()
-            'A 0-dimensional polyhedron in ZZ^6 defined as the convex hull of 1 vertex'
-        """
-        desc = ''
-        if self.n_vertices() == 0:
-            desc += 'The empty polyhedron'
-        else:
-            desc += 'A ' + repr(self.dim()) + '-dimensional polyhedron'
-        desc += ' in '
-        desc += self.parent()._repr_ambient_module()
-
-        if self.n_vertices() > 0:
-            desc += ' defined as the convex hull of '
-            desc += repr(self.n_vertices())
-            if self.n_vertices() == 1:
-                desc += ' vertex'
-            else:
-                desc += ' vertices'
-
-            if self.n_rays() > 0:
-                if self.n_lines() > 0:
-                    desc += ", "
-                else:
-                    desc += " and "
-                desc += repr(self.n_rays())
-                if self.n_rays() == 1:
-                    desc += ' ray'
-                else:
-                    desc += ' rays'
-
-            if self.n_lines() > 0:
-                if self.n_rays() > 0:
-                    desc += ", "
-                else:
-                    desc += " and "
-                desc += repr(self.n_lines())
-                if self.n_lines() == 1:
-                    desc += ' line'
-                else:
-                    desc += ' lines'
-
-        return desc
-
-    def _rich_repr_(self, display_manager, **kwds):
-        r"""
-        Rich Output Magic Method
-
-        See :mod:`sage.repl.rich_output` for details.
-
-        EXAMPLES::
-
-            sage: from sage.repl.rich_output import get_display_manager
-            sage: dm = get_display_manager()
-            sage: polytopes.hypercube(2)._rich_repr_(dm)
-            OutputPlainText container
-
-        The ``supplemental_plot`` preference lets us control whether
-        this object is shown as text or picture+text::
-
-            sage: dm.preferences.supplemental_plot
-            'never'
-            sage: del dm.preferences.supplemental_plot
-            sage: polytopes.hypercube(3)
-            A 3-dimensional polyhedron in ZZ^3 defined as the convex hull of 8 vertices (use the .plot() method to plot)
-            sage: dm.preferences.supplemental_plot = 'never'
-        """
-        prefs = display_manager.preferences
-        is_small = (self.ambient_dim() <= 2)
-        can_plot = (prefs.supplemental_plot != 'never')
-        plot_graph = can_plot and (prefs.supplemental_plot == 'always' or is_small)
-        # Under certain circumstances we display the plot as graphics
-        if plot_graph:
-            plot_kwds = dict(kwds)
-            plot_kwds.setdefault('title', repr(self))
-            output = self.plot(**plot_kwds)._rich_repr_(display_manager)
-            if output is not None:
-                return output
-        # create text for non-graphical output
-        if can_plot:
-            text = '{0} (use the .plot() method to plot)'.format(repr(self))
-        else:
-            text = repr(self)
-        # latex() produces huge tikz environment, override
-        tp = display_manager.types
-        if (prefs.text == 'latex' and tp.OutputLatex in display_manager.supported_output()):
-            return tp.OutputLatex(r'\text{{{0}}}'.format(text))
-        return tp.OutputPlainText(text)
-
-    def cdd_Hrepresentation(self):
-        r"""
-        Write the inequalities/equations data of the polyhedron in
-        cdd's H-representation format.
-
-        .. SEEALSO::
-
-            :meth:`write_cdd_Hrepresentation` -- export the polyhedron as a
-            H-representation to a file.
-
-        OUTPUT: a string
-
-        EXAMPLES::
-
-            sage: p = polytopes.hypercube(2)
-            sage: print(p.cdd_Hrepresentation())
-            H-representation
-            begin
-             4 3 rational
-             1 -1 0
-             1 0 -1
-             1 1 0
-             1 0 1
-            end
-            <BLANKLINE>
-
-            sage: triangle = Polyhedron(vertices = [[1,0],[0,1],[1,1]],base_ring=AA)
-            sage: triangle.base_ring()
-            Algebraic Real Field
-            sage: triangle.cdd_Hrepresentation()
-            Traceback (most recent call last):
-            ...
-            TypeError: the base ring must be ZZ, QQ, or RDF
-        """
-        from .cdd_file_format import cdd_Hrepresentation
-        try:
-            cdd_type = self._cdd_type
-        except AttributeError:
-            if self.base_ring() is ZZ or self.base_ring() is QQ:
-                cdd_type = 'rational'
-            elif self.base_ring() is RDF:
-                cdd_type = 'real'
-            else:
-                raise TypeError('the base ring must be ZZ, QQ, or RDF')
-        return cdd_Hrepresentation(cdd_type,
-                                   list(self.inequality_generator()),
-                                   list(self.equation_generator()))
-
-    def write_cdd_Hrepresentation(self, filename):
-        r"""
-        Export the polyhedron as a H-representation to a file.
-
-        INPUT:
-
-        - ``filename`` -- the output file.
-
-        .. SEEALSO::
-
-            :meth:`cdd_Hrepresentation` -- return the H-representation of the
-            polyhedron as a string.
-
-        EXAMPLES::
-
-            sage: from sage.misc.temporary_file import tmp_filename
-            sage: filename = tmp_filename(ext='.ext')
-            sage: polytopes.cube().write_cdd_Hrepresentation(filename)
-        """
-        with open(filename, 'w') as f:
-            f.write(self.cdd_Hrepresentation())
-
-    def cdd_Vrepresentation(self):
-        r"""
-        Write the vertices/rays/lines data of the polyhedron in cdd's
-        V-representation format.
-
-        .. SEEALSO::
-
-            :meth:`write_cdd_Vrepresentation` -- export the polyhedron as a
-            V-representation to a file.
-
-        OUTPUT: a string
-
-        EXAMPLES::
-
-            sage: q = Polyhedron(vertices = [[1,1],[0,0],[1,0],[0,1]])
-            sage: print(q.cdd_Vrepresentation())
-            V-representation
-            begin
-             4 3 rational
-             1 0 0
-             1 0 1
-             1 1 0
-             1 1 1
-            end
-        """
-        from .cdd_file_format import cdd_Vrepresentation
-        try:
-            cdd_type = self._cdd_type
-        except AttributeError:
-            if self.base_ring() is ZZ or self.base_ring() is QQ:
-                cdd_type = 'rational'
-            elif self.base_ring() is RDF:
-                cdd_type = 'real'
-            else:
-                raise TypeError('the base ring must be ZZ, QQ, or RDF')
-        return cdd_Vrepresentation(cdd_type,
-                                   list(self.vertex_generator()),
-                                   list(self.ray_generator()),
-                                   list(self.line_generator()))
-
-    def write_cdd_Vrepresentation(self, filename):
-        r"""
-        Export the polyhedron as a V-representation to a file.
-
-        INPUT:
-
-        - ``filename`` -- the output file.
-
-        .. SEEALSO::
-
-            :meth:`cdd_Vrepresentation` -- return the V-representation of the
-            polyhedron as a string.
-
-        EXAMPLES::
-
-            sage: from sage.misc.temporary_file import tmp_filename
-            sage: filename = tmp_filename(ext='.ext')
-            sage: polytopes.cube().write_cdd_Vrepresentation(filename)
-        """
-        with open(filename, 'w') as f:
-            f.write(self.cdd_Vrepresentation())
-
-    @cached_method
-    def n_equations(self):
-        """
-        Return the number of equations. The representation will
-        always be minimal, so the number of equations is the
-        codimension of the polyhedron in the ambient space.
-
-        EXAMPLES::
-
-            sage: p = Polyhedron(vertices = [[1,0,0],[0,1,0],[0,0,1]])
-            sage: p.n_equations()
-            1
-        """
-        return len(self.equations())
-
-    @cached_method
-    def n_inequalities(self):
-        """
-        Return the number of inequalities. The representation will
-        always be minimal, so the number of inequalities is the
-        number of facets of the polyhedron in the ambient space.
-
-        EXAMPLES::
-
-            sage: p = Polyhedron(vertices = [[1,0,0],[0,1,0],[0,0,1]])
-            sage: p.n_inequalities()
-            3
-
-            sage: p = Polyhedron(vertices = [[t,t^2,t^3] for t in range(6)])
-            sage: p.n_facets()
-            8
-        """
-        return len(self.inequalities())
-
-    n_facets = n_inequalities
-
-    @cached_method
-    def n_vertices(self):
-        """
-        Return the number of vertices. The representation will
-        always be minimal.
-
-        .. WARNING::
-
-            If the polyhedron has lines, return the number of vertices in
-            the ``Vrepresentation``. As the represented polyhedron has
-            no 0-dimensional faces (i.e. vertices), ``n_vertices`` corresponds
-            to the number of `k`-faces, where `k` is the number of lines::
-
-                sage: P = Polyhedron(rays=[[1,0,0]],lines=[[0,1,0]])
-                sage: P.n_vertices()
-                1
-                sage: P.faces(0)
-                ()
-                sage: P.f_vector()
-                (1, 0, 1, 1)
-
-                sage: P = Polyhedron(rays=[[1,0,0]],lines=[[0,1,0],[0,1,1]])
-                sage: P.n_vertices()
-                1
-                sage: P.f_vector()
-                (1, 0, 0, 1, 1)
-
-        EXAMPLES::
-
-            sage: p = Polyhedron(vertices = [[1,0],[0,1],[1,1]], rays=[[1,1]])
-            sage: p.n_vertices()
-            2
-        """
-        return len(self.vertices())
-
-    @cached_method
-    def n_rays(self):
-        """
-        Return the number of rays. The representation will
-        always be minimal.
-
-        EXAMPLES::
-
-            sage: p = Polyhedron(vertices = [[1,0],[0,1]], rays=[[1,1]])
-            sage: p.n_rays()
-            1
-        """
-        return len(self.rays())
-
-    @cached_method
-    def n_lines(self):
-        """
-        Return the number of lines. The representation will
-        always be minimal.
-
-        EXAMPLES::
-
-            sage: p = Polyhedron(vertices = [[0,0]], rays=[[0,1],[0,-1]])
-            sage: p.n_lines()
-            1
-        """
-        return len(self.lines())
-
-    def to_linear_program(self, solver=None, return_variable=False, base_ring=None):
-        r"""
-        Return a linear optimization problem over the polyhedron in the form of
-        a :class:`MixedIntegerLinearProgram`.
-
-        INPUT:
-
-        - ``solver`` -- select a solver (MIP backend). See the documentation
-          of for :class:`MixedIntegerLinearProgram`. Set to ``None`` by default.
-
-        - ``return_variable`` -- (default: ``False``) If ``True``, return a tuple
-          ``(p, x)``, where ``p`` is the :class:`MixedIntegerLinearProgram` object
-          and ``x`` is the vector-valued MIP variable in this problem, indexed
-          from 0.  If ``False``, only return ``p``.
-
-        - ``base_ring`` -- select a field over which the linear program should be
-          set up.  Use ``RDF`` to request a fast inexact (floating point) solver
-          even if ``self`` is exact.
-
-        Note that the :class:`MixedIntegerLinearProgram` object will have the
-        null function as an objective to be maximized.
-
-        .. SEEALSO::
-
-            :meth:`~MixedIntegerLinearProgram.polyhedron` -- return the
-            polyhedron associated with a :class:`MixedIntegerLinearProgram`
-            object.
-
-        EXAMPLES:
-
-        Exact rational linear program::
-
-            sage: p = polytopes.cube()
-            sage: p.to_linear_program()
-            Linear Program (no objective, 3 variables, 6 constraints)
-            sage: lp, x = p.to_linear_program(return_variable=True)
-            sage: lp.set_objective(2*x[0] + 1*x[1] + 39*x[2])
-            sage: lp.solve()
-            42
-            sage: lp.get_values(x[0], x[1], x[2])
-            [1, 1, 1]
-
-        Floating-point linear program::
-
-            sage: lp, x = p.to_linear_program(return_variable=True, base_ring=RDF)
-            sage: lp.set_objective(2*x[0] + 1*x[1] + 39*x[2])
-            sage: lp.solve()
-            42.0
-
-        Irrational algebraic linear program over an embedded number field::
-
-            sage: p=polytopes.icosahedron()
-            sage: lp, x = p.to_linear_program(return_variable=True)
-            sage: lp.set_objective(x[0] + x[1] + x[2])
-            sage: lp.solve()
-            1/4*sqrt5 + 3/4
-
-        Same example with floating point::
-
-            sage: lp, x = p.to_linear_program(return_variable=True, base_ring=RDF)
-            sage: lp.set_objective(x[0] + x[1] + x[2])
-            sage: lp.solve() # tol 1e-5
-            1.3090169943749475
-
-        Same example with a specific floating point solver::
-
-            sage: lp, x = p.to_linear_program(return_variable=True, solver='GLPK')
-            sage: lp.set_objective(x[0] + x[1] + x[2])
-            sage: lp.solve() # tol 1e-8
-            1.3090169943749475
-
-        Irrational algebraic linear program over `AA`::
-
-            sage: p=polytopes.icosahedron(base_ring=AA)
-            sage: lp, x = p.to_linear_program(return_variable=True)
-            sage: lp.set_objective(x[0] + x[1] + x[2])
-            sage: lp.solve()  # long time
-            1.309016994374948?
-
-        TESTS::
-
-            sage: p=polytopes.flow_polytope(digraphs.DeBruijn(3,2)); p
-            A 19-dimensional polyhedron in QQ^27 defined as the convex hull of 1 vertex and 148 rays
-            sage: p.to_linear_program().polyhedron() == p
-            True
-            sage: p=polytopes.icosahedron()
-            sage: p.to_linear_program(solver='PPL')
-            Traceback (most recent call last):
-            ...
-            TypeError: The PPL backend only supports rational data.
-
-        Test that equations are handled correctly (:trac:`24154`)::
-
-            sage: p = Polyhedron(vertices=[[19]])
-            sage: lp, x = p.to_linear_program(return_variable=True)
-            sage: lp.set_objective(x[0])
-            sage: lp.solve()
-            19
-        """
-        if base_ring is None:
-            base_ring = self.base_ring()
-        base_ring = base_ring.fraction_field()
-        from sage.numerical.mip import MixedIntegerLinearProgram
-        p = MixedIntegerLinearProgram(solver=solver, base_ring=base_ring)
-        x = p.new_variable(real=True, nonnegative=False)
-
-        for ineqn in self.inequalities_list():
-            b = -ineqn.pop(0)
-            p.add_constraint(p.sum([x[i]*ineqn[i] for i in range(len(ineqn))]) >= b)
-
-        for eqn in self.equations_list():
-            b = -eqn.pop(0)
-            p.add_constraint(p.sum([x[i]*eqn[i] for i in range(len(eqn))]) == b)
-
-        if return_variable:
-            return p, x
-        else:
-            return p
-
-    def Hrepresentation(self, index=None):
-        """
-        Return the objects of the H-representation. Each entry is
-        either an inequality or a equation.
-
-        INPUT:
-
-        - ``index`` -- either an integer or ``None``
-
-        OUTPUT:
-
-        The optional argument is an index running from ``0`` to
-        ``self.n_Hrepresentation()-1``. If present, the
-        H-representation object at the given index will be
-        returned. Without an argument, returns the list of all
-        H-representation objects.
-
-        EXAMPLES::
-
-            sage: p = polytopes.hypercube(3)
-            sage: p.Hrepresentation(0)
-            An inequality (-1, 0, 0) x + 1 >= 0
-            sage: p.Hrepresentation(0) == p.Hrepresentation() [0]
-            True
-        """
-        if index is None:
-            return self._Hrepresentation
-        else:
-            return self._Hrepresentation[index]
-
-    def Hrepresentation_str(self, separator='\n', latex=False, style='>=', align=None, **kwds):
-        r"""
-        Return a human-readable string representation of the Hrepresentation of this
-        polyhedron.
-
-        INPUT:
-
-        - ``separator`` -- a string. Default is ``"\n"``.
-
-        - ``latex`` -- a boolean. Default is ``False``.
-
-        - ``style`` -- either ``"positive"`` (making all coefficients positive)
-                       or ``"<="``, or ``">="``. Default is ``">="``.
-
-        - ``align`` -- a boolean or ``None''. Default is ``None`` in which case
-                       ``align`` is ``True`` if ``separator`` is the newline character.
-                       If set, then the lines of the output string are aligned
-                       by the comparison symbol by padding blanks.
-
-        Keyword parameters of
-        :meth:`~sage.geometry.polyhedron.representation.Hrepresentation.repr_pretty`
-        are passed on:
-
-        - ``prefix`` -- a string
-
-        - ``indices`` -- a tuple or other iterable
-
-        OUTPUT:
-
-        A string.
-
-        EXAMPLES::
-
-            sage: P = polytopes.permutahedron(3)
-            sage: print(P.Hrepresentation_str())
-            x0 + x1 + x2 ==  6
-                 x0 + x1 >=  3
-                -x0 - x1 >= -5
-                      x1 >=  1
-                     -x0 >= -3
-                      x0 >=  1
-                     -x1 >= -3
-
-            sage: print(P.Hrepresentation_str(style='<='))
-            -x0 - x1 - x2 == -6
-                 -x0 - x1 <= -3
-                  x0 + x1 <=  5
-                      -x1 <= -1
-                       x0 <=  3
-                      -x0 <= -1
-                       x1 <=  3
-
-            sage: print(P.Hrepresentation_str(style='positive'))
-            x0 + x1 + x2 == 6
-                 x0 + x1 >= 3
-                       5 >= x0 + x1
-                      x1 >= 1
-                       3 >= x0
-                      x0 >= 1
-                       3 >= x1
-
-            sage: print(P.Hrepresentation_str(latex=True))
-            \begin{array}{rcl}
-            x_{0} + x_{1} + x_{2} & =    &  6 \\
-                    x_{0} + x_{1} & \geq &  3 \\
-                   -x_{0} - x_{1} & \geq & -5 \\
-                            x_{1} & \geq &  1 \\
-                           -x_{0} & \geq & -3 \\
-                            x_{0} & \geq &  1 \\
-                           -x_{1} & \geq & -3
-            \end{array}
-
-            sage: print(P.Hrepresentation_str(align=False))
-            x0 + x1 + x2 == 6
-            x0 + x1 >= 3
-            -x0 - x1 >= -5
-            x1 >= 1
-            -x0 >= -3
-            x0 >= 1
-            -x1 >= -3
-
-            sage: c = polytopes.cube()
-            sage: c.Hrepresentation_str(separator=', ', style='positive')
-            '1 >= x0, 1 >= x1, 1 >= x2, x0 + 1 >= 0, x2 + 1 >= 0, x1 + 1 >= 0'
-        """
-        pretty_hs = [h.repr_pretty(split=True, latex=latex, style=style, **kwds) for h in self.Hrepresentation()]
-        shift = any(pretty_h[2].startswith('-') for pretty_h in pretty_hs)
-
-        if align is None:
-            align = separator == "\n"
-        if align:
-            lengths = [(len(s[0]), len(s[1]), len(s[2])) for s in pretty_hs]
-            from operator import itemgetter
-            length_left = max(lengths, key=itemgetter(0))[0]
-            length_middle = max(lengths, key=itemgetter(1))[1]
-            length_right = max(lengths, key=itemgetter(2))[2]
-            if shift:
-                length_right += 1
-            if latex:
-                h_line = "{:>" + "{}".format(length_left) + "} & {:" + \
-                         "{}".format(length_middle) + "} & {:" + \
-                         "{}".format(length_right) + "}\\\\"
-            else:
-                h_line = "{:>" + "{}".format(length_left) \
-                         + "} {:" + "{}".format(length_middle) \
-                         + "} {:" + "{}".format(length_right) + "}"
-        elif latex:
-            h_line = "{} & {} & {}\\\\"
-        else:
-            h_line = "{} {} {}"
-
-        def pad_non_minus(s):
-            if align and shift and not s.startswith('-'):
-                return ' ' + s
-            else:
-                return s
-        h_list = [h_line.format(pretty_h[0], pretty_h[1], pad_non_minus(pretty_h[2]))
-                  for pretty_h in pretty_hs]
-        pretty_print = separator.join(h_list)
-
-        if not latex:
-            return pretty_print
-        else:
-            # below we remove the 2 unnecessary backslashes at the end of pretty_print
-            return "\\begin{array}{rcl}\n" + pretty_print[:-2] + "\n\\end{array}"
-
-    def Hrep_generator(self):
-        """
-        Return an iterator over the objects of the H-representation
-        (inequalities or equations).
-
-        EXAMPLES::
-
-            sage: p = polytopes.hypercube(3)
-            sage: next(p.Hrep_generator())
-            An inequality (-1, 0, 0) x + 1 >= 0
-        """
-        for H in self.Hrepresentation():
-            yield H
-
-    @cached_method
-    def n_Hrepresentation(self):
-        """
-        Return the number of objects that make up the
-        H-representation of the polyhedron.
-
-        OUTPUT:
-
-        Integer.
-
-        EXAMPLES::
-
-            sage: p = polytopes.cross_polytope(4)
-            sage: p.n_Hrepresentation()
-            16
-            sage: p.n_Hrepresentation() == p.n_inequalities() + p.n_equations()
-            True
-        """
-        return len(self.Hrepresentation())
-
-    def Vrepresentation(self, index=None):
-        """
-        Return the objects of the V-representation. Each entry is
-        either a vertex, a ray, or a line.
-
-        See :mod:`sage.geometry.polyhedron.constructor` for a
-        definition of vertex/ray/line.
-
-        INPUT:
-
-        - ``index`` -- either an integer or ``None``
-
-        OUTPUT:
-
-        The optional argument is an index running from ``0`` to
-        ``self.n_Vrepresentation()-1``. If present, the
-        V-representation object at the given index will be
-        returned. Without an argument, returns the list of all
-        V-representation objects.
-
-        EXAMPLES::
-
-            sage: p = polytopes.simplex(4, project=True)
-            sage: p.Vrepresentation(0)
-            A vertex at (0.7071067812, 0.4082482905, 0.2886751346, 0.2236067977)
-            sage: p.Vrepresentation(0) == p.Vrepresentation() [0]
-            True
-        """
-        if index is None:
-            return self._Vrepresentation
-        else:
-            return self._Vrepresentation[index]
-
-    @cached_method
-    def n_Vrepresentation(self):
-        """
-        Return the number of objects that make up the
-        V-representation of the polyhedron.
-
-        OUTPUT:
-
-        Integer.
-
-        EXAMPLES::
-
-            sage: p = polytopes.simplex(4)
-            sage: p.n_Vrepresentation()
-            5
-            sage: p.n_Vrepresentation() == p.n_vertices() + p.n_rays() + p.n_lines()
-            True
-        """
-        return len(self.Vrepresentation())
-
-    def Vrep_generator(self):
-        """
-        Return an iterator over the objects of the V-representation
-        (vertices, rays, and lines).
-
-        EXAMPLES::
-
-            sage: p = polytopes.cyclic_polytope(3,4)
-            sage: vg = p.Vrep_generator()
-            sage: next(vg)
-            A vertex at (0, 0, 0)
-            sage: next(vg)
-            A vertex at (1, 1, 1)
-        """
-        for V in self.Vrepresentation():
-            yield V
-
-    def inequality_generator(self):
-        """
-        Return  a generator for the defining inequalities of the
-        polyhedron.
-
-        OUTPUT:
-
-        A generator of the inequality Hrepresentation objects.
-
-        EXAMPLES::
-
-            sage: triangle = Polyhedron(vertices=[[1,0],[0,1],[1,1]])
-            sage: for v in triangle.inequality_generator(): print(v)
-            An inequality (1, 1) x - 1 >= 0
-            An inequality (0, -1) x + 1 >= 0
-            An inequality (-1, 0) x + 1 >= 0
-            sage: [ v for v in triangle.inequality_generator() ]
-            [An inequality (1, 1) x - 1 >= 0,
-             An inequality (0, -1) x + 1 >= 0,
-             An inequality (-1, 0) x + 1 >= 0]
-            sage: [ [v.A(), v.b()] for v in triangle.inequality_generator() ]
-            [[(1, 1), -1], [(0, -1), 1], [(-1, 0), 1]]
-        """
-        for H in self.Hrepresentation():
-            if H.is_inequality():
-                yield H
-
-    @cached_method
-    def inequalities(self):
-        """
-        Return all inequalities.
-
-        OUTPUT:
-
-        A tuple of inequalities.
-
-        EXAMPLES::
-
-            sage: p = Polyhedron(vertices = [[0,0,0],[0,0,1],[0,1,0],[1,0,0],[2,2,2]])
-            sage: p.inequalities()[0:3]
-            (An inequality (1, 0, 0) x + 0 >= 0,
-             An inequality (0, 1, 0) x + 0 >= 0,
-             An inequality (0, 0, 1) x + 0 >= 0)
-            sage: p3 = Polyhedron(vertices = Permutations([1,2,3,4]))
-            sage: ieqs = p3.inequalities()
-            sage: ieqs[0]
-            An inequality (0, 1, 1, 1) x - 6 >= 0
-            sage: list(_)
-            [-6, 0, 1, 1, 1]
-        """
-        return tuple(self.inequality_generator())
-
-    def inequalities_list(self):
-        """
-        Return a list of inequalities as coefficient lists.
-
-        .. NOTE::
-
-            It is recommended to use :meth:`inequalities` or
-            :meth:`inequality_generator` instead to iterate over the
-            list of :class:`Inequality` objects.
-
-        EXAMPLES::
-
-            sage: p = Polyhedron(vertices = [[0,0,0],[0,0,1],[0,1,0],[1,0,0],[2,2,2]])
-            sage: p.inequalities_list()[0:3]
-            [[0, 1, 0, 0], [0, 0, 1, 0], [0, 0, 0, 1]]
-            sage: p3 = Polyhedron(vertices = Permutations([1,2,3,4]))
-            sage: ieqs = p3.inequalities_list()
-            sage: ieqs[0]
-            [-6, 0, 1, 1, 1]
-            sage: ieqs[-1]
-            [-3, 0, 1, 0, 1]
-            sage: ieqs == [list(x) for x in p3.inequality_generator()]
-            True
-        """
-        return [list(x) for x in self.inequality_generator()]
-
-    def equation_generator(self):
-        """
-        Return a generator for the linear equations satisfied by the
-        polyhedron.
-
-        EXAMPLES::
-
-            sage: p = polytopes.regular_polygon(8,base_ring=RDF)
-            sage: p3 = Polyhedron(vertices = [x+[0] for x in p.vertices()], base_ring=RDF)
-            sage: next(p3.equation_generator())
-            An equation (0.0, 0.0, 1.0) x + 0.0 == 0
-        """
-        for H in self.Hrepresentation():
-            if H.is_equation():
-                yield H
-
-    @cached_method
-    def equations(self):
-        """
-        Return all linear constraints of the polyhedron.
-
-        OUTPUT:
-
-        A tuple of equations.
-
-        EXAMPLES::
-
-            sage: test_p = Polyhedron(vertices = [[1,2,3,4],[2,1,3,4],[4,3,2,1],[3,4,1,2]])
-            sage: test_p.equations()
-            (An equation (1, 1, 1, 1) x - 10 == 0,)
-        """
-        return tuple(self.equation_generator())
-
-    def equations_list(self):
-        """
-        Return the linear constraints of the polyhedron. As with
-        inequalities, each constraint is given as [b -a1 -a2 ... an]
-        where for variables x1, x2,..., xn, the polyhedron satisfies
-        the equation b = a1*x1 + a2*x2 + ... + an*xn.
-
-        .. NOTE::
-
-            It is recommended to use :meth:`equations` or
-            :meth:`equation_generator()` instead to iterate over the
-            list of
-            :class:`~sage.geometry.polyhedron.representation.Equation`
-            objects.
-
-        EXAMPLES::
-
-            sage: test_p = Polyhedron(vertices = [[1,2,3,4],[2,1,3,4],[4,3,2,1],[3,4,1,2]])
-            sage: test_p.equations_list()
-            [[-10, 1, 1, 1, 1]]
-        """
-        return [list(eq) for eq in self.equation_generator()]
-
-    def vertices_list(self):
-        """
-        Return a list of vertices of the polyhedron.
-
-        .. NOTE::
-
-            It is recommended to use :meth:`vertex_generator` instead to
-            iterate over the list of :class:`Vertex` objects.
-
-        .. WARNING::
-
-            If the polyhedron has lines, return the vertices
-            of the ``Vrepresentation``. However, the represented polyhedron
-            has no 0-dimensional faces (i.e. vertices)::
-
-                sage: P = Polyhedron(rays=[[1,0,0]],lines=[[0,1,0]])
-                sage: P.vertices_list()
-                [[0, 0, 0]]
-                sage: P.faces(0)
-                ()
-
-        EXAMPLES::
-
-            sage: triangle = Polyhedron(vertices=[[1,0],[0,1],[1,1]])
-            sage: triangle.vertices_list()
-            [[0, 1], [1, 0], [1, 1]]
-            sage: a_simplex = Polyhedron(ieqs = [
-            ....:          [0,1,0,0,0],[0,0,1,0,0],[0,0,0,1,0],[0,0,0,0,1]
-            ....:      ], eqns = [[1,-1,-1,-1,-1]])
-            sage: a_simplex.vertices_list()
-            [[1, 0, 0, 0], [0, 1, 0, 0], [0, 0, 1, 0], [0, 0, 0, 1]]
-            sage: a_simplex.vertices_list() == [list(v) for v in a_simplex.vertex_generator()]
-            True
-        """
-        return [list(x) for x in self.vertex_generator()]
-
-    def vertex_generator(self):
-        """
-        Return a generator for the vertices of the polyhedron.
-
-        .. WARNING::
-
-            If the polyhedron has lines, return a generator for the vertices
-            of the ``Vrepresentation``. However, the represented polyhedron
-            has no 0-dimensional faces (i.e. vertices)::
-
-                sage: P = Polyhedron(rays=[[1,0,0]],lines=[[0,1,0]])
-                sage: list(P.vertex_generator())
-                [A vertex at (0, 0, 0)]
-                sage: P.faces(0)
-                ()
-
-        EXAMPLES::
-
-            sage: triangle = Polyhedron(vertices=[[1,0],[0,1],[1,1]])
-            sage: for v in triangle.vertex_generator(): print(v)
-            A vertex at (0, 1)
-            A vertex at (1, 0)
-            A vertex at (1, 1)
-            sage: v_gen = triangle.vertex_generator()
-            sage: next(v_gen)   # the first vertex
-            A vertex at (0, 1)
-            sage: next(v_gen)   # the second vertex
-            A vertex at (1, 0)
-            sage: next(v_gen)   # the third vertex
-            A vertex at (1, 1)
-            sage: try: next(v_gen)   # there are only three vertices
-            ....: except StopIteration: print("STOP")
-            STOP
-            sage: type(v_gen)
-            <... 'generator'>
-            sage: [ v for v in triangle.vertex_generator() ]
-            [A vertex at (0, 1), A vertex at (1, 0), A vertex at (1, 1)]
-        """
-        for V in self.Vrepresentation():
-            if V.is_vertex():
-                yield V
-
-    @cached_method
-    def vertices(self):
-        """
-        Return all vertices of the polyhedron.
-
-        OUTPUT:
-
-        A tuple of vertices.
-
-        .. WARNING::
-
-            If the polyhedron has lines, return the vertices
-            of the ``Vrepresentation``. However, the represented polyhedron
-            has no 0-dimensional faces (i.e. vertices)::
-
-                sage: P = Polyhedron(rays=[[1,0,0]],lines=[[0,1,0]])
-                sage: P.vertices()
-                (A vertex at (0, 0, 0),)
-                sage: P.faces(0)
-                ()
-
-        EXAMPLES::
-
-            sage: triangle = Polyhedron(vertices=[[1,0],[0,1],[1,1]])
-            sage: triangle.vertices()
-            (A vertex at (0, 1), A vertex at (1, 0), A vertex at (1, 1))
-            sage: a_simplex = Polyhedron(ieqs = [
-            ....:          [0,1,0,0,0],[0,0,1,0,0],[0,0,0,1,0],[0,0,0,0,1]
-            ....:      ], eqns = [[1,-1,-1,-1,-1]])
-            sage: a_simplex.vertices()
-            (A vertex at (1, 0, 0, 0), A vertex at (0, 1, 0, 0),
-             A vertex at (0, 0, 1, 0), A vertex at (0, 0, 0, 1))
-        """
-        return tuple(self.vertex_generator())
-
-    @cached_method
-    def vertices_matrix(self, base_ring=None):
-        """
-        Return the coordinates of the vertices as the columns of a matrix.
-
-        INPUT:
-
-        - ``base_ring`` -- A ring or ``None`` (default). The base ring
-          of the returned matrix. If not specified, the base ring of
-          the polyhedron is used.
-
-        OUTPUT:
-
-        A matrix over ``base_ring`` whose columns are the coordinates
-        of the vertices. A ``TypeError`` is raised if the coordinates
-        cannot be converted to ``base_ring``.
-
-        .. WARNING::
-
-            If the polyhedron has lines, return the coordinates of the vertices
-            of the ``Vrepresentation``. However, the represented polyhedron
-            has no 0-dimensional faces (i.e. vertices)::
-
-                sage: P = Polyhedron(rays=[[1,0,0]],lines=[[0,1,0]])
-                sage: P.vertices_matrix()
-                [0]
-                [0]
-                [0]
-                sage: P.faces(0)
-                ()
-
-        EXAMPLES::
-
-            sage: triangle = Polyhedron(vertices=[[1,0],[0,1],[1,1]])
-            sage: triangle.vertices_matrix()
-            [0 1 1]
-            [1 0 1]
-            sage: (triangle/2).vertices_matrix()
-            [  0 1/2 1/2]
-            [1/2   0 1/2]
-            sage: (triangle/2).vertices_matrix(ZZ)
-            Traceback (most recent call last):
-            ...
-            TypeError: no conversion of this rational to integer
-
-        TESTS:
-
-        Check that :trac:`28828` is fixed::
-
-                sage: P.vertices_matrix().is_immutable()
-                True
-        """
-        if base_ring is None:
-            base_ring = self.base_ring()
-        m = matrix(base_ring, self.ambient_dim(), self.n_vertices())
-        for i, v in enumerate(self.vertices()):
-            for j in range(self.ambient_dim()):
-                m[j, i] = v[j]
-        m.set_immutable()
-        return m
-
-    def an_affine_basis(self):
-        """
-        Return vertices that are a basis for the affine
-        span of the polytope.
-
-        This basis is obtained by considering a maximal chain of faces
-        in the face lattice and picking for each cover relation
-        one vertex that is in the difference. Thus this method
-        is independent of the concrete realization of the polytope.
-
-        EXAMPLES::
-
-            sage: P = polytopes.cube()
-            sage: P.an_affine_basis()
-            [A vertex at (-1, -1, -1),
-             A vertex at (1, -1, -1),
-             A vertex at (1, -1, 1),
-             A vertex at (1, 1, -1)]
-
-            sage: P = polytopes.permutahedron(5)
-            sage: P.an_affine_basis()
-            [A vertex at (1, 2, 3, 5, 4),
-             A vertex at (2, 1, 3, 5, 4),
-             A vertex at (1, 3, 2, 5, 4),
-             A vertex at (4, 1, 3, 5, 2),
-             A vertex at (4, 2, 5, 3, 1)]
-
-        The method is not implemented for unbounded polyhedra::
-
-            sage: p = Polyhedron(vertices=[(0,0)],rays=[(1,0),(0,1)])
-            sage: p.an_affine_basis()
-            Traceback (most recent call last):
-            ...
-            NotImplementedError: this function is not implemented for unbounded polyhedra
-        """
-        if not self.is_compact():
-            raise NotImplementedError("this function is not implemented for unbounded polyhedra")
-
-        chain = self.a_maximal_chain()[1:]  # we exclude the empty face
-        chain_indices = [face.ambient_V_indices() for face in chain]
-        basis_indices = []
-
-        # We use in the following that elements in ``chain_indices`` are sorted lists
-        # of V-indices.
-        # Thus for each two faces we can easily find the first vertex that differs.
-        for dim, face in enumerate(chain_indices):
-            if dim == 0:
-                # Append the vertex.
-                basis_indices.append(face[0])
-                continue
-
-            prev_face = chain_indices[dim-1]
-            for i in range(len(prev_face)):
-                if prev_face[i] != face[i]:
-                    # We found a vertex that ``face`` has, but its facet does not.
-                    basis_indices.append(face[i])
-                    break
-            else:  # no break
-                # ``prev_face`` contains all the same vertices as ``face`` until now.
-                # But ``face`` is guaranteed to contain one more vertex (at least).
-                basis_indices.append(face[len(prev_face)])
-
-        return [self.Vrepresentation()[i] for i in basis_indices]
-
-    def _test_an_affine_basis(self, tester=None, **options):
-        """
-        Run tests on the method :meth:`.an_affine_basis`
-
-        TESTS::
-
-            sage: polytopes.cross_polytope(3)._test_an_affine_basis()
-        """
-        if tester is None:
-            tester = self._tester(**options)
-        if self.is_compact():
-            b = self.an_affine_basis()
-            m = matrix([1] + list(v) for v in b)
-            tester.assertEqual(m.rank(), self.dim() + 1)
-            for v in b:
-                tester.assertIn(v, self.vertices())
-
-    def ray_generator(self):
-        """
-        Return a generator for the rays of the polyhedron.
-
-        EXAMPLES::
-
-            sage: pi = Polyhedron(ieqs = [[1,1,0],[1,0,1]])
-            sage: pir = pi.ray_generator()
-            sage: [x.vector() for x in pir]
-            [(1, 0), (0, 1)]
-        """
-        for V in self.Vrepresentation():
-            if V.is_ray():
-                yield V
-
-    @cached_method
-    def rays(self):
-        """
-        Return a list of rays of the polyhedron.
-
-        OUTPUT:
-
-        A tuple of rays.
-
-        EXAMPLES::
-
-            sage: p = Polyhedron(ieqs = [[0,0,0,1],[0,0,1,0],[1,1,0,0]])
-            sage: p.rays()
-            (A ray in the direction (1, 0, 0),
-             A ray in the direction (0, 1, 0),
-             A ray in the direction (0, 0, 1))
-        """
-        return tuple(self.ray_generator())
-
-    def rays_list(self):
-        """
-        Return a list of rays as coefficient lists.
-
-        .. NOTE::
-
-            It is recommended to use :meth:`rays` or
-            :meth:`ray_generator` instead to iterate over the list of
-            :class:`Ray` objects.
-
-        OUTPUT:
-
-        A list of rays as lists of coordinates.
-
-        EXAMPLES::
-
-            sage: p = Polyhedron(ieqs = [[0,0,0,1],[0,0,1,0],[1,1,0,0]])
-            sage: p.rays_list()
-            [[1, 0, 0], [0, 1, 0], [0, 0, 1]]
-            sage: p.rays_list() == [list(r) for r in p.ray_generator()]
-            True
-        """
-        return [list(x) for x in self.ray_generator()]
-
-    def line_generator(self):
-        """
-        Return a generator for the lines of the polyhedron.
-
-        EXAMPLES::
-
-            sage: pr = Polyhedron(rays = [[1,0],[-1,0],[0,1]], vertices = [[-1,-1]])
-            sage: next(pr.line_generator()).vector()
-            (1, 0)
-        """
-        for V in self.Vrepresentation():
-            if V.is_line():
-                yield V
-
-    @cached_method
-    def lines(self):
-        """
-        Return all lines of the polyhedron.
-
-        OUTPUT:
-
-        A tuple of lines.
-
-        EXAMPLES::
-
-            sage: p = Polyhedron(rays = [[1,0],[-1,0],[0,1],[1,1]], vertices = [[-2,-2],[2,3]])
-            sage: p.lines()
-            (A line in the direction (1, 0),)
-        """
-        return tuple(self.line_generator())
-
-    def lines_list(self):
-        """
-        Return a list of lines of the polyhedron.  The line data is given
-        as a list of coordinates rather than as a Hrepresentation object.
-
-        .. NOTE::
-
-            It is recommended to use :meth:`line_generator` instead to
-            iterate over the list of :class:`Line` objects.
-
-        EXAMPLES::
-
-            sage: p = Polyhedron(rays = [[1,0],[-1,0],[0,1],[1,1]], vertices = [[-2,-2],[2,3]])
-            sage: p.lines_list()
-            [[1, 0]]
-            sage: p.lines_list() == [list(x) for x in p.line_generator()]
-            True
-        """
-        return [list(x) for x in self.line_generator()]
-
-    def bounded_edges(self):
-        """
-        Return the bounded edges (excluding rays and lines).
-
-        OUTPUT:
-
-        A generator for pairs of vertices, one pair per edge.
-
-        EXAMPLES::
-
-            sage: p = Polyhedron(vertices=[[1,0],[0,1]], rays=[[1,0],[0,1]])
-            sage: [ e for e in p.bounded_edges() ]
-            [(A vertex at (0, 1), A vertex at (1, 0))]
-            sage: for e in p.bounded_edges(): print(e)
-            (A vertex at (0, 1), A vertex at (1, 0))
-        """
-        obj = self.Vrepresentation()
-        for i in range(len(obj)):
-            if not obj[i].is_vertex():
-                continue
-            for j in range(i+1, len(obj)):
-                if not obj[j].is_vertex():
-                    continue
-                if self.vertex_adjacency_matrix()[i, j] == 0:
-                    continue
-                yield (obj[i], obj[j])
-
-    def Vrepresentation_space(self):
-        r"""
-        Return the ambient vector space.
-
-        OUTPUT:
-
-        A free module over the base ring of dimension :meth:`ambient_dim`.
-
-        EXAMPLES::
-
-            sage: poly_test = Polyhedron(vertices = [[1,0,0,0],[0,1,0,0]])
-            sage: poly_test.Vrepresentation_space()
-            Ambient free module of rank 4 over the principal ideal domain Integer Ring
-            sage: poly_test.ambient_space() is poly_test.Vrepresentation_space()
-            True
-        """
-        return self.parent().Vrepresentation_space()
-
-    ambient_space = Vrepresentation_space
-
-    def Hrepresentation_space(self):
-        r"""
-        Return the linear space containing the H-representation vectors.
-
-        OUTPUT:
-
-        A free module over the base ring of dimension :meth:`ambient_dim` + 1.
-
-        EXAMPLES::
-
-            sage: poly_test = Polyhedron(vertices = [[1,0,0,0],[0,1,0,0]])
-            sage: poly_test.Hrepresentation_space()
-            Ambient free module of rank 5 over the principal ideal domain Integer Ring
-        """
-        return self.parent().Hrepresentation_space()
-
-    def ambient_dim(self):
-        r"""
-        Return the dimension of the ambient space.
-
-        EXAMPLES::
-
-            sage: poly_test = Polyhedron(vertices = [[1,0,0,0],[0,1,0,0]])
-            sage: poly_test.ambient_dim()
-            4
-        """
-        return self.parent().ambient_dim()
-
-    def dim(self):
-        """
-        Return the dimension of the polyhedron.
-
-        OUTPUT:
-
-        -1 if the polyhedron is empty, otherwise a non-negative integer.
-
-        EXAMPLES::
-
-            sage: simplex = Polyhedron(vertices = [[1,0,0,0],[0,0,0,1],[0,1,0,0],[0,0,1,0]])
-            sage: simplex.dim()
-            3
-            sage: simplex.ambient_dim()
-            4
-
-        The empty set is a special case (:trac:`12193`)::
-
-            sage: P1=Polyhedron(vertices=[[1,0,0],[0,1,0],[0,0,1]])
-            sage: P2=Polyhedron(vertices=[[2,0,0],[0,2,0],[0,0,2]])
-            sage: P12 = P1.intersection(P2)
-            sage: P12
-            The empty polyhedron in ZZ^3
-            sage: P12.dim()
-            -1
-        """
-        if self.n_Vrepresentation() == 0:
-            return -1   # the empty set
-        else:
-            return self.ambient_dim() - self.n_equations()
-
-    dimension = dim
-
-    def is_empty(self):
-        """
-        Test whether the polyhedron is the empty polyhedron
-
-        OUTPUT:
-
-        Boolean.
-
-        EXAMPLES::
-
-            sage: P = Polyhedron(vertices=[[1,0,0],[0,1,0],[0,0,1]]);  P
-            A 2-dimensional polyhedron in ZZ^3 defined as the convex hull of 3 vertices
-            sage: P.is_empty(), P.is_universe()
-            (False, False)
-
-            sage: Q = Polyhedron(vertices=());  Q
-            The empty polyhedron in ZZ^0
-            sage: Q.is_empty(), Q.is_universe()
-            (True, False)
-
-            sage: R = Polyhedron(lines=[(1,0),(0,1)]);  R
-            A 2-dimensional polyhedron in ZZ^2 defined as the convex hull of 1 vertex and 2 lines
-            sage: R.is_empty(), R.is_universe()
-            (False, True)
-        """
-        return self.n_Vrepresentation() == 0
-
-    def is_universe(self):
-        """
-        Test whether the polyhedron is the whole ambient space
-
-        OUTPUT:
-
-        Boolean.
-
-        EXAMPLES::
-
-            sage: P = Polyhedron(vertices=[[1,0,0],[0,1,0],[0,0,1]]);  P
-            A 2-dimensional polyhedron in ZZ^3 defined as the convex hull of 3 vertices
-            sage: P.is_empty(), P.is_universe()
-            (False, False)
-
-            sage: Q = Polyhedron(vertices=());  Q
-            The empty polyhedron in ZZ^0
-            sage: Q.is_empty(), Q.is_universe()
-            (True, False)
-
-            sage: R = Polyhedron(lines=[(1,0),(0,1)]);  R
-            A 2-dimensional polyhedron in ZZ^2 defined as the convex hull of 1 vertex and 2 lines
-            sage: R.is_empty(), R.is_universe()
-            (False, True)
-        """
-        return self.n_Hrepresentation() == 0
-
-    @cached_method
-    def vertex_adjacency_matrix(self):
-        """
-        Return the binary matrix of vertex adjacencies.
-
-        EXAMPLES::
-
-            sage: polytopes.simplex(4).vertex_adjacency_matrix()
-            [0 1 1 1 1]
-            [1 0 1 1 1]
-            [1 1 0 1 1]
-            [1 1 1 0 1]
-            [1 1 1 1 0]
-
-        The rows and columns of the vertex adjacency matrix correspond
-        to the :meth:`Vrepresentation` objects: vertices, rays, and
-        lines. The `(i,j)` matrix entry equals `1` if the `i`-th and
-        `j`-th V-representation object are adjacent.
-
-        Two vertices are adjacent if they are the endpoints of an
-        edge, that is, a one-dimensional face. For unbounded polyhedra
-        this clearly needs to be generalized and we define two
-        V-representation objects (see
-        :mod:`sage.geometry.polyhedron.constructor`) to be adjacent if
-        they together generate a one-face. There are three possible
-        combinations:
-
-        * Two vertices can bound a finite-length edge.
-
-        * A vertex and a ray can generate a half-infinite edge
-          starting at the vertex and with the direction given by the
-          ray.
-
-        * A vertex and a line can generate an infinite edge. The
-          position of the vertex on the line is arbitrary in this
-          case, only its transverse position matters. The direction of
-          the edge is given by the line generator.
-
-        For example, take the half-plane::
-
-            sage: half_plane = Polyhedron(ieqs=[(0,1,0)])
-            sage: half_plane.Hrepresentation()
-            (An inequality (1, 0) x + 0 >= 0,)
-
-        Its (non-unique) V-representation consists of a vertex, a ray,
-        and a line. The only edge is spanned by the vertex and the
-        line generator, so they are adjacent::
-
-            sage: half_plane.Vrepresentation()
-            (A line in the direction (0, 1), A ray in the direction (1, 0), A vertex at (0, 0))
-            sage: half_plane.vertex_adjacency_matrix()
-            [0 0 1]
-            [0 0 0]
-            [1 0 0]
-
-        In one dimension higher, that is for a half-space in 3
-        dimensions, there is no one-dimensional face. Hence nothing is
-        adjacent::
-
-            sage: Polyhedron(ieqs=[(0,1,0,0)]).vertex_adjacency_matrix()
-            [0 0 0 0]
-            [0 0 0 0]
-            [0 0 0 0]
-            [0 0 0 0]
-
-        EXAMPLES:
-
-        In a bounded polygon, every vertex has precisely two adjacent ones::
-
-            sage: P = Polyhedron(vertices=[(0, 1), (1, 0), (3, 0), (4, 1)])
-            sage: for v in P.Vrep_generator():
-            ....:     print("{} {}".format(P.adjacency_matrix().row(v.index()), v))
-            (0, 1, 0, 1) A vertex at (0, 1)
-            (1, 0, 1, 0) A vertex at (1, 0)
-            (0, 1, 0, 1) A vertex at (3, 0)
-            (1, 0, 1, 0) A vertex at (4, 1)
-
-        If the V-representation of the polygon contains vertices and
-        one ray, then each V-representation object is adjacent to two
-        V-representation objects::
-
-            sage: P = Polyhedron(vertices=[(0, 1), (1, 0), (3, 0), (4, 1)],
-            ....:                rays=[(0,1)])
-            sage: for v in P.Vrep_generator():
-            ....:       print("{} {}".format(P.adjacency_matrix().row(v.index()), v))
-            (0, 1, 0, 0, 1) A ray in the direction (0, 1)
-            (1, 0, 1, 0, 0) A vertex at (0, 1)
-            (0, 1, 0, 1, 0) A vertex at (1, 0)
-            (0, 0, 1, 0, 1) A vertex at (3, 0)
-            (1, 0, 0, 1, 0) A vertex at (4, 1)
-
-        If the V-representation of the polygon contains vertices and
-        two distinct rays, then each vertex is adjacent to two
-        V-representation objects (which can now be vertices or
-        rays). The two rays are not adjacent to each other::
-
-            sage: P = Polyhedron(vertices=[(0, 1), (1, 0), (3, 0), (4, 1)],
-            ....:                rays=[(0,1), (1,1)])
-            sage: for v in P.Vrep_generator():
-            ....:     print("{} {}".format(P.adjacency_matrix().row(v.index()), v))
-            (0, 1, 0, 0, 0) A ray in the direction (0, 1)
-            (1, 0, 1, 0, 0) A vertex at (0, 1)
-            (0, 1, 0, 0, 1) A vertex at (1, 0)
-            (0, 0, 0, 0, 1) A ray in the direction (1, 1)
-            (0, 0, 1, 1, 0) A vertex at (3, 0)
-
-        The vertex adjacency matrix has base ring integers. This way one can express various
-        counting questions::
-
-            sage: P = polytopes.cube()
-            sage: Q = P.stack(P.faces(2)[0])
-            sage: M = Q.vertex_adjacency_matrix()
-            sage: sum(M)
-            (4, 4, 3, 3, 4, 4, 4, 3, 3)
-            sage: G = Q.vertex_graph()
-            sage: G.degree()
-            [4, 4, 3, 3, 4, 4, 4, 3, 3]
-
-        TESTS:
-
-        Check that :trac:`28828` is fixed::
-
-                sage: P.adjacency_matrix().is_immutable()
-                True
-        """
-        return self._vertex_adjacency_matrix()
-
-    adjacency_matrix = vertex_adjacency_matrix
-
-    def boundary_complex(self):
-        """
-        Return the simplicial complex given by the boundary faces of ``self``,
-        if it is simplicial.
-
-        OUTPUT:
-
-        A (spherical) simplicial complex
-
-        EXAMPLES:
-
-        The boundary complex of the octahedron::
-
-            sage: oc = polytopes.octahedron()
-            sage: sc_oc = oc.boundary_complex()
-            sage: fl_oc = oc.face_lattice()
-            sage: fl_sc = sc_oc.face_poset()
-            sage: [len(x) for x in fl_oc.level_sets()]
-            [1, 6, 12, 8, 1]
-            sage: [len(x) for x in fl_sc.level_sets()]
-            [6, 12, 8]
-            sage: sc_oc.euler_characteristic()
-            2
-            sage: sc_oc.homology()
-            {0: 0, 1: 0, 2: Z}
-
-        The polyhedron should be simplicial::
-
-            sage: c = polytopes.cube()
-            sage: c.boundary_complex()
-            Traceback (most recent call last):
-            ...
-            NotImplementedError: this function is only implemented for simplicial polytopes
-
-        TESTS::
-
-            sage: p = Polyhedron(rays=[[1,1]])
-            sage: p.boundary_complex()
-            Traceback (most recent call last):
-            ...
-            ValueError: self should be compact
-        """
-        from sage.homology.simplicial_complex import SimplicialComplex
-        if not self.is_compact():
-            raise ValueError("self should be compact")
-
-        if self.is_simplicial():
-            inc_mat_cols = self.incidence_matrix().columns()
-            ineq_indices = [inc_mat_cols[i].nonzero_positions()
-                            for i in range(self.n_Hrepresentation())
-                            if self.Hrepresentation()[i].is_inequality()]
-            return SimplicialComplex(ineq_indices, maximality_check=False)
-        else:
-            raise NotImplementedError("this function is only implemented for simplicial polytopes")
-
-    @cached_method
-    def facet_adjacency_matrix(self):
-        """
-        Return the adjacency matrix for the facets and hyperplanes.
-
-        EXAMPLES::
-
-            sage: s4 = polytopes.simplex(4, project=True)
-            sage: s4.facet_adjacency_matrix()
-            [0 1 1 1 1]
-            [1 0 1 1 1]
-            [1 1 0 1 1]
-            [1 1 1 0 1]
-            [1 1 1 1 0]
-
-        The facet adjacency matrix has base ring integers. This way one can express various
-        counting questions::
-
-            sage: P = polytopes.cube()
-            sage: Q = P.stack(P.faces(2)[0])
-            sage: M = Q.facet_adjacency_matrix()
-            sage: sum(M)
-            (4, 4, 4, 4, 3, 3, 3, 3, 4)
-
-        TESTS:
-
-        Check that :trac:`28828` is fixed::
-
-                sage: s4.facet_adjacency_matrix().is_immutable()
-                True
-        """
-        return self._facet_adjacency_matrix()
-
-    @cached_method
-    def incidence_matrix(self):
-        """
-        Return the incidence matrix.
-
-        .. NOTE::
-
-            The columns correspond to inequalities/equations in the
-            order :meth:`Hrepresentation`, the rows correspond to
-            vertices/rays/lines in the order
-            :meth:`Vrepresentation`.
-
-        .. SEEALSO::
-
-            :meth:`slack_matrix`.
-
-        EXAMPLES::
-
-            sage: p = polytopes.cuboctahedron()
-            sage: p.incidence_matrix()
-            [0 0 1 1 0 1 0 0 0 0 1 0 0 0]
-            [0 0 0 1 0 0 1 0 1 0 1 0 0 0]
-            [0 0 1 1 1 0 0 1 0 0 0 0 0 0]
-            [1 0 0 1 1 0 1 0 0 0 0 0 0 0]
-            [0 0 0 0 0 1 0 0 1 1 1 0 0 0]
-            [0 0 1 0 0 1 0 1 0 0 0 1 0 0]
-            [1 0 0 0 0 0 1 0 1 0 0 0 1 0]
-            [1 0 0 0 1 0 0 1 0 0 0 0 0 1]
-            [0 1 0 0 0 1 0 0 0 1 0 1 0 0]
-            [0 1 0 0 0 0 0 0 1 1 0 0 1 0]
-            [0 1 0 0 0 0 0 1 0 0 0 1 0 1]
-            [1 1 0 0 0 0 0 0 0 0 0 0 1 1]
-            sage: v = p.Vrepresentation(0)
-            sage: v
-            A vertex at (-1, -1, 0)
-            sage: h = p.Hrepresentation(2)
-            sage: h
-            An inequality (1, 1, -1) x + 2 >= 0
-            sage: h.eval(v)        # evaluation (1, 1, -1) * (-1/2, -1/2, 0) + 1
-            0
-            sage: h*v              # same as h.eval(v)
-            0
-            sage: p.incidence_matrix() [0,2]   # this entry is (v,h)
-            1
-            sage: h.contains(v)
-            True
-            sage: p.incidence_matrix() [2,0]   # note: not symmetric
-            0
-
-        The incidence matrix depends on the ambient dimension::
-
-            sage: simplex = polytopes.simplex(); simplex
-            A 3-dimensional polyhedron in ZZ^4 defined as the convex hull of 4 vertices
-            sage: simplex.incidence_matrix()
-            [1 1 1 1 0]
-            [1 1 1 0 1]
-            [1 1 0 1 1]
-            [1 0 1 1 1]
-            sage: simplex = simplex.affine_hull_projection(); simplex
-            A 3-dimensional polyhedron in ZZ^3 defined as the convex hull of 4 vertices
-            sage: simplex.incidence_matrix()
-            [1 1 1 0]
-            [1 1 0 1]
-            [1 0 1 1]
-            [0 1 1 1]
-
-        An incidence matrix does not determine a unique
-        polyhedron::
-
-            sage: P = Polyhedron(vertices=[[0,1],[1,1],[1,0]])
-            sage: P.incidence_matrix()
-            [1 1 0]
-            [1 0 1]
-            [0 1 1]
-
-            sage: Q = Polyhedron(vertices=[[0,1], [1,0]], rays=[[1,1]])
-            sage: Q.incidence_matrix()
-            [1 1 0]
-            [1 0 1]
-            [0 1 1]
-
-
-        An example of two polyhedra with isomorphic face lattices
-        but different incidence matrices::
-
-            sage: Q.incidence_matrix()
-            [1 1 0]
-            [1 0 1]
-            [0 1 1]
-
-            sage: R = Polyhedron(vertices=[[0,1], [1,0]], rays=[[1,3/2], [3/2,1]])
-            sage: R.incidence_matrix()
-            [1 1 0]
-            [1 0 1]
-            [0 1 0]
-            [0 0 1]
-
-        The incidence matrix has base ring integers. This way one can express various
-        counting questions::
-
-            sage: P = polytopes.twenty_four_cell()
-            sage: M = P.incidence_matrix()
-            sage: sum(sum(x) for x in M) == P.flag_f_vector(0,3)
-            True
-
-        TESTS:
-
-        Check that :trac:`28828` is fixed::
-
-            sage: R.incidence_matrix().is_immutable()
-            True
-
-        Test that this method works for inexact base ring
-        (``cdd`` sets the cache already)::
-
-            sage: P = polytopes.dodecahedron(exact=False)
-            sage: M = P.incidence_matrix.cache
-            sage: P.incidence_matrix.clear_cache()
-            sage: M == P.incidence_matrix()
-            True
-        """
-        if self.base_ring() in (ZZ, QQ):
-            # Much faster for integers or rationals.
-            incidence_matrix = self.slack_matrix().zero_pattern_matrix(ZZ)
-            incidence_matrix.set_immutable()
-            return incidence_matrix
-
-        incidence_matrix = matrix(ZZ, self.n_Vrepresentation(),
-                                  self.n_Hrepresentation(), 0)
-
-        Vvectors_vertices = tuple((v.vector(), v.index())
-                                  for v in self.Vrep_generator()
-                                  if v.is_vertex())
-        Vvectors_rays_lines = tuple((v.vector(), v.index())
-                                    for v in self.Vrep_generator()
-                                    if not v.is_vertex())
-
-        # Determine ``is_zero`` to save lots of time.
-        if self.base_ring().is_exact():
-            def is_zero(x):
-                return not x
-        else:
-            is_zero = self._is_zero
-
-        for H in self.Hrep_generator():
-            Hconst = H.b()
-            Hvec = H.A()
-            Hindex = H.index()
-            for Vvec, Vindex in Vvectors_vertices:
-                if is_zero(Hvec*Vvec + Hconst):
-                    incidence_matrix[Vindex, Hindex] = 1
-
-            # A ray or line is considered incident with a hyperplane,
-            # if it is orthogonal to the normal vector of the hyperplane.
-            for Vvec, Vindex in Vvectors_rays_lines:
-                if is_zero(Hvec*Vvec):
-                    incidence_matrix[Vindex, Hindex] = 1
-
-        incidence_matrix.set_immutable()
-        return incidence_matrix
-
-    @cached_method
-    def slack_matrix(self):
-        r"""
-        Return the slack matrix.
-
-        The entries correspond to the evaluation of the Hrepresentation
-        elements on the  Vrepresentation elements.
-
-        .. NOTE::
-
-            The columns correspond to inequalities/equations in the
-            order :meth:`Hrepresentation`, the rows correspond to
-            vertices/rays/lines in the order
-            :meth:`Vrepresentation`.
-
-        .. SEEALSO::
-
-            :meth:`incidence_matrix`.
-
-        EXAMPLES::
-
-            sage: P = polytopes.cube()
-            sage: P.slack_matrix()
-            [0 2 2 2 0 0]
-            [0 0 2 2 0 2]
-            [0 0 0 2 2 2]
-            [0 2 0 2 2 0]
-            [2 2 0 0 2 0]
-            [2 2 2 0 0 0]
-            [2 0 2 0 0 2]
-            [2 0 0 0 2 2]
-
-            sage: P = polytopes.cube(intervals='zero_one')
-            sage: P.slack_matrix()
-            [0 1 1 1 0 0]
-            [0 0 1 1 0 1]
-            [0 0 0 1 1 1]
-            [0 1 0 1 1 0]
-            [1 1 0 0 1 0]
-            [1 1 1 0 0 0]
-            [1 0 1 0 0 1]
-            [1 0 0 0 1 1]
-
-            sage: P = polytopes.dodecahedron().faces(2)[0].as_polyhedron()
-            sage: P.slack_matrix()
-            [1/2*sqrt5 - 1/2               0               0               1 1/2*sqrt5 - 1/2               0]
-            [              0               0 1/2*sqrt5 - 1/2 1/2*sqrt5 - 1/2               1               0]
-            [              0 1/2*sqrt5 - 1/2               1               0 1/2*sqrt5 - 1/2               0]
-            [              1 1/2*sqrt5 - 1/2               0 1/2*sqrt5 - 1/2               0               0]
-            [1/2*sqrt5 - 1/2               1 1/2*sqrt5 - 1/2               0               0               0]
-
-            sage: P = Polyhedron(rays=[[1, 0], [0, 1]])
-            sage: P.slack_matrix()
-            [0 0]
-            [0 1]
-            [1 0]
-
-        TESTS::
-
-            sage: Polyhedron().slack_matrix()
-            []
-            sage: Polyhedron(base_ring=QuadraticField(2)).slack_matrix().base_ring()
-            Number Field in a with defining polynomial x^2 - 2 with a = 1.41...
-        """
-        if not self.n_Vrepresentation() or not self.n_Hrepresentation():
-            slack_matrix = matrix(self.base_ring(), self.n_Vrepresentation(),
-                                  self.n_Hrepresentation(), 0)
-        else:
-            Vrep_matrix = matrix(self.base_ring(), self.Vrepresentation())
-            Hrep_matrix = matrix(self.base_ring(), self.Hrepresentation())
-
-            # Getting homogeneous coordinates of the Vrepresentation.
-            hom_helper = matrix(self.base_ring(), [1 if v.is_vertex() else 0 for v in self.Vrepresentation()])
-            hom_Vrep = hom_helper.stack(Vrep_matrix.transpose())
-
-            slack_matrix = (Hrep_matrix * hom_Vrep).transpose()
-
-        slack_matrix.set_immutable()
-        return slack_matrix
-
-    def base_ring(self):
-        """
-        Return the base ring.
-
-        OUTPUT:
-
-        The ring over which the polyhedron is defined. Must be a
-        sub-ring of the reals to define a polyhedron, in particular
-        comparison must be defined. Popular choices are
-
-        * ``ZZ`` (the ring of integers, lattice polytope),
-
-        * ``QQ`` (exact arithmetic using gmp),
-
-        * ``RDF`` (double precision floating-point arithmetic), or
-
-        * ``AA`` (real algebraic field).
-
-        EXAMPLES::
-
-            sage: triangle = Polyhedron(vertices = [[1,0],[0,1],[1,1]])
-            sage: triangle.base_ring() == ZZ
-            True
-        """
-        return self.parent().base_ring()
-
-    def backend(self):
-        """
-        Return the backend used.
-
-        OUTPUT:
-
-        The name of the backend used for computations. It will be one of
-        the following backends:
-
-         * ``ppl`` the Parma Polyhedra Library
-
-         * ``cdd`` CDD
-
-         * ``normaliz`` normaliz
-
-         * ``polymake`` polymake
-
-         * ``field`` a generic Sage implementation
-
-        EXAMPLES::
-
-            sage: triangle = Polyhedron(vertices = [[1, 0], [0, 1], [1, 1]])
-            sage: triangle.backend()
-            'ppl'
-            sage: D = polytopes.dodecahedron()
-            sage: D.backend()
-            'field'
-            sage: P = Polyhedron([[1.23]])
-            sage: P.backend()
-            'cdd'
-        """
-        return self.parent().backend()
-
-    @cached_method
-    def center(self):
-        """
-        Return the average of the vertices.
-
-        .. SEEALSO::
-
-            :meth:`representative_point`.
-
-        OUTPUT:
-
-        The center of the polyhedron. All rays and lines are
-        ignored. Raises a ``ZeroDivisionError`` for the empty
-        polytope.
-
-        EXAMPLES::
-
-            sage: p = polytopes.hypercube(3)
-            sage: p = p + vector([1,0,0])
-            sage: p.center()
-            (1, 0, 0)
-        """
-        if self.dim() == 0:
-            return self.vertices()[0].vector()
-        else:
-            vertex_sum = vector(self.base_ring(), [0]*self.ambient_dim())
-            for v in self.vertex_generator():
-                vertex_sum += v.vector()
-            vertex_sum.set_immutable()
-            return vertex_sum / self.n_vertices()
-
-    @cached_method(do_pickle=True)
-    def centroid(self, engine='auto', **kwds):
-        r"""
-        Return the center of the mass of the polytope.
-
-        The mass is taken with respect to the induced Lebesgue measure,
-        see :meth:`volume`.
-
-        If the polyhedron is not compact, a ``NotImplementedError`` is
-        raised.
-
-        INPUT:
-
-        - ``engine`` -- either 'auto' (default), 'internal',
-          'TOPCOM', or 'normaliz'.  The 'internal' and 'TOPCOM' instruct
-          this package to always use its own triangulation algorithms
-          or TOPCOM's algorithms, respectively. By default ('auto'),
-          TOPCOM is used if it is available and internal routines otherwise.
-
-        - ``**kwds`` -- keyword arguments that are passed to the
-          triangulation engine (see :meth:`triangulate`).
-
-        OUTPUT: The centroid as vector.
-
-        ALGORITHM:
-
-        We triangulate the polytope and find the barycenter of the simplices.
-        We add the individual barycenters weighted by the fraction of the total
-        mass.
-
-        EXAMPLES::
-
-            sage: P = polytopes.hypercube(2).pyramid()
-            sage: P.centroid()
-            (1/4, 0, 0)
-
-            sage: P = polytopes.associahedron(['A',2])
-            sage: P.centroid()
-            (2/21, 2/21)
-
-            sage: P = polytopes.permutahedron(4, backend='normaliz')  # optional - pynormaliz
-            sage: P.centroid()                                        # optional - pynormaliz
-            (5/2, 5/2, 5/2, 5/2)
-
-        The method is not implemented for unbounded polyhedra::
-
-            sage: P = Polyhedron(vertices=[(0,0)],rays=[(1,0),(0,1)])
-            sage: P.centroid()
-            Traceback (most recent call last):
-            ...
-            NotImplementedError: the polyhedron is not compact
-
-        The centroid of an empty polyhedron is not defined::
-
-            sage: Polyhedron().centroid()
-            Traceback (most recent call last):
-            ...
-            ZeroDivisionError: rational division by zero
-
-        TESTS::
-
-            sage: Polyhedron(vertices=[[0,1]]).centroid()
-            (0, 1)
-        """
-        if not self.is_compact():
-            raise NotImplementedError("the polyhedron is not compact")
-        if self.n_vertices() == self.dim() + 1:
-            # The centroid of a simplex is its center.
-            return self.center()
-
-        triangulation = self.triangulate(engine=engine, **kwds)
-
-        if self.ambient_dim() == self.dim():
-            pc = triangulation.point_configuration()
-        else:
-            from sage.geometry.triangulation.point_configuration import PointConfiguration
-            A, b = self.affine_hull_projection(as_affine_map=True, orthogonal=True, orthonormal=True, extend=True)
-            pc = PointConfiguration((A(v.vector()) for v in self.Vrep_generator()))
-
-        barycenters = [sum(self.Vrepresentation(i).vector() for i in simplex)/(self.dim() + 1) for simplex in triangulation]
-        volumes = [pc.volume(simplex) for simplex in triangulation]
-
-        centroid = sum(volumes[i]*barycenters[i] for i in range(len(volumes)))/sum(volumes)
-        if self.ambient_dim() != self.dim():
-            # By the affine hull projection, the centroid has base ring ``AA``,
-            # we try return the centroid in a reasonable ring.
-            try:
-                return centroid.change_ring(self.base_ring().fraction_field())
-            except ValueError:
-                pass
-        return centroid
-
-    @cached_method
-    def representative_point(self):
-        """
-        Return a "generic" point.
-
-        .. SEEALSO::
-
-            :meth:`center`.
-
-        OUTPUT:
-
-        A point as a coordinate vector. The point is chosen to be
-        interior as far as possible. If the polyhedron is not
-        full-dimensional, the point is in the relative interior. If
-        the polyhedron is zero-dimensional, its single point is
-        returned.
-
-        EXAMPLES::
-
-            sage: p = Polyhedron(vertices=[(3,2)], rays=[(1,-1)])
-            sage: p.representative_point()
-            (4, 1)
-            sage: p.center()
-            (3, 2)
-
-            sage: Polyhedron(vertices=[(3,2)]).representative_point()
-            (3, 2)
-        """
-        accumulator = vector(self.base_ring(), [0]*self.ambient_dim())
-        for v in self.vertex_generator():
-            accumulator += v.vector()
-        accumulator /= self.n_vertices()
-        for r in self.ray_generator():
-            accumulator += r.vector()
-        accumulator.set_immutable()
-        return accumulator
-
-    def a_maximal_chain(self):
-        r"""
-        Return a maximal chain of the face lattice in increasing order.
-
-        EXAMPLES::
-
-            sage: P = polytopes.cube()
-            sage: P.a_maximal_chain()
-            [A -1-dimensional face of a Polyhedron in ZZ^3,
-             A 0-dimensional face of a Polyhedron in ZZ^3 defined as the convex hull of 1 vertex,
-             A 1-dimensional face of a Polyhedron in ZZ^3 defined as the convex hull of 2 vertices,
-             A 2-dimensional face of a Polyhedron in ZZ^3 defined as the convex hull of 4 vertices,
-             A 3-dimensional face of a Polyhedron in ZZ^3 defined as the convex hull of 8 vertices]
-            sage: P = polytopes.cube()
-            sage: chain = P.a_maximal_chain(); chain
-            [A -1-dimensional face of a Polyhedron in ZZ^3,
-             A 0-dimensional face of a Polyhedron in ZZ^3 defined as the convex hull of 1 vertex,
-             A 1-dimensional face of a Polyhedron in ZZ^3 defined as the convex hull of 2 vertices,
-             A 2-dimensional face of a Polyhedron in ZZ^3 defined as the convex hull of 4 vertices,
-             A 3-dimensional face of a Polyhedron in ZZ^3 defined as the convex hull of 8 vertices]
-            sage: [face.ambient_V_indices() for face in chain]
-            [(), (5,), (0, 5), (0, 3, 4, 5), (0, 1, 2, 3, 4, 5, 6, 7)]
-
-        TESTS::
-
-        Check output for the empty polyhedron::
-
-            sage: P = Polyhedron()
-            sage: P.a_maximal_chain()
-            [A -1-dimensional face of a Polyhedron in ZZ^0]
-        """
-        comb_chain = self.combinatorial_polyhedron().a_maximal_chain()
-
-        from sage.geometry.polyhedron.face import combinatorial_face_to_polyhedral_face
-        empty_face = self.faces(-1)[0]
-        universe = self.faces(self.dim())[0]
-
-        if self.dim() == -1:
-            return [empty_face]
-
-        return [empty_face] + \
-               [combinatorial_face_to_polyhedral_face(self, face)
-                for face in comb_chain] + \
-               [universe]
-
-    @cached_method
-    def radius_square(self):
-        """
-        Return the square of the maximal distance from the
-        :meth:`center` to a vertex. All rays and lines are ignored.
-
-        OUTPUT:
-
-        The square of the radius, which is in :meth:`base_ring`.
-
-        EXAMPLES::
-
-            sage: p = polytopes.permutahedron(4, project = False)
-            sage: p.radius_square()
-            5
-        """
-        vertices = [v.vector() - self.center() for v in self.vertex_generator()]
-        return max(v.dot_product(v) for v in vertices)
-
-    def radius(self):
-        """
-        Return the maximal distance from the center to a vertex. All
-        rays and lines are ignored.
-
-        OUTPUT:
-
-        The radius for a rational polyhedron is, in general, not
-        rational.  use :meth:`radius_square` if you need a rational
-        distance measure.
-
-        EXAMPLES::
-
-            sage: p = polytopes.hypercube(4)
-            sage: p.radius()
-            2
-        """
-        return sqrt(self.radius_square())
-
-    def is_inscribed(self, certificate=False):
-        """
-        This function tests whether the vertices of the polyhedron are
-        inscribed on a sphere.
-
-        The polyhedron is expected to be compact and full-dimensional.
-        A full-dimensional compact polytope is inscribed if there exists
-        a point in space which is equidistant to all its vertices.
-
-        ALGORITHM:
-
-        The function first computes the circumsphere of a full-dimensional
-        simplex with vertices of ``self``. It is found by lifting the points on a
-        paraboloid to find the hyperplane on which the circumsphere is lifted.
-        Then, it checks if all other vertices are equidistant to the
-        circumcenter of that simplex.
-
-        INPUT:
-
-        - ``certificate`` -- (default: ``False``) boolean; specifies whether to
-          return the circumcenter, if found.
-
-        OUTPUT:
-
-        If ``certificate`` is true, returns a tuple containing:
-
-        1. Boolean.
-        2. The circumcenter of the polytope or None.
-
-        If ``certificate`` is false:
-
-        - a Boolean.
-
-        EXAMPLES::
-
-            sage: q = Polyhedron(vertices = [[1,1,1,1],[-1,-1,1,1],[1,-1,-1,1],
-            ....:                            [-1,1,-1,1],[1,1,1,-1],[-1,-1,1,-1],
-            ....:                            [1,-1,-1,-1],[-1,1,-1,-1],[0,0,10/13,-24/13],
-            ....:                            [0,0,-10/13,-24/13]])
-            sage: q.is_inscribed(certificate=True)
-            (True, (0, 0, 0, 0))
-
-            sage: cube = polytopes.cube()
-            sage: cube.is_inscribed()
-            True
-
-            sage: translated_cube = Polyhedron(vertices=[v.vector() + vector([1,2,3])
-            ....:                                        for v in cube.vertices()])
-            sage: translated_cube.is_inscribed(certificate=True)
-            (True, (1, 2, 3))
-
-            sage: truncated_cube = cube.face_truncation(cube.faces(0)[0])
-            sage: truncated_cube.is_inscribed()
-            False
-
-        The method is not implemented for non-full-dimensional polytope or
-        unbounded polyhedra::
-
-            sage: square = Polyhedron(vertices=[[1,0,0],[0,1,0],[1,1,0],[0,0,0]])
-            sage: square.is_inscribed()
-            Traceback (most recent call last):
-            ...
-            NotImplementedError: this function is implemented for full-dimensional polyhedra only
-
-            sage: p = Polyhedron(vertices=[(0,0)],rays=[(1,0),(0,1)])
-            sage: p.is_inscribed()
-            Traceback (most recent call last):
-            ...
-            NotImplementedError: this function is not implemented for unbounded polyhedra
-
-        TESTS:
-
-        We check that :trac:`28464` is fixed::
-
-            sage: P = Polyhedron(vertices=[(-130658298093891402635075/416049251842505144482473,
-            ....: 177469511761879509172000/1248147755527515433447419,
-            ....: 485550543257132133136169/2496295511055030866894838,
-            ....: 2010744967797898733758669/2496295511055030866894838),
-            ....: (-146945725603929909850/706333405676769433081,
-            ....: -84939725782618445000/706333405676769433081,
-            ....: 560600045283000988081/1412666811353538866162,
-            ....: 969778382942371268081/1412666811353538866162),
-            ....: (-46275018824497300/140422338198040641,
-            ....: -5747688262110000/46807446066013547, 1939357556329/7033601552658,
-            ....: 1939357556329/7033601552658), (-17300/59929, -10000/59929, 39929/119858,
-            ....: 39929/119858), (-4700/32209, -10000/32209, 12209/64418, 12209/64418),
-            ....: (QQ(0), QQ(0), QQ(0), QQ(1)), (QQ(0), QQ(0), 1/2, 1/2), (300/10027,
-            ....: -10000/30081, 10081/60162, 10081/60162), (112393975400/1900567733649,
-            ....: 117311600000/633522577883, 43678681/95197362, 43678681/95197362),
-            ....: (6109749955400/133380598418321, 37106807920000/133380598418321,
-            ....: 2677964249/6680888498, 2677964249/6680888498),
-            ....: (29197890764005600/402876806828660641,
-            ....: -2150510776960000/402876806828660641,
-            ....: 398575785274740641/805753613657321282,
-            ....: 398575785274740641/805753613657321282),
-            ....: (5576946899441759759983005325/110078073300232813237456943251,
-            ....: -29071211718677797926570478000/110078073300232813237456943251,
-            ....: 59439312069347378584317232001/220156146600465626474913886502,
-            ....: 181346577228466312205473034501/220156146600465626474913886502),
-            ....: (150040732779124914266530235300/6774574358246204311268446913881,
-            ....: -2813827375989039189507000218000/6774574358246204311268446913881,
-            ....: 1260217414021285074925933133881/13549148716492408622536893827762,
-            ....: 3232518047094242684574253773881/13549148716492408622536893827762),
-            ....: (3816349407976279597850158016285000/88842127448735433741180809504357161,
-            ....: 27965821247423216557301387453968000/88842127448735433741180809504357161,
-            ....: 68546256000224819256028677086357161/177684254897470867482361619008714322,
-            ....: 86062257922545755787315412690197161/177684254897470867482361619008714322)])
-            sage: P.is_inscribed()
-            True
-
-            sage: P = Polyhedron(vertices=[[0, -1, 0, 0],
-            ....:                          [0, 0, -1, 0],
-            ....:                          [0, 0, 0, -1],
-            ....:                          [0, 0, +1, 0],
-            ....:                          [0, 0, 0, +1],
-            ....:                          [+1, 0, 0, 0]])
-            sage: P.is_inscribed()
-            True
-
-        We check that :trac:`29125` is fixed::
-
-            sage: P = Polyhedron(vertices=[[-2,-1], [-2,1], [0,-1], [0,1]], backend='field')
-            sage: P.is_inscribed()
-            True
-            sage: V = P.Vrepresentation()
-            sage: H = P.Hrepresentation()
-            sage: parent = P.parent()
-            sage: for V1 in Permutations(V):
-            ....:     P1 = parent._element_constructor_(
-            ....:         [V1, [], []], [H, []], Vrep_minimal=True, Hrep_minimal=True)
-            ....:     assert P1.is_inscribed()
-        """
-
-        if not self.is_compact():
-            raise NotImplementedError("this function is not implemented for unbounded polyhedra")
-
-        if not self.is_full_dimensional():
-            raise NotImplementedError("this function is implemented for full-dimensional polyhedra only")
-
-        dimension = self.dimension()
-        vertices = self.vertices()
-
-        # We obtain vertices that are an affine basis of the affine hull.
-        affine_basis = self.an_affine_basis()
-        raw_data = []
-        for vertex in affine_basis:
-            vertex_vector = vertex.vector()
-            raw_data += [[sum(i**2 for i in vertex_vector)] +
-                         [i for i in vertex_vector] + [1]]
-        matrix_data = matrix(raw_data)
-
-        # The determinant "a" should not be zero because
-        # the vertices in ``affine_basis`` are an affine basis.
-        a = matrix_data.matrix_from_columns(range(1, dimension+2)).determinant()
-
-        minors = [(-1)**(i)*matrix_data.matrix_from_columns([j for j in range(dimension+2) if j != i]).determinant()
-                  for i in range(1, dimension+1)]
-        c = (-1)**(dimension+1)*matrix_data.matrix_from_columns(range(dimension+1)).determinant()
-
-        circumcenter = vector([minors[i]/(2*a) for i in range(dimension)])
-        squared_circumradius = (sum(m**2 for m in minors) - 4 * a * c) / (4*a**2)
-
-        # Checking if the circumcenter has the correct sign
-        if not all(sum(i**2 for i in v.vector() - circumcenter) == squared_circumradius
-                   for v in vertices if v in affine_basis):
-            circumcenter = - circumcenter
-
-        is_inscribed = all(sum(i**2 for i in v.vector() - circumcenter) == squared_circumradius
-                           for v in vertices if v not in affine_basis)
-
-        if certificate:
-            if is_inscribed:
-                return (True, circumcenter)
-            else:
-                return (False, None)
-        else:
-            return is_inscribed
-
-    def is_compact(self):
-        """
-        Test for boundedness of the polytope.
-
-        EXAMPLES::
-
-            sage: p = polytopes.icosahedron()
-            sage: p.is_compact()
-            True
-            sage: p = Polyhedron(ieqs = [[0,1,0,0],[0,0,1,0],[0,0,0,1],[1,-1,0,0]])
-            sage: p.is_compact()
-            False
-        """
-        return self.n_rays() == 0 and self.n_lines() == 0
-
-    @cached_method
-    def combinatorial_polyhedron(self):
-        r"""
-        Return the combinatorial type of ``self``.
-
-        See :class:`sage.geometry.polyhedron.combinatorial_polyhedron.base.CombinatorialPolyhedron`.
-
-        EXAMPLES::
-
-            sage: polytopes.cube().combinatorial_polyhedron()
-            A 3-dimensional combinatorial polyhedron with 6 facets
-
-            sage: polytopes.cyclic_polytope(4,10).combinatorial_polyhedron()
-            A 4-dimensional combinatorial polyhedron with 35 facets
-
-            sage: Polyhedron(rays=[[0,1], [1,0]]).combinatorial_polyhedron()
-            A 2-dimensional combinatorial polyhedron with 2 facets
-        """
-        from sage.geometry.polyhedron.combinatorial_polyhedron.base import CombinatorialPolyhedron
-        return CombinatorialPolyhedron(self)
-
-    def simplicity(self):
-        r"""
-        Return the largest integer `k` such that the polytope is `k`-simple.
-
-        A polytope `P` is `k`-simple, if every `(d-1-k)`-face
-        is contained in exactly `k+1` facets of `P` for `1 \leq k \leq d-1`.
-        Equivalently it is `k`-simple if the polar/dual polytope is `k`-simplicial.
-        If `self` is a simplex, it returns its dimension.
-
-        EXAMPLES::
-
-            sage: polytopes.hypersimplex(4,2).simplicity()
-            1
-            sage: polytopes.hypersimplex(5,2).simplicity()
-            2
-            sage: polytopes.hypersimplex(6,2).simplicity()
-            3
-            sage: polytopes.simplex(3).simplicity()
-            3
-            sage: polytopes.simplex(1).simplicity()
-            1
-
-        The method is not implemented for unbounded polyhedra::
-
-            sage: p = Polyhedron(vertices=[(0,0)],rays=[(1,0),(0,1)])
-            sage: p.simplicity()
-            Traceback (most recent call last):
-            ...
-            NotImplementedError: this function is implemented for polytopes only
-        """
-        if not(self.is_compact()):
-            raise NotImplementedError("this function is implemented for polytopes only")
-        return self.combinatorial_polyhedron().simplicity()
-
-    def is_simple(self):
-        """
-        Test for simplicity of a polytope.
-
-        See :wikipedia:`Simple_polytope`
-
-        EXAMPLES::
-
-            sage: p = Polyhedron([[0,0,0],[1,0,0],[0,1,0],[0,0,1]])
-            sage: p.is_simple()
-            True
-            sage: p = Polyhedron([[0,0,0],[4,4,0],[4,0,0],[0,4,0],[2,2,2]])
-            sage: p.is_simple()
-            False
-        """
-        if not self.is_compact():
-            return False
-        return self.combinatorial_polyhedron().is_simple()
-
-    def simpliciality(self):
-        r"""
-        Return the largest integer `k` such that the polytope is `k`-simplicial.
-
-        A polytope is `k`-simplicial, if every `k`-face is a simplex.
-        If `self` is a simplex, returns its dimension.
-
-        EXAMPLES::
-
-            sage: polytopes.cyclic_polytope(10,4).simpliciality()
-            3
-            sage: polytopes.hypersimplex(5,2).simpliciality()
-            2
-            sage: polytopes.cross_polytope(4).simpliciality()
-            3
-            sage: polytopes.simplex(3).simpliciality()
-            3
-            sage: polytopes.simplex(1).simpliciality()
-            1
-
-        The method is not implemented for unbounded polyhedra::
-
-            sage: p = Polyhedron(vertices=[(0,0)],rays=[(1,0),(0,1)])
-            sage: p.simpliciality()
-            Traceback (most recent call last):
-            ...
-            NotImplementedError: this function is implemented for polytopes only
-        """
-        if not(self.is_compact()):
-            raise NotImplementedError("this function is implemented for polytopes only")
-        return self.combinatorial_polyhedron().simpliciality()
-
-    def is_simplicial(self):
-        """
-        Tests if the polytope is simplicial
-
-        A polytope is simplicial if every facet is a simplex.
-
-        See :wikipedia:`Simplicial_polytope`
-
-        EXAMPLES::
-
-            sage: p = polytopes.hypercube(3)
-            sage: p.is_simplicial()
-            False
-            sage: q = polytopes.simplex(5, project=True)
-            sage: q.is_simplicial()
-            True
-            sage: p = Polyhedron([[0,0,0],[1,0,0],[0,1,0],[0,0,1]])
-            sage: p.is_simplicial()
-            True
-            sage: q = Polyhedron([[1,1,1],[-1,1,1],[1,-1,1],[-1,-1,1],[1,1,-1]])
-            sage: q.is_simplicial()
-            False
-            sage: P = polytopes.simplex(); P
-            A 3-dimensional polyhedron in ZZ^4 defined as the convex hull of 4 vertices
-            sage: P.is_simplicial()
-            True
-
-        The method is not implemented for unbounded polyhedra::
-
-            sage: p = Polyhedron(vertices=[(0,0)],rays=[(1,0),(0,1)])
-            sage: p.is_simplicial()
-            Traceback (most recent call last):
-            ...
-            NotImplementedError: this function is implemented for polytopes only
-        """
-        if not(self.is_compact()):
-            raise NotImplementedError("this function is implemented for polytopes only")
-        return self.combinatorial_polyhedron().is_simplicial()
-
-    def is_pyramid(self, certificate=False):
-        """
-        Test whether the polytope is a pyramid over one of its facets.
-
-        INPUT:
-
-        - ``certificate`` -- boolean (default: ``False``); specifies whether
-          to return a vertex of the polytope which is the apex of a pyramid,
-          if found
-
-        OUTPUT:
-
-        If ``certificate`` is ``True``, returns a tuple containing:
-
-        1. Boolean.
-        2. The apex of the pyramid or ``None``.
-
-        If ``certificate`` is ``False`` returns a boolean.
-
-        EXAMPLES::
-
-            sage: P = polytopes.simplex(3)
-            sage: P.is_pyramid()
-            True
-            sage: P.is_pyramid(certificate=True)
-            (True, A vertex at (1, 0, 0, 0))
-            sage: egyptian_pyramid = polytopes.regular_polygon(4).pyramid()
-            sage: egyptian_pyramid.is_pyramid()
-            True
-            sage: Q = polytopes.octahedron()
-            sage: Q.is_pyramid()
-            False
-
-        For the `0`-dimensional polyhedron, the output is ``True``,
-        but it cannot be constructed as a pyramid over the empty polyhedron::
-
-            sage: P = Polyhedron([[0]])
-            sage: P.is_pyramid()
-            True
-            sage: Polyhedron().pyramid()
-            Traceback (most recent call last):
-            ...
-            ZeroDivisionError: rational division by zero
-        """
-        if not self.is_compact():
-            raise ValueError("polyhedron has to be compact")
-
-        return self.combinatorial_polyhedron().is_pyramid(certificate)
-
-    def is_bipyramid(self, certificate=False):
-        r"""
-        Test whether the polytope is combinatorially equivalent to a
-        bipyramid over some polytope.
-
-        INPUT:
-
-        - ``certificate`` -- boolean (default: ``False``); specifies whether
-          to return two vertices of the polytope which are the apices of a
-          bipyramid, if found
-
-        OUTPUT:
-
-        If ``certificate`` is ``True``, returns a tuple containing:
-
-        1. Boolean.
-        2. ``None`` or a tuple containing:
-            a. The first apex.
-            b. The second apex.
-
-        If ``certificate`` is ``False`` returns a boolean.
-
-        EXAMPLES::
-
-            sage: P = polytopes.octahedron()
-            sage: P.is_bipyramid()
-            True
-            sage: P.is_bipyramid(certificate=True)
-            (True, [A vertex at (-1, 0, 0), A vertex at (1, 0, 0)])
-            sage: Q = polytopes.cyclic_polytope(3,7)
-            sage: Q.is_bipyramid()
-            False
-            sage: R = Q.bipyramid()
-            sage: R.is_bipyramid(certificate=True)
-            (True, [A vertex at (-1, 3, 13, 63), A vertex at (1, 3, 13, 63)])
-
-        TESTS::
-
-            sage: P = polytopes.permutahedron(4).bipyramid()
-            sage: P.is_bipyramid()
-            True
-
-            sage: P = polytopes.cube()
-            sage: P.is_bipyramid()
-            False
-
-            sage: P = Polyhedron(vertices=[[0,1], [1,0]], rays=[[1,1]])
-            sage: P.is_bipyramid()
-            Traceback (most recent call last):
-            ...
-            ValueError: polyhedron has to be compact
-
-        ALGORITHM:
-
-        Assume all faces of a polyhedron to be given as lists of vertices.
-
-        A polytope is a bipyramid with apexes `v`, `w` if and only if for each
-        proper face `v \in F` there exists a face `G` with
-        `G \setminus \{w\} = F \setminus \{v\}`
-        and vice versa (for each proper face
-        `w \in F` there exists ...).
-
-        To check this property it suffices to check for all facets of the polyhedron.
-        """
-        if not self.is_compact():
-            raise ValueError("polyhedron has to be compact")
-
-        from sage.misc.functional import is_odd
-        n_verts = self.n_vertices()
-        n_facets = self.n_facets()
-        if is_odd(n_facets):
-            if certificate:
-                return (False, None)
-            return False
-
-        IM = self.incidence_matrix()
-        if self.n_equations():
-            # Remove equations from the incidence matrix,
-            # such that this is the vertex-facet incidences matrix.
-            I1 = IM.transpose()
-            I2 = I1[[i for i in range(self.n_Hrepresentation())
-                     if not self.Hrepresentation()[i].is_equation()]]
-            IM = I2.transpose()
-
-        facets_incidences = [set(column.nonzero_positions()) for column in IM.columns()]
-        verts_incidences = dict()
-        for i in range(n_verts):
-            v_i = set(IM.row(i).nonzero_positions())
-            if len(v_i) == n_facets/2:
-                verts_incidences[i] = v_i
-
-        # Find two vertices ``vert1`` and ``vert2`` such that one of them
-        # lies on exactly half of the facets, and the other one lies on
-        # exactly the other half.
-        from itertools import combinations
-        for index1, index2 in combinations(verts_incidences, 2):
-            vert1_incidences = verts_incidences[index1]
-            vert2_incidences = verts_incidences[index2]
-            vert1and2 = vert1_incidences.union(vert2_incidences)
-            if len(vert1and2) == n_facets:
-                # We have found two candidates for apexes.
-                # Remove from each facet ``index1`` resp. ``index2``.
-                test_facets = set(frozenset(facet_inc.difference({index1, index2}))
-                                  for facet_inc in facets_incidences)
-                if len(test_facets) == n_facets/2:
-                    # For each `F` containing `index1` there is
-                    # `G` containing `index2` such that
-                    # `F \setminus \{index1\} =  G \setminus \{index2\}
-                    # and vice versa.
-                    if certificate:
-                        V = self.vertices()
-                        return (True, [V[index1], V[index2]])
-                    return True
-
-        if certificate:
-            return (False, None)
-        return False
-
-    def is_prism(self, certificate=False):
-        """
-        Test whether the polytope is combinatorially equivalent to a prism of
-        some polytope.
-
-        INPUT:
-
-        - ``certificate`` -- boolean (default: ``False``); specifies whether
-          to return two facets of the polytope which are the bases of a prism,
-          if found
-
-        OUTPUT:
-
-        If ``certificate`` is ``True``, returns a tuple containing:
-
-        1. Boolean.
-        2. ``None`` or a tuple containing:
-            a. List of the vertices of the first base facet.
-            b. List of the vertices of the second base facet.
-
-        If ``certificate`` is ``False`` returns a boolean.
-
-        EXAMPLES::
-
-            sage: P = polytopes.cube()
-            sage: P.is_prism()
-            True
-            sage: P.is_prism(certificate=True)
-            (True,
-             [[A vertex at (1, -1, -1),
-               A vertex at (1, 1, -1),
-               A vertex at (1, 1, 1),
-               A vertex at (1, -1, 1)],
-              [A vertex at (-1, -1, 1),
-               A vertex at (-1, -1, -1),
-               A vertex at (-1, 1, -1),
-               A vertex at (-1, 1, 1)]])
-            sage: Q = polytopes.cyclic_polytope(3,8)
-            sage: Q.is_prism()
-            False
-            sage: R = Q.prism()
-            sage: R.is_prism(certificate=True)
-            (True,
-             [[A vertex at (1, 0, 0, 0),
-               A vertex at (1, 1, 1, 1),
-               A vertex at (1, 2, 4, 8),
-               A vertex at (1, 3, 9, 27),
-               A vertex at (1, 4, 16, 64),
-               A vertex at (1, 5, 25, 125),
-               A vertex at (1, 6, 36, 216),
-               A vertex at (1, 7, 49, 343)],
-              [A vertex at (0, 0, 0, 0),
-               A vertex at (0, 1, 1, 1),
-               A vertex at (0, 2, 4, 8),
-               A vertex at (0, 3, 9, 27),
-               A vertex at (0, 4, 16, 64),
-               A vertex at (0, 5, 25, 125),
-               A vertex at (0, 6, 36, 216),
-               A vertex at (0, 7, 49, 343)]])
-
-        TESTS::
-
-            sage: P = polytopes.cross_polytope(5)
-            sage: P.is_prism()
-            False
-
-            sage: P = polytopes.permutahedron(4).prism()
-            sage: P.is_prism()
-            True
-
-            sage: P = Polyhedron(vertices=[[0,1], [1,0]], rays=[[1,1]])
-            sage: P.is_prism()
-            Traceback (most recent call last):
-            ...
-            NotImplementedError: polyhedron has to be compact
-
-        ALGORITHM:
-
-        See :meth:`Polyhedron_base.is_bipyramid`.
-        """
-        if not self.is_compact():
-            raise NotImplementedError("polyhedron has to be compact")
-
-        from sage.misc.functional import is_odd
-        n_verts = self.n_vertices()
-        n_facets = self.n_facets()
-        if is_odd(n_verts):
-            if certificate:
-                return (False, None)
-            return False
-
-        IM = self.incidence_matrix()
-        if self.n_equations():
-            # Remove equations from the incidence matrix,
-            # such that this is the vertex-facet incidences matrix.
-            I1 = IM.transpose()
-            I2 = I1[[i for i in range(self.n_Hrepresentation())
-                     if not self.Hrepresentation()[i].is_equation()]]
-            IM = I2.transpose()
-
-        verts_incidences = [set(row.nonzero_positions()) for row in IM.rows()]
-        facets_incidences = dict()
-        for j in range(n_facets):
-            F_j = set(IM.column(j).nonzero_positions())
-            if len(F_j) == n_verts/2:
-                facets_incidences[j] = F_j
-
-        # Find two vertices ``facet1`` and ``facet2`` such that one of them
-        # contains exactly half of the vertices, and the other one contains
-        # exactly the other half.
-        from itertools import combinations
-        for index1, index2 in combinations(facets_incidences, 2):
-            facet1_incidences = facets_incidences[index1]
-            facet2_incidences = facets_incidences[index2]
-            facet1and2 = facet1_incidences.union(facet2_incidences)
-            if len(facet1and2) == n_verts:
-                # We have found two candidates for base faces.
-                # Remove from each vertex ``index1`` resp. ``index2``.
-                test_verts = set(frozenset(vert_inc.difference({index1, index2}))
-                                 for vert_inc in verts_incidences)
-                if len(test_verts) == n_verts/2:
-                    # For each vertex containing `index1` there is
-                    # another one contained in `index2`
-                    # and vice versa.
-                    # Other than `index1` and `index2` both are contained in
-                    # exactly the same facets.
-                    if certificate:
-                        V = self.vertices()
-                        facet1_vertices = [V[i] for i in facet1_incidences]
-                        facet2_vertices = [V[i] for i in facet2_incidences]
-                        return (True, [facet1_vertices, facet2_vertices])
-                    return True
-
-        if certificate:
-            return (False, None)
-        return False
-
-    def hyperplane_arrangement(self):
-        """
-        Return the hyperplane arrangement defined by the equations and
-        inequalities.
-
-        OUTPUT:
-
-        A :class:`hyperplane arrangement
-        <sage.geometry.hyperplane_arrangement.arrangement.HyperplaneArrangementElement>`
-        consisting of the hyperplanes defined by the
-        :meth:`Hrepresentation`.
-        If the polytope is full-dimensional, this is the hyperplane
-        arrangement spanned by the facets of the polyhedron.
-
-        EXAMPLES::
-
-            sage: p = polytopes.hypercube(2)
-            sage: p.hyperplane_arrangement()
-            Arrangement <-t0 + 1 | -t1 + 1 | t1 + 1 | t0 + 1>
-        """
-        names = tuple('t' + str(i) for i in range(self.ambient_dim()))
-        from sage.geometry.hyperplane_arrangement.arrangement import HyperplaneArrangements
-        field = self.base_ring().fraction_field()
-        H = HyperplaneArrangements(field, names)
-        return H(self)
-
-    @cached_method
-    def gale_transform(self):
-        """
-        Return the Gale transform of a polytope as described in the
-        reference below.
-
-        OUTPUT:
-
-        A list of vectors, the Gale transform.  The dimension is the
-        dimension of the affine dependencies of the vertices of the
-        polytope.
-
-        EXAMPLES:
-
-        This is from the reference, for a triangular prism::
-
-            sage: p = Polyhedron(vertices = [[0,0],[0,1],[1,0]])
-            sage: p2 = p.prism()
-            sage: p2.gale_transform()
-            ((-1, -1), (1, 0), (0, 1), (1, 1), (-1, 0), (0, -1))
-
-        REFERENCES:
-
-            Lectures in Geometric Combinatorics, R.R.Thomas, 2006, AMS Press.
-
-        .. SEEALSO::
-
-            :func`~sage.geometry.polyhedron.library.gale_transform_to_polyhedron`.
-
-        TESTS::
-
-            sage: P = Polyhedron(rays=[[1,0,0]])
-            sage: P.gale_transform()
-            Traceback (most recent call last):
-            ...
-            ValueError: not a polytope
-
-        Check that :trac:`29073` is fixed::
-
-            sage: P = polytopes.icosahedron(exact=False)
-            sage: sum(P.gale_transform()).norm() < 1e-15
-            True
-        """
-        if not self.is_compact():
-            raise ValueError('not a polytope')
-
-        A = matrix(self.n_vertices(),
-                   [[1]+x for x in self.vertex_generator()])
-        A = A.transpose()
-        A_ker = A.right_kernel_matrix(basis='computed')
-        return tuple(A_ker.columns())
-
-    def _test_gale_transform(self, tester=None, **options):
-        """
-        Run tests on the method :meth:`.gale_transform` and its inverse
-        :meth:`~sage.geometry.polyhedron.library.gale_transform_to_polytope`.
-
-        TESTS::
-
-            sage: polytopes.cross_polytope(3)._test_gale_transform()
-        """
-        if tester is None:
-            tester = self._tester(**options)
-
-        if not self.is_compact():
-            with tester.assertRaises(ValueError):
-                self.gale_transform()
-            return
-
-        # Check :trac:`29073`.
-        if not self.base_ring().is_exact() and self.ambient_dim() > 0:
-            g = self.gale_transform()
-            tester.assertTrue(sum(g).norm() < 1e-10 or sum(g).norm()/matrix(g).norm() < 1e-13)
-            return
-
-        # Prevent very long doctests.
-        if self.n_vertices() + self.n_rays() > 50 or self.n_facets() > 50:
-            return
-
-        if not self.is_empty():
-            # ``gale_transform_to_polytope`` needs at least one vertex to work.
-            from sage.geometry.polyhedron.library import gale_transform_to_polytope
-            g = self.gale_transform()
-            P = gale_transform_to_polytope(g, base_ring=self.base_ring(), backend=self.backend())
-
-            tester.assertTrue(self.is_combinatorially_isomorphic(P))
-
-    @cached_method
-    def normal_fan(self, direction='inner'):
-        r"""
-        Return the normal fan of a compact full-dimensional rational polyhedron.
-
-        This returns the inner normal fan of ``self``. For the outer normal fan,
-        use ``direction='outer'``.
-
-        INPUT:
-
-        - ``direction`` -- either ``'inner'`` (default) or ``'outer'``; if
-          set to ``'inner'``, use the inner normal vectors to span the cones of
-          the fan, if set to ``'outer'``, use the outer normal vectors.
-
-        OUTPUT:
-
-        A complete fan of the ambient space as a
-        :class:`~sage.geometry.fan.RationalPolyhedralFan`.
-
-        .. SEEALSO::
-
-            :meth:`face_fan`.
-
-        EXAMPLES::
-
-            sage: S = Polyhedron(vertices = [[0, 0], [1, 0], [0, 1]])
-            sage: S.normal_fan()
-            Rational polyhedral fan in 2-d lattice N
-
-            sage: C = polytopes.hypercube(4)
-            sage: NF = C.normal_fan(); NF
-            Rational polyhedral fan in 4-d lattice N
-
-        Currently, it is only possible to get the normal fan of a bounded rational polytope::
-
-            sage: P = Polyhedron(rays = [[1, 0], [0, 1]])
-            sage: P.normal_fan()
-            Traceback (most recent call last):
-            ...
-            NotImplementedError: the normal fan is only supported for polytopes (compact polyhedra).
-
-            sage: Q = Polyhedron(vertices = [[1, 0, 0], [0, 1, 0], [0, 0, 1]])
-            sage: Q.normal_fan()
-            Traceback (most recent call last):
-            ...
-            ValueError: the normal fan is only defined for full-dimensional polytopes
-
-            sage: R = Polyhedron(vertices = [[0, 0], [AA(sqrt(2)), 0], [0, AA(sqrt(2))]])
-            sage: R.normal_fan()
-            Traceback (most recent call last):
-            ...
-            NotImplementedError: normal fan handles only polytopes over the rationals
-
             sage: P = Polyhedron(vertices=[[0,0],[2,0],[0,2],[2,1],[1,2]])
             sage: P.normal_fan(direction=None)
-            Traceback (most recent call last):
-            ...
-            TypeError: the direction should be 'inner' or 'outer'
-
-            sage: inner_nf = P.normal_fan()
-            sage: inner_nf.rays()
-            N( 1,  0),
-            N( 0, -1),
-            N( 0,  1),
-            N(-1,  0),
-            N(-1, -1)
-            in 2-d lattice N
-
-            sage: outer_nf = P.normal_fan(direction='outer')
-            sage: outer_nf.rays()
-            N( 1,  0),
-            N( 1,  1),
-            N( 0,  1),
-            N(-1,  0),
-            N( 0, -1)
-            in 2-d lattice N
-
-        REFERENCES:
-
-        For more information, see Chapter 7 of [Zie2007]_.
-        """
-        from sage.geometry.fan import NormalFan
-
-        if not QQ.has_coerce_map_from(self.base_ring()):
-            raise NotImplementedError('normal fan handles only polytopes over the rationals')
-        if direction == 'inner':
-            return NormalFan(self)
-        elif direction == 'outer':
-            return NormalFan(-self)
-        else:
-            raise TypeError("the direction should be 'inner' or 'outer'")
-
-    @cached_method
-    def face_fan(self):
-        r"""
-        Return the face fan of a compact rational polyhedron.
-
-        OUTPUT:
-
-        A fan of the ambient space as a
-        :class:`~sage.geometry.fan.RationalPolyhedralFan`.
-
-        .. SEEALSO::
-
-            :meth:`normal_fan`.
-
-        EXAMPLES::
-
-            sage: T = polytopes.cuboctahedron()
-            sage: T.face_fan()
-            Rational polyhedral fan in 3-d lattice M
-
-        The polytope should contain the origin in the interior::
-
-            sage: P = Polyhedron(vertices = [[1/2, 1], [1, 1/2]])
-            sage: P.face_fan()
-            Traceback (most recent call last):
-            ...
-            ValueError: face fans are defined only for polytopes containing the origin as an interior point!
-
-            sage: Q = Polyhedron(vertices = [[-1, 1/2], [1, -1/2]])
-            sage: Q.contains([0,0])
-            True
-            sage: FF = Q.face_fan(); FF
-            Rational polyhedral fan in 2-d lattice M
-
-        The polytope has to have rational coordinates::
-
-            sage: S = polytopes.dodecahedron()
-            sage: S.face_fan()
-            Traceback (most recent call last):
-            ...
-            NotImplementedError: face fan handles only polytopes over the rationals
-
-        REFERENCES:
-
-        For more information, see Chapter 7 of [Zie2007]_.
-        """
-        from sage.geometry.fan import FaceFan
-
-        if not QQ.has_coerce_map_from(self.base_ring()):
-            raise NotImplementedError('face fan handles only polytopes over the rationals')
-
-        return FaceFan(self)
-
-    def _triangulate_normaliz(self):
-        r"""
-        Gives a triangulation of the polyhedron using normaliz
-
-        OUTPUT:
-
-        A tuple of pairs ``(simplex,simplex_volume)`` used in the
-        triangulation.
-
-        .. NOTE::
-
-            This function depends on Normaliz (i.e. the ``pynormaliz`` optional
-            package). See the Normaliz documentation for further details.
-
-        TESTS::
-
-            sage: K = Polyhedron(vertices=[[1,1]], rays=[[1,0],[1,2]])
-            sage: K._triangulate_normaliz()
-            Traceback (most recent call last):
-            ...
-            TypeError: the polyhedron's backend should be 'normaliz'
-        """
-        raise TypeError("the polyhedron's backend should be 'normaliz'")
-
-    def triangulate(self, engine='auto', connected=True, fine=False, regular=None, star=None):
-        r"""
-        Return a triangulation of the polytope.
-
-        INPUT:
-
-        - ``engine`` -- either 'auto' (default), 'internal',
-          'TOPCOM', or 'normaliz'.  The 'internal' and 'TOPCOM' instruct
-          this package to always use its own triangulation algorithms
-          or TOPCOM's algorithms, respectively. By default ('auto'),
-          TOPCOM is used if it is available and internal routines otherwise.
-
-        The remaining keyword parameters are passed through to the
-        :class:`~sage.geometry.triangulation.point_configuration.PointConfiguration`
-        constructor:
-
-        - ``connected`` -- boolean (default: ``True``). Whether the
-          triangulations should be connected to the regular
-          triangulations via bistellar flips. These are much easier to
-          compute than all triangulations.
-
-        - ``fine`` -- boolean (default: ``False``). Whether the
-          triangulations must be fine, that is, make use of all points
-          of the configuration.
-
-        - ``regular`` -- boolean or ``None`` (default:
-          ``None``). Whether the triangulations must be regular. A
-          regular triangulation is one that is induced by a
-          piecewise-linear convex support function. In other words,
-          the shadows of the faces of a polyhedron in one higher
-          dimension.
-
-          * ``True``: Only regular triangulations.
-
-          * ``False``: Only non-regular triangulations.
-
-          * ``None`` (default): Both kinds of triangulation.
-
-        - ``star`` -- either ``None`` (default) or a point. Whether
-          the triangulations must be star. A triangulation is star if
-          all maximal simplices contain a common point. The central
-          point can be specified by its index (an integer) in the
-          given points or by its coordinates (anything iterable.)
-
-        OUTPUT:
-
-        A triangulation of the convex hull of the vertices as a
-        :class:`~sage.geometry.triangulation.point_configuration.Triangulation`. The
-        indices in the triangulation correspond to the
-        :meth:`Vrepresentation` objects.
-
-        EXAMPLES::
-
-            sage: cube = polytopes.hypercube(3)
-            sage: triangulation = cube.triangulate(
-            ....:    engine='internal') # to make doctest independent of TOPCOM
-            sage: triangulation
-            (<0,1,2,7>, <0,1,5,7>, <0,2,3,7>, <0,3,4,7>, <0,4,5,7>, <1,5,6,7>)
-            sage: simplex_indices = triangulation[0]; simplex_indices
-            (0, 1, 2, 7)
-            sage: simplex_vertices = [ cube.Vrepresentation(i) for i in simplex_indices ]
-            sage: simplex_vertices
-            [A vertex at (1, -1, -1),
-             A vertex at (1, 1, -1),
-             A vertex at (1, 1, 1),
-             A vertex at (-1, 1, 1)]
-            sage: Polyhedron(simplex_vertices)
-            A 3-dimensional polyhedron in ZZ^3 defined as the convex hull of 4 vertices
-
-        It is possible to use ``'normaliz'`` as an engine. For this, the
-        polyhedron should have the backend set to normaliz::
-
-            sage: P = Polyhedron(vertices=[[0,0,1],[1,0,1],[0,1,1],[1,1,1]],backend='normaliz')  # optional - pynormaliz
-            sage: P.triangulate(engine='normaliz')  # optional - pynormaliz
-            (<0,1,2>, <1,2,3>)
-
-            sage: P = Polyhedron(vertices=[[0,0,1],[1,0,1],[0,1,1],[1,1,1]])
-            sage: P.triangulate(engine='normaliz')
-            Traceback (most recent call last):
-            ...
-            TypeError: the polyhedron's backend should be 'normaliz'
-
-        The normaliz engine can triangulate pointed cones::
-
-            sage: C1 = Polyhedron(rays=[[0,0,1],[1,0,1],[0,1,1],[1,1,1]],backend='normaliz')  # optional - pynormaliz
-            sage: C1.triangulate(engine='normaliz')  # optional - pynormaliz
-            (<0,1,2>, <1,2,3>)
-            sage: C2 = Polyhedron(rays=[[1,0,1],[0,0,1],[0,1,1],[1,1,10/9]],backend='normaliz')  # optional - pynormaliz
-            sage: C2.triangulate(engine='normaliz')  # optional - pynormaliz
-            (<0,1,2>, <1,2,3>)
-
-        They can also be affine cones::
-
-            sage: K = Polyhedron(vertices=[[1,1,1]],rays=[[1,0,0],[0,1,0],[1,1,-1],[1,1,1]], backend='normaliz')  # optional - pynormaliz
-            sage: K.triangulate(engine='normaliz')  # optional - pynormaliz
-            (<0,1,2>, <0,1,3>)
-        """
-        if self.lines():
-            raise NotImplementedError('triangulation of polyhedra with lines is not supported')
-        if len(self.vertices_list()) >= 2 and self.rays_list():
-            raise NotImplementedError('triangulation of non-compact polyhedra that are not cones is not supported')
-        if not self.is_compact() and engine != 'normaliz':
-            raise NotImplementedError("triangulation of pointed polyhedra requires 'normaliz'")
-        from sage.geometry.triangulation.point_configuration import PointConfiguration
-        if self.is_compact():
-            pc = PointConfiguration((v.vector() for v in self.vertex_generator()),
-                                    connected=connected, fine=fine, regular=regular, star=star)
-            # If the engine is not normaliz, we pass directly to the
-            # PointConfiguration module.
-            if engine != 'normaliz':
-                pc.set_engine(engine)
-                return pc.triangulate()
-            else:
-                return pc(self._triangulate_normaliz())
-        else:  # From above, we have a pointed cone and the engine is normaliz
-            try:
-                pc = PointConfiguration((v.vector() for v in self.ray_generator()),
-                                        connected=connected, fine=fine, regular=regular, star=star)
-                return pc(self._triangulate_normaliz())
-            except AssertionError:
-                # PointConfiguration is not adapted to inhomogeneous cones
-                # This is a hack. TODO: Implement the necessary things in
-                # PointConfiguration to accept such cases.
-                c = self.representative_point()
-                normed_v = ((1/(r.vector()*c))*r.vector() for r in self.ray_generator())
-                pc = PointConfiguration(normed_v, connected=connected, fine=fine, regular=regular, star=star)
-                return pc(self._triangulate_normaliz())
-
-    @coerce_binop
-    def minkowski_sum(self, other):
-        r"""
-        Return the Minkowski sum.
-
-        Minkowski addition of two subsets of a vector space is defined
-        as
-
-        .. MATH::
-
-            X \oplus Y =
-            \cup_{y\in Y} (X+y) =
-            \cup_{x\in X, y\in Y} (x+y)
-
-        See :meth:`minkowski_difference` for a partial inverse operation.
-
-        INPUT:
-
-        - ``other`` -- a :class:`Polyhedron_base`
-
-        OUTPUT:
-
-        The Minkowski sum of ``self`` and ``other``
-
-        EXAMPLES::
-
-            sage: X = polytopes.hypercube(3)
-            sage: Y = Polyhedron(vertices=[(0,0,0), (0,0,1/2), (0,1/2,0), (1/2,0,0)])
-            sage: X+Y
-            A 3-dimensional polyhedron in QQ^3 defined as the convex hull of 13 vertices
-
-            sage: four_cube = polytopes.hypercube(4)
-            sage: four_simplex = Polyhedron(vertices = [[0, 0, 0, 1], [0, 0, 1, 0], [0, 1, 0, 0], [1, 0, 0, 0]])
-            sage: four_cube + four_simplex
-            A 4-dimensional polyhedron in ZZ^4 defined as the convex hull of 36 vertices
-            sage: four_cube.minkowski_sum(four_simplex) == four_cube + four_simplex
-            True
-
-            sage: poly_spam = Polyhedron([[3,4,5,2],[1,0,0,1],[0,0,0,0],[0,4,3,2],[-3,-3,-3,-3]], base_ring=ZZ)
-            sage: poly_eggs = Polyhedron([[5,4,5,4],[-4,5,-4,5],[4,-5,4,-5],[0,0,0,0]], base_ring=QQ)
-            sage: poly_spam + poly_spam + poly_eggs
-            A 4-dimensional polyhedron in QQ^4 defined as the convex hull of 12 vertices
-        """
-        new_vertices = []
-        for v1 in self.vertex_generator():
-            for v2 in other.vertex_generator():
-                new_vertices.append(list(v1() + v2()))
-        if new_vertices != []:
-            new_rays = self.rays() + other.rays()
-            new_lines = self.lines() + other.lines()
-            return self.parent().element_class(self.parent(), [new_vertices, new_rays, new_lines], None)
-        else:
-            return self.parent().element_class(self.parent(), None, None)
-
-    _add_ = minkowski_sum
-
-    @coerce_binop
-    def minkowski_difference(self, other):
-        r"""
-        Return the Minkowski difference.
-
-        Minkowski subtraction can equivalently be defined via
-        Minkowski addition (see :meth:`minkowski_sum`) or as
-        set-theoretic intersection via
-
-        .. MATH::
-
-            X \ominus Y =
-            (X^c \oplus Y)^c =
-            \cap_{y\in Y} (X-y)
-
-        where superscript-"c" means the complement in the ambient
-        vector space. The Minkowski difference of convex sets is
-        convex, and the difference of polyhedra is again a
-        polyhedron. We only consider the case of polyhedra in the
-        following. Note that it is not quite the inverse of
-        addition. In fact:
-
-        * `(X+Y)-Y = X` for any polyhedra `X`, `Y`.
-
-        * `(X-Y)+Y \subseteq X`
-
-        * `(X-Y)+Y = X` if and only if Y is a Minkowski summand of X.
-
-        INPUT:
-
-        - ``other`` -- a :class:`Polyhedron_base`
-
-        OUTPUT:
-
-        The Minkowski difference of ``self`` and ``other``. Also known
-        as Minkowski subtraction of ``other`` from ``self``.
-
-        EXAMPLES::
-
-            sage: X = polytopes.hypercube(3)
-            sage: Y = Polyhedron(vertices=[(0,0,0), (0,0,1), (0,1,0), (1,0,0)]) / 2
-            sage: (X+Y)-Y == X
-            True
-            sage: (X-Y)+Y < X
-            True
-
-        The polyhedra need not be full-dimensional::
-
-            sage: X2 = Polyhedron(vertices=[(-1,-1,0),(1,-1,0),(-1,1,0),(1,1,0)])
-            sage: Y2 = Polyhedron(vertices=[(0,0,0), (0,1,0), (1,0,0)]) / 2
-            sage: (X2+Y2)-Y2 == X2
-            True
-            sage: (X2-Y2)+Y2 < X2
-            True
-
-        Minus sign is really an alias for :meth:`minkowski_difference`
-        ::
-
-            sage: four_cube = polytopes.hypercube(4)
-            sage: four_simplex = Polyhedron(vertices = [[0, 0, 0, 1], [0, 0, 1, 0], [0, 1, 0, 0], [1, 0, 0, 0]])
-            sage: four_cube - four_simplex
-            A 4-dimensional polyhedron in QQ^4 defined as the convex hull of 16 vertices
-            sage: four_cube.minkowski_difference(four_simplex) == four_cube - four_simplex
-            True
-
-        Coercion of the base ring works::
-
-            sage: poly_spam = Polyhedron([[3,4,5,2],[1,0,0,1],[0,0,0,0],[0,4,3,2],[-3,-3,-3,-3]], base_ring=ZZ)
-            sage: poly_eggs = Polyhedron([[5,4,5,4],[-4,5,-4,5],[4,-5,4,-5],[0,0,0,0]], base_ring=QQ) / 100
-            sage: poly_spam - poly_eggs
-            A 4-dimensional polyhedron in QQ^4 defined as the convex hull of 5 vertices
-
-        TESTS::
-
-            sage: X = polytopes.hypercube(2)
-            sage: Y = Polyhedron(vertices=[(1,1)])
-            sage: (X-Y).Vrepresentation()
-            (A vertex at (0, -2), A vertex at (0, 0), A vertex at (-2, 0), A vertex at (-2, -2))
-
-            sage: Y = Polyhedron(vertices=[(1,1), (0,0)])
-            sage: (X-Y).Vrepresentation()
-            (A vertex at (0, -1), A vertex at (0, 0), A vertex at (-1, 0), A vertex at (-1, -1))
-
-            sage: X = X + Y   # now Y is a Minkowski summand of X
-            sage: (X+Y)-Y == X
-            True
-            sage: (X-Y)+Y == X
-            True
-
-        Testing that :trac:`28506` is fixed::
-
-            sage: Q = Polyhedron([[1,0],[0,1]])
-            sage: S = Polyhedron([[0,0],[1,2]])
-            sage: S.minkowski_difference(Q)
-            A 1-dimensional polyhedron in QQ^2 defined as the convex hull of 2 vertices
-        """
-        if other.is_empty():
-            return self.parent().universe()   # empty intersection = everything
-        if not other.is_compact():
-            raise NotImplementedError('only subtracting compact polyhedra is implemented')
-        new_eqns = []
-        for eq in self.equations():
-            values = [ eq.A() * v.vector() for v in other.vertices() ]
-            eq = list(eq)
-            eq[0] += min(values)   # shift constant term
-            new_eqns.append(eq)
-        P = self.parent()
-        new_ieqs = []
-        for ieq in self.inequalities():
-            values = [ ieq.A() * v.vector() for v in other.vertices() ]
-            ieq = list(ieq)
-            ieq[0] += min(values)   # shift constant term
-            new_ieqs.append(ieq)
-
-        # Some vertices might need fractions.
-        P = self.parent().change_ring(self.base_ring().fraction_field())
-        return P.element_class(P, None, [new_ieqs, new_eqns])
-
-    def __sub__(self, other):
-        r"""
-        Implement minus binary operation
-
-        Polyhedra are not a ring with respect to dilatation and
-        Minkowski sum, for example `X\oplus(-1)*Y \not= X\ominus Y`.
-
-        INPUT:
-
-        - ``other`` -- a translation vector or a polyhedron
-
-        OUTPUT:
-
-        Either translation by the negative of the given vector or
-        Minkowski subtraction by the given polyhedron.
-
-        EXAMPLES::
-
-            sage: X = polytopes.hypercube(2)
-            sage: v = vector([1,1])
-            sage: (X - v/2).Vrepresentation()
-            (A vertex at (-3/2, -3/2), A vertex at (-3/2, 1/2),
-             A vertex at (1/2, -3/2), A vertex at (1/2, 1/2))
-            sage: (X-v)+v == X
-            True
-
-            sage: Y = Polyhedron(vertices=[(1/2,0),(0,1/2)])
-            sage: (X-Y).Vrepresentation()
-            (A vertex at (1/2, -1), A vertex at (1/2, 1/2),
-             A vertex at (-1, 1/2), A vertex at (-1, -1))
-            sage: (X+Y)-Y == X
-            True
-        """
-        if is_Polyhedron(other):
-            return self.minkowski_difference(other)
-        return self + (-other)
-
-    def is_minkowski_summand(self, Y):
-        r"""
-        Test whether ``Y`` is a Minkowski summand.
-
-        See :meth:`minkowski_sum`.
-
-        OUTPUT:
-
-        Boolean. Whether there exists another polyhedron `Z` such that
-        ``self`` can be written as `Y\oplus Z`.
-
-        EXAMPLES::
-
-            sage: A = polytopes.hypercube(2)
-            sage: B = Polyhedron(vertices=[(0,1), (1/2,1)])
-            sage: C = Polyhedron(vertices=[(1,1)])
-            sage: A.is_minkowski_summand(B)
-            True
-            sage: A.is_minkowski_summand(C)
-            True
-            sage: B.is_minkowski_summand(C)
-            True
-            sage: B.is_minkowski_summand(A)
-            False
-            sage: C.is_minkowski_summand(A)
-            False
-            sage: C.is_minkowski_summand(B)
-            False
-        """
-        return self.minkowski_difference(Y).minkowski_sum(Y) == self
-
-    def translation(self, displacement):
-        """
-        Return the translated polyhedron.
-
-        INPUT:
-
-        - ``displacement`` -- a displacement vector or a list/tuple of
-          coordinates that determines a displacement vector
-
-        OUTPUT:
-
-        The translated polyhedron.
-
-        EXAMPLES::
-
-            sage: P = Polyhedron([[0,0],[1,0],[0,1]], base_ring=ZZ)
-            sage: P.translation([2,1])
-            A 2-dimensional polyhedron in ZZ^2 defined as the convex hull of 3 vertices
-            sage: P.translation( vector(QQ,[2,1]) )
-            A 2-dimensional polyhedron in QQ^2 defined as the convex hull of 3 vertices
-
-        TESTS::
-
-            sage: P = Polyhedron([[0,0],[1,0],[0,1]], base_ring=ZZ, backend='field')
-            sage: P.translation([2,1]).backend()
-            'field'
-
-        Check that precomputed data is set up correctly::
-
-            sage: P = polytopes.permutahedron(4)*Polyhedron(lines=[[1]])
-            sage: Q = P.change_ring(P.base_ring(), backend='field')
-            sage: P + vector([1,2,3,4,5]) == Q + vector([1,2,3,4,5])
-            True
-            sage: P + vector([1,2,3,4,5/2]) == Q + vector([1,2,3,4,5/2])
-            True
-        """
-        Vrep, Hrep, parent = self._translation_double_description(displacement)
-
-        pref_rep = 'Vrep' if self.n_vertices() + self.n_rays() <= self.n_inequalities() else 'Hrep'
-
-        return parent.element_class(parent, Vrep, Hrep,
-                                    Vrep_minimal=True, Hrep_minimal=True, pref_rep=pref_rep)
-
-    def _translation_double_description(self, displacement):
-        r"""
-        Return the input parameters for the translation.
-
-        INPUT:
-
-        - ``displacement`` -- a displacement vector or a list/tuple of
-          coordinates that determines a displacement vector
-
-        OUTPUT: Tuple of consisting of new Vrepresentation, Hrepresentation and parent.
-
-        .. SEEALSO::
-
-            :meth:`translation`
-
-        EXAMPLES::
-
-            sage: P = Polyhedron([[0,0],[1,0],[0,1]], base_ring=ZZ)
-            sage: Vrep, Hrep, parent = P._translation_double_description([2,1])
-            sage: [tuple(x) for x in Vrep], [tuple(x) for x in Hrep], parent
-            ([((2, 1), (2, 2), (3, 1)), (), ()],
-             [((-2, 1, 0), (-1, 0, 1), (4, -1, -1)), ()],
-             Polyhedra in ZZ^2)
-        """
-        displacement = vector(displacement)
-        new_vertices = (x.vector()+displacement for x in self.vertex_generator())
-        new_rays = self.rays()
-        new_lines = self.lines()
-        parent = self.parent().base_extend(displacement)
-
-        # Replace a hyperplane of the form A*x + b >= 0 by
-        # A(x-displacement) + b >= 0 <=> Ax + b - A*displacement >= 0.
-        # Likewise for equations.
-        def get_new(x):
-            y = x.vector().change_ring(parent.base_ring())
-            y[0] -= x.A()*displacement
-            return y
-
-        new_ieqs = (get_new(x) for x in self.inequality_generator())
-        new_eqns = (get_new(x) for x in self.equation_generator())
-        return [new_vertices, new_rays, new_lines], [new_ieqs, new_eqns], parent
-
-    def product(self, other):
-        """
-        Return the Cartesian product.
-
-        INPUT:
-
-        - ``other`` -- a :class:`Polyhedron_base`
-
-        OUTPUT:
-
-        The Cartesian product of ``self`` and ``other`` with a
-        suitable base ring to encompass the two.
-
-        EXAMPLES::
-
-            sage: P1 = Polyhedron([[0],[1]], base_ring=ZZ)
-            sage: P2 = Polyhedron([[0],[1]], base_ring=QQ)
-            sage: P1.product(P2)
-            A 2-dimensional polyhedron in QQ^2 defined as the convex hull of 4 vertices
-
-        The Cartesian product is the product in the semiring of polyhedra::
-
-            sage: P1 * P1
-            A 2-dimensional polyhedron in ZZ^2 defined as the convex hull of 4 vertices
-            sage: P1 * P2
-            A 2-dimensional polyhedron in QQ^2 defined as the convex hull of 4 vertices
-            sage: P2 * P2
-            A 2-dimensional polyhedron in QQ^2 defined as the convex hull of 4 vertices
-            sage: 2 * P1
-            A 1-dimensional polyhedron in ZZ^1 defined as the convex hull of 2 vertices
-            sage: P1 * 2.0
-            A 1-dimensional polyhedron in RDF^1 defined as the convex hull of 2 vertices
-
-        TESTS:
-
-        Check that :trac:`15253` is fixed::
-
-            sage: polytopes.hypercube(1) * polytopes.hypercube(2)
-            A 3-dimensional polyhedron in ZZ^3 defined as the convex hull of 8 vertices
-        """
-        try:
-            new_ring = self.parent()._coerce_base_ring(other)
-        except TypeError:
-            raise TypeError("no common canonical parent for objects with parents: " + str(self.parent())
-                             + " and " + str(other.parent()))
-
-        from itertools import chain
-
-        new_vertices = (tuple(x) + tuple(y)
-                        for x in self.vertex_generator() for y in other.vertex_generator())
-
-        self_zero  = tuple(0 for _ in range( self.ambient_dim()))
-        other_zero = tuple(0 for _ in range(other.ambient_dim()))
-
-        rays = chain((tuple(r) + other_zero for r in  self.ray_generator()),
-                     (self_zero + tuple(r)  for r in other.ray_generator()))
-
-        lines = chain((tuple(l) + other_zero for l in  self.line_generator()),
-                      (self_zero + tuple(l)  for l in other.line_generator()))
-
-        if self.n_vertices() == 0 or other.n_vertices() == 0:
-            # In this case we obtain the empty polyhedron.
-            # There is not vertex to attach the rays or lines to.
-            # By our convention, in this case the polyhedron shall also not have rays or lines.
-            rays = ()
-            lines = ()
-
-        ieqs = chain((tuple(i) + other_zero               for i in  self.inequality_generator()),
-                     ((i.b(),) + self_zero + tuple(i.A()) for i in other.inequality_generator()))
-
-        eqns = chain((tuple(e) + other_zero               for e in  self.equation_generator()),
-                     ((e.b(),) + self_zero + tuple(e.A()) for e in other.equation_generator()))
-
-        pref_rep = 'Vrep' if self.n_vertices() + self.n_rays() + other.n_vertices() + other.n_rays() \
-                             <= self.n_inequalities() + other.n_inequalities() else 'Hrep'
-
-        parent = self.parent().change_ring(new_ring, ambient_dim=self.ambient_dim() + other.ambient_dim())
-        return parent.element_class(parent, [new_vertices, rays, lines],
-                                    [ieqs, eqns],
-                                    Vrep_minimal=True, Hrep_minimal=True, pref_rep=pref_rep)
-
-    _mul_ = product
-
-    def _test_product(self, tester=None, **options):
-        """
-        Run tests on the method :meth:`.product`.
-
-        TESTS::
-
-            sage: polytopes.cross_polytope(3)._test_product()
-        """
-        from sage.geometry.polyhedron.library import polytopes
-        if tester is None:
-            tester = self._tester(**options)
-
-        if self.n_vertices() + self.n_rays() < 40 and self.n_facets() < 40:
-            # Check that the product preserves the backend, where possible.
-            P = polytopes.simplex(backend="cdd")
-            tester.assertEqual((self*P).backend(), self.backend())
-            Q = polytopes.simplex(backend="ppl")
-            tester.assertEqual((self*Q).backend(), self.backend())
-
-            # And that it changes the backend correctly where necessary.
-            if self.base_ring() is not AA and AA.has_coerce_map_from(self.base_ring()):
-                R = self*polytopes.regular_polygon(5, exact=True)
-                assert R
-            if RDF.has_coerce_map_from(self.base_ring()):
-                R = self*polytopes.regular_polygon(5, exact=False)
-                assert R
-
-        if self.base_ring() in (ZZ, QQ):
-            # Check that the double description is set up correctly.
-            self_field = self.base_extend(self.base_ring(), backend='field')
-            P = polytopes.permutahedron(4, backend='field').base_extend(QQ)
-            Q = Polyhedron(rays=[[1,0,0,0],[0,1,1,0]], lines=[[0,1,0,1]], backend='field')
-            (self_field * P)._test_basic_properties(tester)
-            (self_field * Q)._test_basic_properties(tester)
-
-    def join(self, other):
-        """
-        Return the join of ``self`` and ``other``.
-
-        The join of two polyhedra is obtained by first placing the two objects in
-        two non-intersecting affine subspaces `V`, and `W` whose affine hull is
-        the whole ambient space, and finally by taking the convex hull of their
-        union. The dimension of the join is the sum of the dimensions of the
-        two polyhedron plus 1.
-
-        INPUT:
-
-        - ``other`` -- a polyhedron
-
-        EXAMPLES::
-
-            sage: P1 = Polyhedron([[0],[1]], base_ring=ZZ)
-            sage: P2 = Polyhedron([[0],[1]], base_ring=QQ)
-            sage: P1.join(P2)
-            A 3-dimensional polyhedron in QQ^3 defined as the convex hull of 4 vertices
-            sage: P1.join(P1)
-            A 3-dimensional polyhedron in ZZ^3 defined as the convex hull of 4 vertices
-            sage: P2.join(P2)
-            A 3-dimensional polyhedron in QQ^3 defined as the convex hull of 4 vertices
-
-        An unbounded example::
-
-            sage: R1 = Polyhedron(rays=[[1]])
-            sage: R1.join(R1)
-            A 3-dimensional polyhedron in ZZ^3 defined as the convex hull of 2 vertices and 2 rays
-
-        TESTS::
-
-            sage: C = polytopes.hypercube(5)
-            sage: S = Polyhedron([[1]])
-            sage: C.join(S).is_combinatorially_isomorphic(C.pyramid())
-            True
-
-            sage: P = polytopes.simplex(backend='cdd')
-            sage: Q = polytopes.simplex(backend='ppl')
-            sage: P.join(Q).backend()
-            'cdd'
-            sage: Q.join(P).backend()
-            'ppl'
-        """
-        try:
-            new_ring = self.parent()._coerce_base_ring(other)
-        except TypeError:
-            raise TypeError("no common canonical parent for objects with parents: " + str(self.parent())
-                     + " and " + str(other.parent()))
-
-        dim_self = self.ambient_dim()
-        dim_other = other.ambient_dim()
-
-        new_vertices = [list(x)+[0]*dim_other+[0] for x in self.vertex_generator()] + \
-                       [[0]*dim_self+list(x)+[1] for x in other.vertex_generator()]
-        new_rays = []
-        new_rays.extend( [ r+[0]*dim_other+[0]
-                           for r in self.ray_generator() ] )
-        new_rays.extend( [ [0]*dim_self+r+[1]
-                           for r in other.ray_generator() ] )
-        new_lines = []
-        new_lines.extend( [ l+[0]*dim_other+[0]
-                            for l in self.line_generator() ] )
-        new_lines.extend( [ [0]*dim_self+l+[1]
-                            for l in other.line_generator() ] )
-
-        parent = self.parent().change_ring(new_ring, ambient_dim=self.ambient_dim() + other.ambient_dim() + 1)
-        return parent.element_class(parent, [new_vertices, new_rays, new_lines], None)
-
-    def subdirect_sum(self, other):
-        """
-        Return the subdirect sum of ``self`` and ``other``.
-
-        The subdirect sum of two polyhedron is a projection of the join of the
-        two polytopes. It is obtained by placing the two objects in orthogonal subspaces
-        intersecting at the origin.
-
-        INPUT:
-
-        - ``other`` -- a :class:`Polyhedron_base`
-
-        EXAMPLES::
-
-            sage: P1 = Polyhedron([[1],[2]], base_ring=ZZ)
-            sage: P2 = Polyhedron([[3],[4]], base_ring=QQ)
-            sage: sds = P1.subdirect_sum(P2);sds
-            A 2-dimensional polyhedron in QQ^2 defined as the convex hull of 4
-            vertices
-            sage: sds.vertices()
-            (A vertex at (0, 3),
-             A vertex at (0, 4),
-             A vertex at (1, 0),
-             A vertex at (2, 0))
-
-        .. SEEALSO::
-
-            :meth:`join`
-            :meth:`direct_sum`
-
-        TESTS::
-
-            sage: P = polytopes.simplex(backend='cdd')
-            sage: Q = polytopes.simplex(backend='ppl')
-            sage: P.subdirect_sum(Q).backend()
-            'cdd'
-            sage: Q.subdirect_sum(P).backend()
-            'ppl'
-        """
-        try:
-            new_ring = self.parent()._coerce_base_ring(other)
-        except TypeError:
-            raise TypeError("no common canonical parent for objects with parents: " + str(self.parent())
-                     + " and " + str(other.parent()))
-
-        dim_self = self.ambient_dim()
-        dim_other = other.ambient_dim()
-
-        new_vertices = [list(x)+[0]*dim_other for x in self.vertex_generator()] + \
-                       [[0]*dim_self+list(x) for x in other.vertex_generator()]
-        new_rays = []
-        new_rays.extend( [ r+[0]*dim_other
-                           for r in self.ray_generator() ] )
-        new_rays.extend( [ [0]*dim_self+r
-                           for r in other.ray_generator() ] )
-        new_lines = []
-        new_lines.extend( [ l+[0]*dim_other
-                            for l in self.line_generator() ] )
-        new_lines.extend( [ [0]*dim_self+l
-                            for l in other.line_generator() ] )
-
-        parent = self.parent().change_ring(new_ring, ambient_dim=self.ambient_dim() + other.ambient_dim())
-        return parent.element_class(parent, [new_vertices, new_rays, new_lines], None)
-
-    def direct_sum(self, other):
-        """
-        Return the direct sum of ``self`` and ``other``.
-
-        The direct sum of two polyhedron is the subdirect sum of the two, when
-        they have the origin in their interior. To avoid checking if the origin
-        is contained in both, we place the affine subspace containing ``other``
-        at the center of ``self``.
-
-        INPUT:
-
-        - ``other`` -- a :class:`Polyhedron_base`
-
-        EXAMPLES::
-
-            sage: P1 = Polyhedron([[1],[2]], base_ring=ZZ)
-            sage: P2 = Polyhedron([[3],[4]], base_ring=QQ)
-            sage: ds = P1.direct_sum(P2);ds
-            A 2-dimensional polyhedron in QQ^2 defined as the convex hull of 4 vertices
-            sage: ds.vertices()
-            (A vertex at (1, 0),
-             A vertex at (2, 0),
-             A vertex at (3/2, -1/2),
-             A vertex at (3/2, 1/2))
-
-        .. SEEALSO::
-
-            :meth:`join`
-            :meth:`subdirect_sum`
-
-        TESTS:
-
-        Check that the backend is preserved::
-
-            sage: P = polytopes.simplex(backend='cdd')
-            sage: Q = polytopes.simplex(backend='ppl')
-            sage: P.direct_sum(Q).backend()
-            'cdd'
-            sage: Q.direct_sum(P).backend()
-            'ppl'
-
-        Check that :trac:`28506` is fixed::
-
-            sage: s2 = polytopes.simplex(2)
-            sage: s3 = polytopes.simplex(3)
-            sage: s2.direct_sum(s3)
-            A 5-dimensional polyhedron in QQ^7 defined as the convex hull of 7 vertices
-        """
-        try:
-            # Some vertices might need fractions.
-            new_ring = self.parent()._coerce_base_ring(other).fraction_field()
-        except TypeError:
-            raise TypeError("no common canonical parent for objects with parents: " + str(self.parent())
-                     + " and " + str(other.parent()))
-
-        dim_self = self.ambient_dim()
-        dim_other = other.ambient_dim()
-
-        new_vertices = [list(x) + [0]*dim_other for x in self.vertex_generator()] + \
-                       [list(self.center()) + list(x.vector() - other.center()) for x in other.vertex_generator()]
-        new_rays = []
-        new_rays.extend( [ r + [0]*dim_other
-                           for r in self.ray_generator() ] )
-        new_rays.extend( [ [0]*dim_self + r
-                           for r in other.ray_generator() ] )
-        new_lines = []
-        new_lines.extend( [ l + [0]*dim_other
-                            for l in self.line_generator() ] )
-        new_lines.extend( [ [0]*dim_self + l
-                            for l in other.line_generator() ] )
-
-        parent = self.parent().change_ring(new_ring, ambient_dim=self.ambient_dim() + other.ambient_dim())
-        return parent.element_class(parent, [new_vertices, new_rays, new_lines], None)
-
-    def dilation(self, scalar):
-        """
-        Return the dilated (uniformly stretched) polyhedron.
-
-        INPUT:
-
-        - ``scalar`` -- A scalar, not necessarily in :meth:`base_ring`
-
-        OUTPUT:
-
-        The polyhedron dilated by that scalar, possibly coerced to a
-        bigger base ring.
-
-        EXAMPLES::
-
-            sage: p = Polyhedron(vertices = [[t,t^2,t^3] for t in srange(2,6)])
-            sage: next(p.vertex_generator())
-            A vertex at (2, 4, 8)
-            sage: p2 = p.dilation(2)
-            sage: next(p2.vertex_generator())
-            A vertex at (4, 8, 16)
-            sage: p.dilation(2) == p * 2
-            True
-
-        TESTS:
-
-        Dilation of empty polyhedra works, see :trac:`14987`::
-
-            sage: p = Polyhedron(ambient_dim=2); p
-            The empty polyhedron in ZZ^2
-            sage: p.dilation(3)
-            The empty polyhedron in ZZ^2
-
-            sage: p = Polyhedron(vertices=[(1,1)], rays=[(1,0)], lines=[(0,1)])
-            sage: (-p).rays()
-            (A ray in the direction (-1, 0),)
-            sage: (-p).lines()
-            (A line in the direction (0, 1),)
-
-            sage: (0*p).rays()
-            ()
-            sage: (0*p).lines()
-            ()
-        """
-        parent = self.parent().base_extend(scalar)
-
-        if scalar == 0:
-            new_vertices = tuple(self.ambient_space().zero() for v in self.vertex_generator())
-            new_rays = []
-            new_lines = []
-            return parent.element_class(parent, [new_vertices, new_rays, new_lines], None)
-
-        one = parent.base_ring().one()
-        sign = one if scalar > 0 else -one
-
-        make_new_Hrep = lambda h: tuple(scalar*sign*x if i == 0 else sign*x
-                                        for i, x in enumerate(h._vector))
-
-        new_vertices = (tuple(scalar*x for x in v._vector) for v in self.vertex_generator())
-        new_rays = (tuple(sign*x for x in r._vector) for r in self.ray_generator())
-        new_lines = self.line_generator()
-        new_inequalities = map(make_new_Hrep, self.inequality_generator())
-        new_equations = map(make_new_Hrep, self.equation_generator())
-
-        pref_rep = 'Vrep' if self.n_vertices() + self.n_rays() <= self.n_inequalities() else 'Hrep'
-
-        return parent.element_class(parent, [new_vertices, new_rays, new_lines],
-                                    [new_inequalities, new_equations],
-                                    Vrep_minimal=True, Hrep_minimal=True, pref_rep=pref_rep)
-
-    def _test_dilation(self, tester=None, **options):
-        """
-        Run tests on the method :meth:`.dilation`.
-
-        TESTS::
-
-            sage: polytopes.cross_polytope(3)._test_dilation()
-        """
-        if tester is None:
-            tester = self._tester(**options)
-
-        # Testing that the backend is preserved.
-        tester.assertEqual(self.dilation(2*self.base_ring().gen()).backend(), self.backend())
-        tester.assertEqual(self.dilation(ZZ(3)).backend(), self.backend())
-
-        if self.n_vertices() + self.n_rays() > 40:
-            # Avoid long time computations.
-            return
-
-        # Testing that the double description is set up correctly.
-        if self.base_ring().is_exact():
-            if self.base_ring() in (QQ, ZZ):
-                p = self.base_extend(self.base_ring(), backend='field')
-                (ZZ(2)*p)._test_basic_properties(tester)
-                (ZZ(2)/2*p)._test_basic_properties(tester)
-                (ZZ(-3)*p)._test_basic_properties(tester)
-                (ZZ(-1)/2*p)._test_basic_properties(tester)
-        else:
-            tester.assertIsInstance(ZZ(1)/3*self, Polyhedron_base)
-
-        if self.n_vertices() > 20 or self.base_ring() is AA:
-            # Avoid long time computations.
-            return
-
-        # Some sanity check on the volume (only run for relatively small instances).
-        if self.dim() > -1 and self.is_compact() and self.base_ring().is_exact():
-            tester.assertEqual(self.dilation(3).volume(measure='induced'), self.volume(measure='induced')*3**self.dim())
-
-        # Testing coercion with algebraic numbers.
-        from sage.rings.number_field.number_field import QuadraticField
-        K1 = QuadraticField(2, embedding=AA(2).sqrt())
-        sqrt2 = K1.gen()
-        K2 = QuadraticField(3, embedding=AA(3).sqrt())
-        sqrt3 = K2.gen()
-
-        if self.base_ring() in (QQ,ZZ,AA,RDF):
-            tester.assertIsInstance(sqrt2*self, Polyhedron_base)
-            tester.assertIsInstance(sqrt3*self, Polyhedron_base)
-        elif hasattr(self.base_ring(), "composite_fields"):
-            for scalar, K in ((sqrt2, K1), (sqrt3, K2)):
-                new_ring = None
-                try:
-                    new_ring = self.base_ring().composite_fields()[0]
-                except:
-                    # This isn't about testing composite fields.
-                    pass
-                if new_ring:
-                    p = self.change_ring(new_ring)
-                    tester.assertIsInstance(scalar*p, Polyhedron_base)
-
-    def linear_transformation(self, linear_transf, new_base_ring=None):
-        """
-        Return the linear transformation of ``self``.
-
-        INPUT:
-
-        - ``linear_transf`` -- a matrix, not necessarily in :meth:`base_ring`
-        - ``new_base_ring`` -- ring (optional); specify the new base ring;
-          may avoid coercion failure
-
-        OUTPUT:
-
-        The polyhedron transformed by that matrix, possibly coerced to a
-        bigger base ring.
-
-        EXAMPLES::
-
-            sage: b3 = polytopes.Birkhoff_polytope(3)
-            sage: proj_mat=matrix([[0,1,0,0,0,0,0,0,0],[0,0,0,1,0,0,0,0,0],[0,0,0,0,0,1,0,0,0],[0,0,0,0,0,0,0,1,0]])
-            sage: b3_proj = proj_mat * b3; b3_proj
-            A 3-dimensional polyhedron in ZZ^4 defined as the convex hull of 5 vertices
-
-            sage: square = polytopes.regular_polygon(4)
-            sage: square.vertices_list()
-            [[0, -1], [1, 0], [-1, 0], [0, 1]]
-            sage: transf = matrix([[1,1],[0,1]])
-            sage: sheared = transf * square
-            sage: sheared.vertices_list()
-            [[-1, -1], [1, 0], [-1, 0], [1, 1]]
-            sage: sheared == square.linear_transformation(transf)
-            True
-
-        Specifying the new base ring may avoid coercion failure::
-
-            sage: K.<sqrt2> = QuadraticField(2)
-            sage: L.<sqrt3> = QuadraticField(3)
-            sage: P = polytopes.cube()*sqrt2
-            sage: M = matrix([[sqrt3, 0, 0], [0, sqrt3, 0], [0, 0, 1]])
-            sage: P.linear_transformation(M, new_base_ring=K.composite_fields(L)[0])
-            A 3-dimensional polyhedron in (Number Field in sqrt2sqrt3 with defining polynomial x^4 - 10*x^2 + 1 with sqrt2sqrt3 = 0.3178372451957823?)^3 defined as the convex hull of 8 vertices
-
-        Linear transformation without specified new base ring fails in this case::
-
-            sage: M*P
-            Traceback (most recent call last):
-            ...
-            TypeError: unsupported operand parent(s) for *: 'Full MatrixSpace of 3 by 3 dense matrices over Number Field in sqrt3 with defining polynomial x^2 - 3 with sqrt3 = 1.732050807568878?' and 'Full MatrixSpace of 3 by 8 dense matrices over Number Field in sqrt2 with defining polynomial x^2 - 2 with sqrt2 = 1.414213562373095?'
-
-        TESTS:
-
-        Linear transformation respects backend::
-
-            sage: P = polytopes.simplex(backend='field')
-            sage: t = matrix([[1,1,1,1],[0,1,1,1],[0,0,1,1],[0,0,0,1]])
-            sage: P.linear_transformation(t).backend()
-            'field'
-
-        Check that coercion works::
-
-            sage: (1.0 * proj_mat) * b3
-            A 3-dimensional polyhedron in RDF^4 defined as the convex hull of 5 vertices
-            sage: (1/1 * proj_mat) * b3
-            A 3-dimensional polyhedron in QQ^4 defined as the convex hull of 5 vertices
-            sage: (AA(2).sqrt() * proj_mat) * b3
-            A 3-dimensional polyhedron in AA^4 defined as the convex hull of 5 vertices
-
-        Check that zero-matrices act correctly::
-
-            sage: Matrix([]) * b3
-            A 0-dimensional polyhedron in ZZ^0 defined as the convex hull of 1 vertex
-            sage: Matrix([[0 for _ in range(9)]]) * b3
-            A 0-dimensional polyhedron in ZZ^1 defined as the convex hull of 1 vertex
-            sage: Matrix([[0 for _ in range(9)] for _ in range(4)]) * b3
-            A 0-dimensional polyhedron in ZZ^4 defined as the convex hull of 1 vertex
-            sage: Matrix([[0 for _ in range(8)]]) * b3
-            Traceback (most recent call last):
-            ...
-            TypeError: unsupported operand parent(s) for *: 'Full MatrixSpace of 1 by 8 dense matrices over Integer Ring' and 'Full MatrixSpace of 9 by 6 dense matrices over Integer Ring'
-            sage: Matrix(ZZ, []) * b3
-            A 0-dimensional polyhedron in ZZ^0 defined as the convex hull of 1 vertex
-            sage: Matrix(ZZ, [[],[]]) * b3
-            Traceback (most recent call last):
-            ...
-            TypeError: unsupported operand parent(s) for *: 'Full MatrixSpace of 2 by 0 dense matrices over Integer Ring' and 'Full MatrixSpace of 9 by 6 dense matrices over Integer Ring'
-
-        Check that the precomputed double description is correct::
-
-            sage: P = polytopes.permutahedron(4)
-            sage: Q = P.change_ring(QQ, backend='field')
-            sage: P.affine_hull_projection() == Q.affine_hull_projection()
-            True
-
-            sage: M = matrix([[1, 2, 3, 4], [2, 3, 4, 5], [0, 0, 5, 1], [0, 2, 0, 3]])
-            sage: M*P == M*Q
-            True
-
-            sage: M = matrix([[1, 2, 3, 4], [2, 3, 4, 5], [0, 0, 5, 1], [0, 2, 0, 3], [0, 1, 0, -3]])
-            sage: M*P == M*Q
-            True
-        """
-        is_injective = False
-        if linear_transf.nrows() != 0:
-            if new_base_ring:
-                R = new_base_ring
-            else:
-                R = self.base_ring()
-
-            # Multiplying a matrix with a vector is slow.
-            # So we multiply the entire vertex matrix etc.
-            # Still we create generators, as possibly the Vrepresentation will be discarded later on.
-            if self.n_vertices():
-                new_vertices = ( v for v in ((linear_transf*self.vertices_matrix(R)).transpose()) )
-            else:
-                new_vertices = ()
-            if self.n_rays():
-                new_rays = ( r for r in matrix(R, self.rays())*linear_transf.transpose() )
-            else:
-                new_rays = ()
-            if self.n_lines():
-                new_lines = ( l for l in matrix(R, self.lines())*linear_transf.transpose() )
-            else:
-                new_lines = ()
-
-            if self.is_compact() and self.n_vertices() and self.n_inequalities():
-                homogeneous_basis = matrix(R, ( [1] + list(v) for v in self.an_affine_basis() )).transpose()
-
-                # To convert first to a list and then to a matrix seems to be necessary to obtain a meaningful error,
-                # in case the number of columns doesn't match the dimension.
-                new_homogeneous_basis = matrix(list( [1] + list(linear_transf*vector(R, v)) for v in self.an_affine_basis()) ).transpose()
-
-                if self.dim() + 1 == new_homogeneous_basis.rank():
-                    # The transformation is injective on the polytope.
-                    is_injective = True
-
-                    # Let V be the homogeneous vertex matrix (each vertex a column)
-                    # and M the linear transformation.
-                    # Then M*V is the new homogeneous vertex matrix.
-
-                    # Let H be the inequalities matrix (each inequality a row).
-                    # If we find N such that N*M*V = V than the new inequalities are
-                    # given by H*N.
-
-                    # Note that such N must exist, as our map is injective on the polytope.
-                    # It is uniquely defined by considering a basis of the homogeneous vertices.
-                    N = new_homogeneous_basis.solve_left(homogeneous_basis)
-                    new_inequalities = ( h for h in matrix(R, self.inequalities())*N )
-
-                    # The equations are the left kernel matrix of the homogeneous vertices
-                    # or equivalently a basis thereof.
-                    new_equations = (new_homogeneous_basis.transpose()).right_kernel_matrix()
-
-        else:
-            new_vertices = [[] for v in self.vertex_generator() ]
-            new_rays = []
-            new_lines = []
-
-        new_dim = linear_transf.nrows()
-        par = self.parent()
-
-        if new_base_ring:
-            new_parent = par.change_ring(new_base_ring, ambient_dim=new_dim)
-        else:
-            new_parent = par.base_extend(linear_transf.base_ring(), ambient_dim=new_dim)
-
-        if is_injective:
-            # Set up with both Vrepresentation and Hrepresentation.
-            pref_rep = 'Vrep' if self.n_vertices() <= self.n_inequalities() else 'Hrep'
-
-            return new_parent.element_class(new_parent, [new_vertices, new_rays, new_lines],
-                                            [new_inequalities, new_equations],
-                                            Vrep_minimal=True, Hrep_minimal=True, pref_rep=pref_rep)
-
-        return new_parent.element_class(new_parent, [tuple(new_vertices), tuple(new_rays), tuple(new_lines)], None)
-
-    def _test_linear_transformation(self, tester=None, **options):
-        """
-        Run some tests on linear transformation.
-
-        TESTS::
-
-            sage: Polyhedron(rays=[(0,1)])._test_linear_transformation()
-        """
-        if tester is None:
-            tester = self._tester(**options)
-
-        if self.n_vertices() > 200 or self.n_facets() > 200:
-            # Avoid very long doctests.
-            return
-
-        # Check that :trac:`30146` is fixed.
-        from sage.matrix.special import identity_matrix
-        tester.assertEqual(self, self.linear_transformation(identity_matrix(self.ambient_dim())))
-
-    def _acted_upon_(self, actor, self_on_left):
-        """
-        Implement the action by scalars, vectors, matrices or other polyhedra.
-
-        INPUT:
-
-        - ``actor`` -- one of the following:
-          - a scalar, not necessarily in :meth:`base_ring`,
-          - a :class:`Polyhedron`,
-          - a :class:`sage.modules.free_module_element.vector`,
-          - a :class:`sage.matrix.constructor.matrix`,
-        - ``self_on_right`` -- must be ``False`` for actor a matrix;
-          ignored otherwise
-
-        OUTPUT:
-
-        - Dilation for a scalar
-        - Product for a polyhedron
-        - Translation for a vector
-        - Linear transformation for a matrix
-
-        EXAMPLES:
-
-        ``actor`` is a scalar::
-
-             sage: p = Polyhedron(vertices = [[t,t^2,t^3] for t in srange(2,6)])
-             sage: p._acted_upon_(2, True) == p.dilation(2)
-             True
-             sage: p*2 == p.dilation(2)
-             True
-
-        ``actor`` is a polyhedron::
-
-             sage: p*p == p.product(p)
-             True
-
-        ``actor`` is a vector::
-
-             sage: p + vector(ZZ,[1,2,3]) == p.translation([1,2,3])
-             True
-
-        ``actor`` is a matrix::
-
-             sage: matrix(ZZ,[[1,2,3]]) * p
-             A 1-dimensional polyhedron in ZZ^1 defined as the convex hull of 2 vertices
-
-        A matrix must act from the left::
-
-             sage: p * matrix(ZZ, [[1,2,3]]*3)
-             Traceback (most recent call last):
-             ...
-             ValueError: matrices should act on the left
-        """
-        if is_Polyhedron(actor):
-            return self.product(actor)
-        elif is_Vector(actor):
-            return self.translation(actor)
-        elif is_Matrix(actor):
-            if self_on_left:
-                raise ValueError("matrices should act on the left")
-            else:
-                return self.linear_transformation(actor)
-        else:
-            return self.dilation(actor)
-
-    def __neg__(self):
-        """
-        Negation of a polytope is defined as inverting the coordinates.
-
-        EXAMPLES::
-
-            sage: t = polytopes.simplex(3,project=False);  t.vertices()
-            (A vertex at (0, 0, 0, 1), A vertex at (0, 0, 1, 0),
-             A vertex at (0, 1, 0, 0), A vertex at (1, 0, 0, 0))
-            sage: neg_ = -t
-            sage: neg_.vertices()
-            (A vertex at (-1, 0, 0, 0), A vertex at (0, -1, 0, 0),
-             A vertex at (0, 0, -1, 0), A vertex at (0, 0, 0, -1))
-
-        TESTS::
-
-            sage: p = Polyhedron(ieqs=[[1,1,0]])
-            sage: p.rays()
-            (A ray in the direction (1, 0),)
-            sage: pneg = p.__neg__()
-            sage: pneg.rays()
-            (A ray in the direction (-1, 0),)
-        """
-        return self.dilation(-1)
-
-    def __truediv__(self, scalar):
-        """
-        Divide by a scalar factor.
-
-        See :meth:`dilation` for details.
-
-        EXAMPLES::
-
-            sage: p = Polyhedron(vertices = [[t,t^2,t^3] for t in srange(2,4)])
-            sage: (p/5).Vrepresentation()
-            (A vertex at (2/5, 4/5, 8/5), A vertex at (3/5, 9/5, 27/5))
-            sage: (p/int(5)).Vrepresentation()
-            (A vertex at (0.4, 0.8, 1.6), A vertex at (0.6, 1.8, 5.4))
-        """
-        return self.dilation(1/scalar)
-
-    @coerce_binop
-    def convex_hull(self, other):
-        """
-        Return the convex hull of the set-theoretic union of the two
-        polyhedra.
-
-        INPUT:
-
-        - ``other`` -- a :class:`Polyhedron`
-
-        OUTPUT:
-
-        The convex hull.
-
-        EXAMPLES::
-
-            sage: a_simplex = polytopes.simplex(3, project=True)
-            sage: verts = a_simplex.vertices()
-            sage: verts = [[x[0]*3/5+x[1]*4/5, -x[0]*4/5+x[1]*3/5, x[2]] for x in verts]
-            sage: another_simplex = Polyhedron(vertices = verts)
-            sage: simplex_union = a_simplex.convex_hull(another_simplex)
-            sage: simplex_union.n_vertices()
-            7
-        """
-        hull_vertices = self.vertices() + other.vertices()
-        hull_rays = self.rays() + other.rays()
-        hull_lines = self.lines() + other.lines()
-        return self.parent().element_class(self.parent(), [hull_vertices, hull_rays, hull_lines], None)
-
-    @coerce_binop
-    def intersection(self, other):
-        r"""
-        Return the intersection of one polyhedron with another.
-
-        INPUT:
-
-        - ``other`` -- a :class:`Polyhedron`
-
-        OUTPUT:
-
-        The intersection.
-
-        Note that the intersection of two `\ZZ`-polyhedra might not be
-        a `\ZZ`-polyhedron. In this case, a `\QQ`-polyhedron is
-        returned.
-
-        EXAMPLES::
-
-            sage: cube = polytopes.hypercube(3)
-            sage: oct = polytopes.cross_polytope(3)
-            sage: cube.intersection(oct*2)
-            A 3-dimensional polyhedron in ZZ^3 defined as the convex hull of 12 vertices
-
-        As a shorthand, one may use::
-
-            sage: cube & oct*2
-            A 3-dimensional polyhedron in ZZ^3 defined as the convex hull of 12 vertices
-
-        The intersection of two `\ZZ`-polyhedra is not necessarily a `\ZZ`-polyhedron::
-
-            sage: P = Polyhedron([(0,0),(1,1)], base_ring=ZZ)
-            sage: P.intersection(P)
-            A 1-dimensional polyhedron in ZZ^2 defined as the convex hull of 2 vertices
-            sage: Q = Polyhedron([(0,1),(1,0)], base_ring=ZZ)
-            sage: P.intersection(Q)
-            A 0-dimensional polyhedron in QQ^2 defined as the convex hull of 1 vertex
-            sage: _.Vrepresentation()
-            (A vertex at (1/2, 1/2),)
-
-        TESTS:
-
-        Check that :trac:`19012` is fixed::
-
-            sage: K.<a> = QuadraticField(5)
-            sage: P = Polyhedron([[0,0],[0,a],[1,1]])
-            sage: Q = Polyhedron(ieqs=[[-1,a,1]])
-            sage: P.intersection(Q)
-            A 2-dimensional polyhedron in (Number Field in a with defining polynomial x^2 - 5 with a = 2.236067977499790?)^2 defined as the convex hull of 4 vertices
-        """
-        new_ieqs = self.inequalities() + other.inequalities()
-        new_eqns = self.equations() + other.equations()
-        parent = self.parent()
-        try:
-            return parent.element_class(parent, None, [new_ieqs, new_eqns])
-        except TypeError as msg:
-            if self.base_ring() is ZZ:
-                parent = parent.base_extend(QQ)
-                return parent.element_class(parent, None, [new_ieqs, new_eqns])
-            else:
-                raise TypeError(msg)
-
-    __and__ = intersection
-
-    def truncation(self, cut_frac=None):
-        r"""
-        Return a new polyhedron formed from two points on each edge
-        between two vertices.
-
-        INPUT:
-
-        - ``cut_frac`` -- integer, how deeply to cut into the edge.
-          Default is `\frac{1}{3}`.
-
-        OUTPUT:
-
-        A Polyhedron object, truncated as described above.
-
-        EXAMPLES::
-
-            sage: cube = polytopes.hypercube(3)
-            sage: trunc_cube = cube.truncation()
-            sage: trunc_cube.n_vertices()
-            24
-            sage: trunc_cube.n_inequalities()
-            14
-
-        TESTS::
-
-            sage: polytopes.simplex(backend='field').truncation().backend()
-            'field'
-        """
-        if cut_frac is None:
-            cut_frac = ZZ.one() / 3
-
-        new_vertices = []
-        for e in self.bounded_edges():
-            new_vertices.append((1 - cut_frac) * e[0]() + cut_frac * e[1]())
-            new_vertices.append(cut_frac * e[0]() + (1 - cut_frac) * e[1]())
-
-        new_vertices = [list(v) for v in new_vertices]
-        new_rays = self.rays()
-        new_lines = self.lines()
-
-        parent = self.parent().base_extend(cut_frac)
-        return parent.element_class(parent, [new_vertices, new_rays, new_lines], None)
-
-    def face_truncation(self, face, linear_coefficients=None, cut_frac=None):
-        r"""
-        Return a new polyhedron formed by truncating a face by an hyperplane.
-
-        By default, the normal vector of the hyperplane used to truncate the
-        polyhedron is obtained by taking the barycenter vector of the cone
-        corresponding to the truncated face in the normal fan of the
-        polyhedron. It is possible to change the direction using the option
-        ``linear_coefficients``.
-
-        To determine how deep the truncation is done, the method uses the
-        parameter ``cut_frac``. By default it is equal to `\frac{1}{3}`. Once
-        the normal vector of the cutting hyperplane is chosen, the vertices of
-        polyhedron are evaluated according to the corresponding linear
-        function. The parameter `\frac{1}{3}` means that the cutting
-        hyperplane is placed `\frac{1}{3}` of the way from the vertices of the
-        truncated face to the next evaluated vertex.
-
-        INPUT:
-
-        - ``face`` -- a PolyhedronFace
-        - ``linear_coefficients`` -- tuple of integer. Specifies the coefficient
-          of the normal vector of the cutting hyperplane used to truncate the
-          face.
-          The default direction is determined using the normal fan of the
-          polyhedron.
-        - ``cut_frac`` -- number between 0 and 1. Determines where the
-           hyperplane cuts the polyhedron. A value close to 0 cuts very close
-           to the face, whereas a value close to 1 cuts very close to the next
-           vertex (according to the normal vector of the cutting hyperplane).
-           Default is `\frac{1}{3}`.
-
-        OUTPUT:
-
-        A Polyhedron object, truncated as described above.
-
-        EXAMPLES::
-
-            sage: Cube = polytopes.hypercube(3)
-            sage: vertex_trunc1 = Cube.face_truncation(Cube.faces(0)[0])
-            sage: vertex_trunc1.f_vector()
-            (1, 10, 15, 7, 1)
-            sage: tuple(f.ambient_V_indices() for f in vertex_trunc1.faces(2))
-            ((4, 5, 6, 7, 9),
-             (0, 3, 4, 8, 9),
-             (0, 1, 6, 7, 8),
-             (7, 8, 9),
-             (2, 3, 4, 5),
-             (1, 2, 5, 6),
-             (0, 1, 2, 3))
-            sage: vertex_trunc1.vertices()
-            (A vertex at (1, -1, -1),
-             A vertex at (1, 1, -1),
-             A vertex at (1, 1, 1),
-             A vertex at (1, -1, 1),
-             A vertex at (-1, -1, 1),
-             A vertex at (-1, 1, 1),
-             A vertex at (-1, 1, -1),
-             A vertex at (-1, -1/3, -1),
-             A vertex at (-1/3, -1, -1),
-             A vertex at (-1, -1, -1/3))
-            sage: vertex_trunc2 = Cube.face_truncation(Cube.faces(0)[0],cut_frac=1/2)
-            sage: vertex_trunc2.f_vector()
-            (1, 10, 15, 7, 1)
-            sage: tuple(f.ambient_V_indices() for f in vertex_trunc2.faces(2))
-            ((4, 5, 6, 7, 9),
-             (0, 3, 4, 8, 9),
-             (0, 1, 6, 7, 8),
-             (7, 8, 9),
-             (2, 3, 4, 5),
-             (1, 2, 5, 6),
-             (0, 1, 2, 3))
-            sage: vertex_trunc2.vertices()
-            (A vertex at (1, -1, -1),
-             A vertex at (1, 1, -1),
-             A vertex at (1, 1, 1),
-             A vertex at (1, -1, 1),
-             A vertex at (-1, -1, 1),
-             A vertex at (-1, 1, 1),
-             A vertex at (-1, 1, -1),
-             A vertex at (-1, 0, -1),
-             A vertex at (0, -1, -1),
-             A vertex at (-1, -1, 0))
-            sage: vertex_trunc3 = Cube.face_truncation(Cube.faces(0)[0],cut_frac=0.3)
-            sage: vertex_trunc3.vertices()
-            (A vertex at (-1.0, -1.0, 1.0),
-             A vertex at (-1.0, 1.0, -1.0),
-             A vertex at (-1.0, 1.0, 1.0),
-             A vertex at (1.0, 1.0, -1.0),
-             A vertex at (1.0, 1.0, 1.0),
-             A vertex at (1.0, -1.0, 1.0),
-             A vertex at (1.0, -1.0, -1.0),
-             A vertex at (-0.4, -1.0, -1.0),
-             A vertex at (-1.0, -0.4, -1.0),
-             A vertex at (-1.0, -1.0, -0.4))
-            sage: edge_trunc = Cube.face_truncation(Cube.faces(1)[11])
-            sage: edge_trunc.f_vector()
-            (1, 10, 15, 7, 1)
-            sage: tuple(f.ambient_V_indices() for f in edge_trunc.faces(2))
-            ((0, 5, 6, 7),
-             (1, 4, 5, 6, 8),
-             (6, 7, 8, 9),
-             (0, 2, 3, 7, 9),
-             (1, 2, 8, 9),
-             (0, 3, 4, 5),
-             (1, 2, 3, 4))
-             sage: face_trunc = Cube.face_truncation(Cube.faces(2)[2])
-             sage: face_trunc.vertices()
-             (A vertex at (1, -1, -1),
-              A vertex at (1, 1, -1),
-              A vertex at (1, 1, 1),
-              A vertex at (1, -1, 1),
-              A vertex at (-1/3, -1, 1),
-              A vertex at (-1/3, 1, 1),
-              A vertex at (-1/3, 1, -1),
-              A vertex at (-1/3, -1, -1))
-             sage: face_trunc.face_lattice().is_isomorphic(Cube.face_lattice())
-             True
-
-        TESTS:
-
-        Testing that the backend is preserved::
-
-            sage: Cube = polytopes.cube(backend='field')
-            sage: face_trunc = Cube.face_truncation(Cube.faces(2)[0])
-            sage: face_trunc.backend()
-            'field'
-
-        Testing that :trac:`28506` is fixed::
-
-            sage: P = polytopes.twenty_four_cell()
-            sage: P = P.dilation(6)
-            sage: P = P.change_ring(ZZ)
-            sage: P.face_truncation(P.faces(2)[0], cut_frac=1)
-            A 4-dimensional polyhedron in QQ^4 defined as the convex hull of 27 vertices
-        """
-        if cut_frac is None:
-            cut_frac = ZZ.one() / 3
-
-        face_vertices = face.vertices()
-
-        normal_vectors = []
-
-        for facet in self.Hrepresentation():
-            if all(facet.contains(x) and not facet.interior_contains(x)
-                   for x in face_vertices):
-                # The facet contains the face
-                normal_vectors.append(facet.A())
-
-        if linear_coefficients is not None:
-            normal_vector = sum(linear_coefficients[i]*normal_vectors[i]
-                                for i in range(len(normal_vectors)))
-        else:
-            normal_vector = sum(normal_vectors)
-
-        B = - normal_vector * (face_vertices[0].vector())
-
-        linear_evaluation = set(-normal_vector * (v.vector()) for v in self.vertices())
-
-        if B == max(linear_evaluation):
-            C = max(linear_evaluation.difference(set([B])))
-        else:
-            C = min(linear_evaluation.difference(set([B])))
-
-        cut_height = (1 - cut_frac) * B + cut_frac * C
-        ineq_vector = tuple([cut_height]) + tuple(normal_vector)
-
-        new_ieqs = self.inequalities_list() + [ineq_vector]
-        new_eqns = self.equations_list()
-
-        # Some vertices might need fractions.
-        parent = self.parent().base_extend(cut_frac/1)
-        return parent.element_class(parent, None, [new_ieqs, new_eqns])
-
-    def stack(self, face, position=None):
-        r"""
-        Return a new polyhedron formed by stacking onto a ``face``. Stacking a
-        face adds a new vertex located slightly outside of the designated face.
-
-        INPUT:
-
-        - ``face`` -- a PolyhedronFace
-
-        - ``position`` -- a positive number. Determines a relative distance
-          from the barycenter of ``face``. A value close to 0 will place the
-          new vertex close to the face and a large value further away. Default
-          is `1`. If the given value is too large, an error is returned.
-
-        OUTPUT:
-
-        A Polyhedron object
-
-        EXAMPLES::
-
-            sage: cube = polytopes.cube()
-            sage: square_face = cube.facets()[2]
-            sage: stacked_square = cube.stack(square_face)
-            sage: stacked_square.f_vector()
-            (1, 9, 16, 9, 1)
-
-            sage: edge_face = cube.faces(1)[3]
-            sage: stacked_edge = cube.stack(edge_face)
-            sage: stacked_edge.f_vector()
-            (1, 9, 17, 10, 1)
-
-            sage: cube.stack(cube.faces(0)[0])
-            Traceback (most recent call last):
-            ...
-            ValueError: cannot stack onto a vertex
-
-            sage: stacked_square_half = cube.stack(square_face,position=1/2)
-            sage: stacked_square_half.f_vector()
-            (1, 9, 16, 9, 1)
-            sage: stacked_square_large = cube.stack(square_face,position=10)
-
-            sage: hexaprism = polytopes.regular_polygon(6).prism()
-            sage: hexaprism.f_vector()
-            (1, 12, 18, 8, 1)
-            sage: square_face = hexaprism.faces(2)[0]
-            sage: stacked_hexaprism = hexaprism.stack(square_face)
-            sage: stacked_hexaprism.f_vector()
-            (1, 13, 22, 11, 1)
-
-            sage: hexaprism.stack(square_face,position=4)
-            Traceback (most recent call last):
-            ...
-            ValueError: the chosen position is too large
-
-            sage: s = polytopes.simplex(7)
-            sage: f = s.faces(3)[69]
-            sage: sf = s.stack(f); sf
-            A 7-dimensional polyhedron in QQ^8 defined as the convex hull of 9 vertices
-            sage: sf.vertices()
-            (A vertex at (-4, -4, -4, -4, 17/4, 17/4, 17/4, 17/4),
-             A vertex at (0, 0, 0, 0, 0, 0, 0, 1),
-             A vertex at (0, 0, 0, 0, 0, 0, 1, 0),
-             A vertex at (0, 0, 0, 0, 0, 1, 0, 0),
-             A vertex at (0, 0, 0, 0, 1, 0, 0, 0),
-             A vertex at (0, 0, 0, 1, 0, 0, 0, 0),
-             A vertex at (0, 0, 1, 0, 0, 0, 0, 0),
-             A vertex at (0, 1, 0, 0, 0, 0, 0, 0),
-             A vertex at (1, 0, 0, 0, 0, 0, 0, 0))
-
-        It is possible to stack on unbounded faces::
-
-            sage: Q = Polyhedron(vertices=[[0,1],[1,0]],rays=[[1,1]])
-            sage: E = Q.faces(1)
-            sage: Q.stack(E[0],1/2).Vrepresentation()
-            (A vertex at (0, 1),
-             A vertex at (1, 0),
-             A ray in the direction (1, 1),
-             A vertex at (2, 0))
-            sage: Q.stack(E[1],1/2).Vrepresentation()
-            (A vertex at (0, 1),
-             A vertex at (0, 2),
-             A vertex at (1, 0),
-             A ray in the direction (1, 1))
-            sage: Q.stack(E[2],1/2).Vrepresentation()
-            (A vertex at (0, 0),
-             A vertex at (0, 1),
-             A vertex at (1, 0),
-             A ray in the direction (1, 1))
-
-        Stacking requires a proper face::
-
-            sage: Q.stack(Q.faces(2)[0])
-            Traceback (most recent call last):
-            ...
-            ValueError: can only stack on proper face
-
-        TESTS:
-
-        Checking that the backend is preserved::
-
-            sage: Cube = polytopes.cube(backend='field')
-            sage: stack = Cube.stack(Cube.faces(2)[0])
-            sage: stack.backend()
-            'field'
-
-        Taking the stacking vertex too far with the parameter ``position``
-        may result in a failure to produce the desired
-        (combinatorial type of) polytope.
-        The interval of permitted values is always open.
-        This is the smallest unpermitted value::
-
-            sage: P = polytopes.octahedron()
-            sage: P.stack(P.faces(2)[0], position=4)
-            Traceback (most recent call last):
-            ...
-            ValueError: the chosen position is too large
-
-        Testing that :trac:`29057` is fixed::
-
-            sage: P = polytopes.cross_polytope(4)
-            sage: P.stack(P.faces(3)[0])
-            A 4-dimensional polyhedron in QQ^4 defined as the convex hull of 9 vertices
-        """
-        from sage.geometry.polyhedron.face import PolyhedronFace
-        if not isinstance(face, PolyhedronFace):
-            raise TypeError("{} should be a PolyhedronFace of {}".format(face, self))
-        elif face.dim() == 0:
-            raise ValueError("cannot stack onto a vertex")
-        elif face.dim() == -1 or face.dim() == self.dim():
-            raise ValueError("can only stack on proper face")
-        if position is None:
-            position = 1
-
-        barycenter = ZZ.one()*sum([v.vector() for v in face.vertices()]) / len(face.vertices())
-        locus_polyhedron = face.stacking_locus()
-        repr_point = locus_polyhedron.representative_point()
-        new_vertex = (1-position)*barycenter + position*repr_point
-        if not locus_polyhedron.relative_interior_contains(new_vertex):
-            raise ValueError("the chosen position is too large")
-
-        parent = self.parent().base_extend(new_vertex)
-        return parent.element_class(parent, [self.vertices() + (new_vertex,), self.rays(), self.lines()], None)
-
-    def wedge(self, face, width=1):
-        r"""
-        Return the wedge over a ``face`` of the polytope ``self``.
-
-        The wedge over a face `F` of a polytope `P` with width `w \not= 0`
-        is defined as:
-
-        .. MATH::
-
-            (P \times \mathbb{R}) \cap \{a^\top x + |w x_{d+1}| \leq b\}
-
-        where `\{x | a^\top x = b\}` is a supporting hyperplane defining `F`.
-
-        INPUT:
-
-        - ``face`` -- a PolyhedronFace of ``self``, the face which we take
-          the wedge over
-        - ``width`` -- a nonzero number (default: ``1``);
-          specifies how wide the wedge will be
-
-        OUTPUT:
-
-        A (bounded) polyhedron
-
-        EXAMPLES::
-
-            sage: P_4 = polytopes.regular_polygon(4)
-            sage: W1 = P_4.wedge(P_4.faces(1)[0]); W1
-            A 3-dimensional polyhedron in AA^3 defined as the convex hull of 6 vertices
-            sage: triangular_prism = polytopes.regular_polygon(3).prism()
-            sage: W1.is_combinatorially_isomorphic(triangular_prism)
-            True
-
-            sage: Q = polytopes.hypersimplex(4,2)
-            sage: W2 = Q.wedge(Q.faces(2)[7]); W2
-            A 4-dimensional polyhedron in QQ^5 defined as the convex hull of 9 vertices
-            sage: W2.vertices()
-            (A vertex at (0, 1, 0, 1, 0),
-             A vertex at (0, 0, 1, 1, 0),
-             A vertex at (1, 0, 0, 1, -1),
-             A vertex at (1, 0, 0, 1, 1),
-             A vertex at (1, 0, 1, 0, 1),
-             A vertex at (1, 1, 0, 0, -1),
-             A vertex at (0, 1, 1, 0, 0),
-             A vertex at (1, 0, 1, 0, -1),
-             A vertex at (1, 1, 0, 0, 1))
-
-            sage: W3 = Q.wedge(Q.faces(1)[11]); W3
-            A 4-dimensional polyhedron in QQ^5 defined as the convex hull of 10 vertices
-            sage: W3.vertices()
-            (A vertex at (0, 1, 0, 1, 0),
-             A vertex at (0, 0, 1, 1, 0),
-             A vertex at (1, 0, 0, 1, -1),
-             A vertex at (1, 0, 0, 1, 1),
-             A vertex at (1, 0, 1, 0, 2),
-             A vertex at (0, 1, 1, 0, 1),
-             A vertex at (1, 0, 1, 0, -2),
-             A vertex at (1, 1, 0, 0, 2),
-             A vertex at (0, 1, 1, 0, -1),
-             A vertex at (1, 1, 0, 0, -2))
-
-            sage: C_3_7 = polytopes.cyclic_polytope(3,7)
-            sage: P_6 = polytopes.regular_polygon(6)
-            sage: W4 = P_6.wedge(P_6.faces(1)[0])
-            sage: W4.is_combinatorially_isomorphic(C_3_7.polar())
-            True
-
-        REFERENCES:
-
-        For more information, see Chapter 15 of [HoDaCG17]_.
-
-        TESTS:
-
-        The backend should be preserved as long as the value of width permits.
-        The base_ring will change to the field of fractions of the current
-        base_ring, unless width forces a different ring. ::
-
-            sage: P = polytopes.cyclic_polytope(3,7, base_ring=ZZ, backend='field')
-            sage: W1 = P.wedge(P.faces(2)[0]); W1.base_ring(); W1.backend()
-            Rational Field
-            'field'
-            sage: W2 = P.wedge(P.faces(2)[0], width=5/2); W2.base_ring(); W2.backend()
-            Rational Field
-            'field'
-            sage: W2 = P.wedge(P.faces(2)[9], width=4/2); W2.base_ring(); W2.backend()
-            Rational Field
-            'field'
-            sage: W2.vertices()
-            (A vertex at (3, 9, 27, -1/2),
-             A vertex at (4, 16, 64, -2),
-             A vertex at (6, 36, 216, -10),
-             A vertex at (5, 25, 125, -5),
-             A vertex at (2, 4, 8, 0),
-             A vertex at (1, 1, 1, 0),
-             A vertex at (0, 0, 0, 0),
-             A vertex at (3, 9, 27, 1/2),
-             A vertex at (4, 16, 64, 2),
-             A vertex at (6, 36, 216, 10),
-             A vertex at (5, 25, 125, 5))
-            sage: W2 = P.wedge(P.faces(2)[2], width=1.0); W2.base_ring(); W2.backend()
-            Real Double Field
-            'cdd'
-        """
-        width = width*ZZ.one()
-
-        if not self.is_compact():
-            raise ValueError("polyhedron 'self' must be a polytope")
-
-        if width == 0:
-            raise ValueError("the width should be nonzero")
-
-        from sage.geometry.polyhedron.face import PolyhedronFace
-        if not isinstance(face, PolyhedronFace):
-            raise TypeError("{} should be a PolyhedronFace of {}".format(face, self))
-
-        F_Hrep = vector([0]*(self.ambient_dim()+1))
-        for facet in face.ambient_Hrepresentation():
-            if facet.is_inequality():
-                F_Hrep = F_Hrep + facet.vector()
-        F_Hrep = list(F_Hrep)
-
-        # Preserve the backend, if value of ``width`` permits.
-        backend = None
-        from .parent import does_backend_handle_base_ring
-        if does_backend_handle_base_ring(width.base_ring().fraction_field(), self.backend()):
-            backend = self.backend()
-
-        L = Polyhedron(lines=[[1]])
-        Q = self.product(L)
-        ieqs = [F_Hrep + [width], F_Hrep + [-width]]
-        H = Polyhedron(ieqs=ieqs, backend=backend)
-        return Q.intersection(H)
-
-    def lawrence_extension(self, v):
-        """
-        Return the Lawrence extension of ``self`` on the point ``v``.
-
-        Let `P` be a polytope and `v` be a vertex of `P` or a point outside
-        `P`. The Lawrence extension of `P` on `v` is the convex hull of
-        `(v,1),(v,2)` and `(u,0)` for all vertices `u` in `P` other than `v`
-        if `v` is a vertex.
-
-        INPUT:
-            - ``v`` -- a vertex of ``self`` or a point outside it
-
-        EXAMPLES::
-
-            sage: P = polytopes.cube()
-            sage: P.lawrence_extension(P.vertices()[0])
-            A 4-dimensional polyhedron in ZZ^4 defined as the convex hull of 9 vertices
-            sage: P.lawrence_extension([-1,-1,-1])
-            A 4-dimensional polyhedron in ZZ^4 defined as the convex hull of 9 vertices
-
-        REFERENCES:
-
-            For more information, see Section 6.6 of [Zie2007]_.
-        """
-        if not self.is_compact():
-            raise NotImplementedError("self must be a polytope")
-
-        V = self.vertices_list()
-        v = list(v)
-
-        if self.contains(v) and (v not in V):
-            raise ValueError("{} must not be a vertex or outside self".format(v))
-
-        lambda_V = [u + [0] for u in V if u != v] + [v+[1]] + [v+[2]]
-        parent = self.parent().base_extend(vector(v), ambient_dim=self.ambient_dim() + 1)
-        return parent.element_class(parent, [lambda_V, [], []], None)
-
-    def lawrence_polytope(self):
-        r"""
-        Return the Lawrence polytope of ``self``.
-
-        Let `P` be a `d`-polytope in `\RR^r` with `n` vertices. The Lawrence
-        polytope of `P` is the polytope whose vertices are the columns of the
-        following `(r+n)`-by-`2n` matrix.
-
-        .. MATH::
-
-            \begin{pmatrix}
-             V      &   V    \\
-             I_n    &   2I_n
-            \end{pmatrix},
-
-        where `V` is the `r`-by-`n` vertices matrix of `P`.
-
-        EXAMPLES::
-
-            sage: P = polytopes.octahedron()
-            sage: L = P.lawrence_polytope(); L
-            A 9-dimensional polyhedron in ZZ^9 defined as the convex hull of 12 vertices
-            sage: V = P.vertices_list()
-            sage: i = 0
-            sage: for v in V:
-            ....:     v = v + i*[0]
-            ....:     P = P.lawrence_extension(v)
-            ....:     i = i + 1
-            sage: P == L
-            True
-
-        REFERENCES:
-
-            For more information, see Section 6.6 of [Zie2007]_.
-        """
-        from sage.matrix.constructor import block_matrix
-
-        if not self.is_compact():
-            raise NotImplementedError("self must be a polytope")
-
-        V = self.vertices_matrix().transpose()
-        n = self.n_vertices()
-        I_n = matrix.identity(n)
-        lambda_V = block_matrix([[V, I_n], [V, 2*I_n]])
-        parent = self.parent().change_ring(self.base_ring(), ambient_dim=self.ambient_dim() + n)
-        return parent.element_class(parent, [lambda_V, [], []], None)
-
-    def is_lawrence_polytope(self):
-        """
-        Return ``True`` if ``self`` is a Lawrence polytope.
-
-        A polytope is called a Lawrence polytope if it has a centrally
-        symmetric (normalized) Gale diagram.
-
-        EXAMPLES::
-
-            sage: P = polytopes.hypersimplex(5,2)
-            sage: L = P.lawrence_polytope()
-            sage: L.is_lattice_polytope()
-            True
-            sage: egyptian_pyramid = polytopes.regular_polygon(4).pyramid()
-            sage: egyptian_pyramid.is_lawrence_polytope()
-            True
-            sage: polytopes.octahedron().is_lawrence_polytope()
-            False
-
-        REFERENCES:
-
-            For more information, see [BaSt1990]_.
-        """
-        if not self.is_compact():
-            raise NotImplementedError("self must be a polytope")
-
-        return self.combinatorial_polyhedron().is_lawrence_polytope()
-
-    def _test_lawrence(self, tester=None, **options):
-        """
-        Run tests on the methods related to lawrence extensions.
-
-        TESTS:
-
-        Check that :trac:`28725` is fixed::
-
-            sage: polytopes.regular_polygon(3)._test_lawrence()
-
-        Check that :trac:`30293` is fixed::
-
-            sage: polytopes.cube()._test_lawrence()
-        """
-        if tester is None:
-            tester = self._tester(**options)
-
-        if self.backend() == 'normaliz' and not self.base_ring() in (ZZ, QQ):
-            # Speeds up the doctest for significantly.
-            self = self.change_ring(self._normaliz_field)
-
-        if not self.is_compact():
-            with tester.assertRaises(NotImplementedError):
-                self.lawrence_polytope()
-            with tester.assertRaises(NotImplementedError):
-                self.lawrence_extension(self.vertices()[0])
-            return
-
-        if self.n_vertices() > 1:
-            # ``v`` must be a vertex or outside ``self``.
-            with tester.assertRaises(ValueError):
-                self.lawrence_extension(self.center())
-
-        if self.n_vertices() >= 40 or self.n_facets() > 40:
-            # Avoid very long tests.
-            return
-
-        if self.n_vertices():
-            from sage.misc.prandom import randint
-            v = self.vertices()[randint(0, self.n_vertices()-1)].vector()
-
-            # A lawrence extension with a vertex.
-            P = self.lawrence_extension(v)
-            tester.assertEqual(self.dim() + 1, P.dim())
-            tester.assertEqual(self.n_vertices() + 1, P.n_vertices())
-            tester.assertEqual(self.backend(), P.backend())
-
-            if self.n_vertices() > 1:
-                # A lawrence extension with a point outside of the polyhedron.
-                Q = self.lawrence_extension(2*v - self.center())
-                tester.assertEqual(self.dim() + 1, Q.dim())
-                tester.assertEqual(self.n_vertices() + 2, Q.n_vertices())
-                tester.assertEqual(self.backend(), Q.backend())  # Any backend should handle the fraction field.
-
-                import warnings
-
-                with warnings.catch_warnings():
-                    warnings.simplefilter("error")
-                    try:
-                        # Implicitly checks :trac:`30328`.
-                        R = self.lawrence_extension(2.0*v - self.center())
-                        tester.assertEqual(self.dim() + 1, R.dim())
-                        tester.assertEqual(self.n_vertices() + 2, R.n_vertices())
-
-                        tester.assertTrue(Q.is_combinatorially_isomorphic(R))
-                    except UserWarning:
-                        # Data is numerically complicated.
-                        pass
-                    except ValueError as err:
-                        if "Numerical inconsistency" not in err.args[0]:
-                            raise err
-
-        if self.n_vertices() >= 12 or (self.base_ring() not in (ZZ, QQ) and self.backend() == 'field'):
-            # Avoid very long tests.
-            return
-
-        P = self.lawrence_polytope()
-        tester.assertEqual(self.dim() + self.n_vertices(), P.dim())
-        tester.assertEqual(self.n_vertices()*2, P.n_vertices())
-        tester.assertEqual(self.backend(), P.backend())
-        tester.assertTrue(P.is_lawrence_polytope())
-
-        # Construct the lawrence polytope iteratively by lawrence extensions.
-        V = self.vertices_list()
-        Q = self
-        i = 0
-        for v in V:
-            v = v + i*[0]
-            Q = Q.lawrence_extension(v)
-            i = i + 1
-        tester.assertEqual(P, Q)
-
-    def barycentric_subdivision(self, subdivision_frac=None):
-        r"""
-        Return the barycentric subdivision of a compact polyhedron.
-
-        DEFINITION:
-
-        The barycentric subdivision of a compact polyhedron is a standard way
-        to triangulate its faces in such a way that maximal faces correspond to
-        flags of faces of the starting polyhedron (i.e. a maximal chain in the
-        face lattice of the polyhedron). As a simplicial complex, this is known
-        as the order complex of the face lattice of the polyhedron.
-
-        REFERENCE:
-
-        See :wikipedia:`Barycentric_subdivision`
-        Section 6.6, Handbook of Convex Geometry, Volume A, edited by P.M. Gruber and J.M.
-        Wills. 1993, North-Holland Publishing Co..
-
-        INPUT:
-
-        - ``subdivision_frac`` -- number. Gives the proportion how far the new
-          vertices are pulled out of the polytope. Default is `\frac{1}{3}` and
-          the value should be smaller than `\frac{1}{2}`. The subdivision is
-          computed on the polar polyhedron.
-
-        OUTPUT:
-
-        A Polyhedron object, subdivided as described above.
-
-        EXAMPLES::
-
-            sage: P = polytopes.hypercube(3)
-            sage: P.barycentric_subdivision()
-            A 3-dimensional polyhedron in QQ^3 defined as the convex hull
-            of 26 vertices
-            sage: P = Polyhedron(vertices=[[0,0,0],[0,1,0],[1,0,0],[0,0,1]])
-            sage: P.barycentric_subdivision()
-            A 3-dimensional polyhedron in QQ^3 defined as the convex hull
-            of 14 vertices
-            sage: P = Polyhedron(vertices=[[0,1,0],[0,0,1],[1,0,0]])
-            sage: P.barycentric_subdivision()
-            A 2-dimensional polyhedron in QQ^3 defined as the convex hull
-            of 6 vertices
-            sage: P = polytopes.regular_polygon(4, base_ring=QQ)
-            sage: P.barycentric_subdivision()
-            A 2-dimensional polyhedron in QQ^2 defined as the convex hull of 8
-            vertices
-
-        TESTS::
-
-            sage: P.barycentric_subdivision(1/2)
-            Traceback (most recent call last):
-            ...
-            ValueError: the subdivision fraction should be between 0 and 1/2
-            sage: P = Polyhedron(ieqs=[[1,0,1],[0,1,0],[1,0,0],[0,0,1]])
-            sage: P.barycentric_subdivision()
-            Traceback (most recent call last):
-            ...
-            ValueError: the polytope has to be compact
-            sage: P = Polyhedron(vertices=[[0,0,0],[0,1,0],[1,0,0],[0,0,1]], backend='field')
-            sage: P.barycentric_subdivision()
-            A 3-dimensional polyhedron in QQ^3 defined as the convex hull of 14 vertices
-
-            sage: polytopes.simplex(backend='field').barycentric_subdivision().backend()
-            'field'
-            sage: polytopes.cube(backend='cdd').barycentric_subdivision().backend()
-            'cdd'
-        """
-        if subdivision_frac is None:
-            subdivision_frac = ZZ.one() / 3
-
-        if not self.is_compact():
-            raise ValueError("the polytope has to be compact")
-        if not (0 < subdivision_frac < ZZ.one() / 2):
-            raise ValueError("the subdivision fraction should be "
-                             "between 0 and 1/2")
-
-        barycenter = self.center()
-        parent = self.parent().base_extend(subdivision_frac)
-
-        start_polar = (self - barycenter).polar(in_affine_span=True)
-        polar = (self - barycenter).polar(in_affine_span=True)
-
-        for i in range(self.dimension() - 1):
-
-            new_ineq = []
-            subdivided_faces = list(start_polar.faces(i))
-            Hrep = polar.Hrepresentation()
-
-            for face in subdivided_faces:
-
-                face_vertices = face.vertices()
-                normal_vectors = []
-
-                for facet in Hrep:
-                    if all(facet.contains(v) and not facet.interior_contains(v)
-                           for v in face_vertices):
-                        # The facet contains the face
-                        normal_vectors.append(facet.A())
-
-                normal_vector = sum(normal_vectors)
-                B = - normal_vector * (face_vertices[0].vector())
-                linear_evaluation = set([-normal_vector * (v.vector())
-                                         for v in polar.vertices()])
-
-                if B == max(linear_evaluation):
-                    C = max(linear_evaluation.difference(set([B])))
-                else:
-                    C = min(linear_evaluation.difference(set([B])))
-
-                ineq_vector = [(1 - subdivision_frac) * B + subdivision_frac * C] + list(normal_vector)
-                new_ineq += [ineq_vector]
-
-            new_ieqs = polar.inequalities_list() + new_ineq
-            new_eqns = polar.equations_list()
-
-            polar = parent.element_class(parent, None, [new_ieqs, new_eqns])
-
-        return (polar.polar(in_affine_span=True)) + barycenter
-
-    def face_lattice(self):
-        """
-        Return the face-lattice poset.
-
-        OUTPUT:
-
-        A :class:`~sage.combinat.posets.posets.FinitePoset`. Elements
-        are given as
-        :class:`~sage.geometry.polyhedron.face.PolyhedronFace`.
-
-        In the case of a full-dimensional polytope, the faces are
-        pairs (vertices, inequalities) of the spanning vertices and
-        corresponding saturated inequalities. In general, a face is
-        defined by a pair (V-rep. objects, H-rep. objects). The
-        V-representation objects span the face, and the corresponding
-        H-representation objects are those inequalities and equations
-        that are saturated on the face.
-
-        The bottom-most element of the face lattice is the "empty
-        face". It contains no V-representation object. All
-        H-representation objects are incident.
-
-        The top-most element is the "full face". It is spanned by all
-        V-representation objects. The incident H-representation
-        objects are all equations and no inequalities.
-
-        In the case of a full-dimensional polytope, the "empty face"
-        and the "full face" are the empty set (no vertices, all
-        inequalities) and the full polytope (all vertices, no
-        inequalities), respectively.
-
-        ALGORITHM:
-
-        See :mod:`sage.geometry.polyhedron.combinatorial_polyhedron.face_iterator`.
-
-        .. NOTE::
-
-            The face lattice is not cached, as long as this creates a memory leak, see :trac:`28982`.
-
-        EXAMPLES::
-
-            sage: square = polytopes.hypercube(2)
-            sage: fl = square.face_lattice();fl
-            Finite lattice containing 10 elements
-            sage: list(f.ambient_V_indices() for f in fl)
-            [(), (0,), (1,), (0, 1), (2,), (1, 2), (3,), (0, 3), (2, 3), (0, 1, 2, 3)]
-            sage: poset_element = fl[5]
-            sage: a_face = poset_element
-            sage: a_face
-            A 1-dimensional face of a Polyhedron in ZZ^2 defined as the convex hull of 2 vertices
-            sage: a_face.ambient_V_indices()
-            (1, 2)
-            sage: set(a_face.ambient_Vrepresentation()) == \
-            ....: set([square.Vrepresentation(1), square.Vrepresentation(2)])
-            True
-            sage: a_face.ambient_Vrepresentation()
-            (A vertex at (1, 1), A vertex at (-1, 1))
-            sage: a_face.ambient_Hrepresentation()
-            (An inequality (0, -1) x + 1 >= 0,)
-
-        A more complicated example::
-
-            sage: c5_10 = Polyhedron(vertices = [[i,i^2,i^3,i^4,i^5] for i in range(1,11)])
-            sage: c5_10_fl = c5_10.face_lattice()
-            sage: [len(x) for x in c5_10_fl.level_sets()]
-            [1, 10, 45, 100, 105, 42, 1]
-
-        Note that if the polyhedron contains lines then there is a
-        dimension gap between the empty face and the first non-empty
-        face in the face lattice::
-
-            sage: line = Polyhedron(vertices=[(0,)], lines=[(1,)])
-            sage: [ fl.dim() for fl in line.face_lattice() ]
-            [-1, 1]
-
-        TESTS::
-
-            sage: c5_20 = Polyhedron(vertices = [[i,i^2,i^3,i^4,i^5]
-            ....:     for i in range(1,21)])
-            sage: c5_20_fl = c5_20.face_lattice() # long time
-            sage: [len(x) for x in c5_20_fl.level_sets()] # long time
-            [1, 20, 190, 580, 680, 272, 1]
-            sage: polytopes.hypercube(2).face_lattice().plot()
-            Graphics object consisting of 27 graphics primitives
-            sage: level_sets = polytopes.cross_polytope(2).face_lattice().level_sets()
-            sage: level_sets[0][0].ambient_V_indices(), level_sets[-1][0].ambient_V_indices()
-            ((), (0, 1, 2, 3))
-
-        Various degenerate polyhedra::
-
-            sage: [[ls.ambient_V_indices() for ls in lss] for lss in Polyhedron(vertices=[[0,0,0],[1,0,0],[0,1,0]]).face_lattice().level_sets()]
-            [[()], [(0,), (1,), (2,)], [(0, 1), (0, 2), (1, 2)], [(0, 1, 2)]]
-            sage: [[ls.ambient_V_indices() for ls in lss] for lss in Polyhedron(vertices=[(1,0,0),(0,1,0)], rays=[(0,0,1)]).face_lattice().level_sets()]
-            [[()], [(1,), (2,)], [(0, 1), (0, 2), (1, 2)], [(0, 1, 2)]]
-            sage: [[ls.ambient_V_indices() for ls in lss] for lss in Polyhedron(rays=[(1,0,0),(0,1,0)], vertices=[(0,0,1)]).face_lattice().level_sets()]
-            [[()], [(0,)], [(0, 1), (0, 2)], [(0, 1, 2)]]
-            sage: [[ls.ambient_V_indices() for ls in lss] for lss in Polyhedron(rays=[(1,0),(0,1)], vertices=[(0,0)]).face_lattice().level_sets()]
-            [[()], [(0,)], [(0, 1), (0, 2)], [(0, 1, 2)]]
-            sage: [[ls.ambient_V_indices() for ls in lss] for lss in Polyhedron(vertices=[(1,),(0,)]).face_lattice().level_sets()]
-            [[()], [(0,), (1,)], [(0, 1)]]
-            sage: [[ls.ambient_V_indices() for ls in lss] for lss in Polyhedron(vertices=[(1,0,0),(0,1,0)], lines=[(0,0,1)]).face_lattice().level_sets()]
-            [[()], [(0, 1), (0, 2)], [(0, 1, 2)]]
-            sage: [[ls.ambient_V_indices() for ls in lss] for lss in Polyhedron(lines=[(1,0,0)], vertices=[(0,0,1)]).face_lattice().level_sets()]
-            [[()], [(0, 1)]]
-            sage: [[ls.ambient_V_indices() for ls in lss] for lss in Polyhedron(lines=[(1,0),(0,1)], vertices=[(0,0)]).face_lattice().level_sets()]
-            [[()], [(0, 1, 2)]]
-            sage: [[ls.ambient_V_indices() for ls in lss] for lss in Polyhedron(lines=[(1,0)], rays=[(0,1)], vertices=[(0,0)]).face_lattice().level_sets()]
-            [[()], [(0, 1)], [(0, 1, 2)]]
-            sage: [[ls.ambient_V_indices() for ls in lss] for lss in Polyhedron(vertices=[(0,)], lines=[(1,)]).face_lattice().level_sets()]
-            [[()], [(0, 1)]]
-            sage: [[ls.ambient_V_indices() for ls in lss] for lss in Polyhedron(lines=[(1,0)], vertices=[(0,0)]).face_lattice().level_sets()]
-            [[()], [(0, 1)]]
-
-        Test that computing the face lattice does not lead to a memory leak::
-
-            sage: import gc
-            sage: _ = gc.collect()
-            sage: P = polytopes.cube()
-            sage: a = P.face_lattice()
-            sage: n = get_memory_usage()
-            sage: P = polytopes.cube()
-            sage: a = P.face_lattice()
-            sage: _ = gc.collect()
-            sage: n == get_memory_usage()
-            True
-        """
-        from sage.combinat.posets.lattices import FiniteLatticePoset
-        return FiniteLatticePoset(self.hasse_diagram())
-
-    @cached_method
-    def hasse_diagram(self):
-        r"""
-        Return the Hasse diagram of the face lattice of ``self``.
-
-        This is the Hasse diagram of the poset of the faces of ``self``.
-
-        OUTPUT: a directed graph
-
-        EXAMPLES::
-
-            sage: P = polytopes.regular_polygon(4).pyramid()
-            sage: D = P.hasse_diagram(); D
-            Digraph on 20 vertices
-            sage: D.degree_polynomial()
-            x^5 + x^4*y + x*y^4 + y^5 + 4*x^3*y + 8*x^2*y^2 + 4*x*y^3
-        """
-
-        from sage.geometry.polyhedron.face import combinatorial_face_to_polyhedral_face
-        C = self.combinatorial_polyhedron()
-        D = C.hasse_diagram()
-
-        def index_to_polyhedron_face(n):
-            return combinatorial_face_to_polyhedral_face(
-                    self, C.face_by_face_lattice_index(n))
-
-        return D.relabel(index_to_polyhedron_face, inplace=False, immutable=True)
-
-    def face_generator(self, face_dimension=None, dual=None):
-        r"""
-        Return an iterator over the faces of given dimension.
-
-        If dimension is not specified return an iterator over all faces.
-
-        INPUT:
-
-        - ``face_dimension`` -- integer (default ``None``),
-          yield only faces of this dimension if specified
-        - ``dual`` -- boolean (default ``None``);
-          if ``True``, generate the faces using the vertices;
-          if ``False``, generate the faces using the facets;
-          if ``None``, pick automatically
-
-        OUTPUT:
-
-        A :class:`~sage.geometry.polyhedron.combinatorial_polyhedron.face_iterator.FaceIterator_geom`.
-        This class iterates over faces as
-        :class:`~sage.geometry.polyhedron.face.PolyhedronFace`. See
-        :mod:`~sage.geometry.polyhedron.face` for details. The order
-        is random but fixed.
-
-        EXAMPLES::
-
-            sage: P = polytopes.cube()
-            sage: it = P.face_generator()
-            sage: it
-            Iterator over the faces of a 3-dimensional polyhedron in ZZ^3
-            sage: list(it)
-            [A 3-dimensional face of a Polyhedron in ZZ^3 defined as the convex hull of 8 vertices,
-             A -1-dimensional face of a Polyhedron in ZZ^3,
-             A 2-dimensional face of a Polyhedron in ZZ^3 defined as the convex hull of 4 vertices,
-             A 2-dimensional face of a Polyhedron in ZZ^3 defined as the convex hull of 4 vertices,
-             A 2-dimensional face of a Polyhedron in ZZ^3 defined as the convex hull of 4 vertices,
-             A 2-dimensional face of a Polyhedron in ZZ^3 defined as the convex hull of 4 vertices,
-             A 2-dimensional face of a Polyhedron in ZZ^3 defined as the convex hull of 4 vertices,
-             A 2-dimensional face of a Polyhedron in ZZ^3 defined as the convex hull of 4 vertices,
-             A 1-dimensional face of a Polyhedron in ZZ^3 defined as the convex hull of 2 vertices,
-             A 1-dimensional face of a Polyhedron in ZZ^3 defined as the convex hull of 2 vertices,
-             A 1-dimensional face of a Polyhedron in ZZ^3 defined as the convex hull of 2 vertices,
-             A 1-dimensional face of a Polyhedron in ZZ^3 defined as the convex hull of 2 vertices,
-             A 0-dimensional face of a Polyhedron in ZZ^3 defined as the convex hull of 1 vertex,
-             A 0-dimensional face of a Polyhedron in ZZ^3 defined as the convex hull of 1 vertex,
-             A 0-dimensional face of a Polyhedron in ZZ^3 defined as the convex hull of 1 vertex,
-             A 0-dimensional face of a Polyhedron in ZZ^3 defined as the convex hull of 1 vertex,
-             A 1-dimensional face of a Polyhedron in ZZ^3 defined as the convex hull of 2 vertices,
-             A 1-dimensional face of a Polyhedron in ZZ^3 defined as the convex hull of 2 vertices,
-             A 1-dimensional face of a Polyhedron in ZZ^3 defined as the convex hull of 2 vertices,
-             A 0-dimensional face of a Polyhedron in ZZ^3 defined as the convex hull of 1 vertex,
-             A 0-dimensional face of a Polyhedron in ZZ^3 defined as the convex hull of 1 vertex,
-             A 1-dimensional face of a Polyhedron in ZZ^3 defined as the convex hull of 2 vertices,
-             A 1-dimensional face of a Polyhedron in ZZ^3 defined as the convex hull of 2 vertices,
-             A 0-dimensional face of a Polyhedron in ZZ^3 defined as the convex hull of 1 vertex,
-             A 1-dimensional face of a Polyhedron in ZZ^3 defined as the convex hull of 2 vertices,
-             A 1-dimensional face of a Polyhedron in ZZ^3 defined as the convex hull of 2 vertices,
-             A 0-dimensional face of a Polyhedron in ZZ^3 defined as the convex hull of 1 vertex,
-             A 1-dimensional face of a Polyhedron in ZZ^3 defined as the convex hull of 2 vertices]
-
-             sage: P = polytopes.hypercube(4)
-             sage: list(P.face_generator(2))[:4]
-             [A 2-dimensional face of a Polyhedron in ZZ^4 defined as the convex hull of 4 vertices,
-              A 2-dimensional face of a Polyhedron in ZZ^4 defined as the convex hull of 4 vertices,
-              A 2-dimensional face of a Polyhedron in ZZ^4 defined as the convex hull of 4 vertices,
-              A 2-dimensional face of a Polyhedron in ZZ^4 defined as the convex hull of 4 vertices]
-
-        If a polytope has more facets than vertices, the dual mode is chosen::
-
-            sage: P = polytopes.cross_polytope(3)
-            sage: list(P.face_generator())
-            [A 3-dimensional face of a Polyhedron in ZZ^3 defined as the convex hull of 6 vertices,
-             A -1-dimensional face of a Polyhedron in ZZ^3,
-             A 0-dimensional face of a Polyhedron in ZZ^3 defined as the convex hull of 1 vertex,
-             A 0-dimensional face of a Polyhedron in ZZ^3 defined as the convex hull of 1 vertex,
-             A 0-dimensional face of a Polyhedron in ZZ^3 defined as the convex hull of 1 vertex,
-             A 0-dimensional face of a Polyhedron in ZZ^3 defined as the convex hull of 1 vertex,
-             A 0-dimensional face of a Polyhedron in ZZ^3 defined as the convex hull of 1 vertex,
-             A 0-dimensional face of a Polyhedron in ZZ^3 defined as the convex hull of 1 vertex,
-             A 1-dimensional face of a Polyhedron in ZZ^3 defined as the convex hull of 2 vertices,
-             A 1-dimensional face of a Polyhedron in ZZ^3 defined as the convex hull of 2 vertices,
-             A 1-dimensional face of a Polyhedron in ZZ^3 defined as the convex hull of 2 vertices,
-             A 1-dimensional face of a Polyhedron in ZZ^3 defined as the convex hull of 2 vertices,
-             A 2-dimensional face of a Polyhedron in ZZ^3 defined as the convex hull of 3 vertices,
-             A 2-dimensional face of a Polyhedron in ZZ^3 defined as the convex hull of 3 vertices,
-             A 2-dimensional face of a Polyhedron in ZZ^3 defined as the convex hull of 3 vertices,
-             A 2-dimensional face of a Polyhedron in ZZ^3 defined as the convex hull of 3 vertices,
-             A 1-dimensional face of a Polyhedron in ZZ^3 defined as the convex hull of 2 vertices,
-             A 1-dimensional face of a Polyhedron in ZZ^3 defined as the convex hull of 2 vertices,
-             A 1-dimensional face of a Polyhedron in ZZ^3 defined as the convex hull of 2 vertices,
-             A 2-dimensional face of a Polyhedron in ZZ^3 defined as the convex hull of 3 vertices,
-             A 2-dimensional face of a Polyhedron in ZZ^3 defined as the convex hull of 3 vertices,
-             A 1-dimensional face of a Polyhedron in ZZ^3 defined as the convex hull of 2 vertices,
-             A 1-dimensional face of a Polyhedron in ZZ^3 defined as the convex hull of 2 vertices,
-             A 2-dimensional face of a Polyhedron in ZZ^3 defined as the convex hull of 3 vertices,
-             A 1-dimensional face of a Polyhedron in ZZ^3 defined as the convex hull of 2 vertices,
-             A 1-dimensional face of a Polyhedron in ZZ^3 defined as the convex hull of 2 vertices,
-             A 2-dimensional face of a Polyhedron in ZZ^3 defined as the convex hull of 3 vertices,
-             A 1-dimensional face of a Polyhedron in ZZ^3 defined as the convex hull of 2 vertices]
-
-        The face iterator can also be slightly modified.
-        In non-dual mode we can skip subfaces of the current (proper) face::
-
-            sage: P = polytopes.cube()
-            sage: it = P.face_generator(dual=False)
-            sage: _ = next(it), next(it)
-            sage: face = next(it)
-            sage: face.ambient_H_indices()
-            (5,)
-            sage: it.ignore_subfaces()
-            sage: face = next(it)
-            sage: face.ambient_H_indices()
-            (4,)
-            sage: it.ignore_subfaces()
-            sage: [face.ambient_H_indices() for face in it]
-            [(3,),
-             (2,),
-             (1,),
-             (0,),
-             (2, 3),
-             (1, 3),
-             (1, 2, 3),
-             (1, 2),
-             (0, 2),
-             (0, 1, 2),
-             (0, 1)]
-
-        In dual mode we can skip supfaces of the current (proper) face::
-
-            sage: P = polytopes.cube()
-            sage: it = P.face_generator(dual=True)
-            sage: _ = next(it), next(it)
-            sage: face = next(it)
-            sage: face.ambient_V_indices()
-            (7,)
-            sage: it.ignore_supfaces()
-            sage: next(it)
-            A 0-dimensional face of a Polyhedron in ZZ^3 defined as the convex hull of 1 vertex
-            sage: face = next(it)
-            sage: face.ambient_V_indices()
-            (5,)
-            sage: it.ignore_supfaces()
-            sage: [face.ambient_V_indices() for face in it]
-            [(4,),
-             (3,),
-             (2,),
-             (1,),
-             (0,),
-             (1, 6),
-             (3, 4),
-             (2, 3),
-             (0, 3),
-             (0, 1, 2, 3),
-             (1, 2),
-             (0, 1)]
-
-        In non-dual mode, we cannot skip supfaces::
-
-            sage: it = P.face_generator(dual=False)
-            sage: _ = next(it), next(it)
-            sage: next(it)
-            A 2-dimensional face of a Polyhedron in ZZ^3 defined as the convex hull of 4 vertices
-            sage: it.ignore_supfaces()
-            Traceback (most recent call last):
-            ...
-            ValueError: only possible when in dual mode
-
-        In dual mode, we cannot skip subfaces::
-
-            sage: it = P.face_generator(dual=True)
-            sage: _ = next(it), next(it)
-            sage: next(it)
-            A 0-dimensional face of a Polyhedron in ZZ^3 defined as the convex hull of 1 vertex
-            sage: it.ignore_subfaces()
-            Traceback (most recent call last):
-            ...
-            ValueError: only possible when not in dual mode
-
-        We can only skip sub-/supfaces of proper faces::
-
-            sage: it = P.face_generator(dual=False)
-            sage: next(it)
-            A 3-dimensional face of a Polyhedron in ZZ^3 defined as the convex hull of 8 vertices
-            sage: it.ignore_subfaces()
-            Traceback (most recent call last):
-            ...
-            ValueError: iterator not set to a face yet
-
-        .. SEEALSO::
-
-            :class:`~sage.geometry.polyhedron.combinatorial_polyhedron.face_iterator.FaceIterator_geom`.
-
-        ALGORITHM:
-
-        See :class:`~sage.geometry.polyhedron.combinatorial_polyhedron.face_iterator.FaceIterator`.
-
-        TESTS::
-
-            sage: P = polytopes.simplex()
-            sage: list(P.face_generator(-2))
-            []
-            sage: list(P.face_generator(-1))
-            [A -1-dimensional face of a Polyhedron in ZZ^4]
-            sage: list(P.face_generator(3))
-            [A 3-dimensional face of a Polyhedron in ZZ^4 defined as the convex hull of 4 vertices]
-
-            sage: list(Polyhedron().face_generator())
-            [A -1-dimensional face of a Polyhedron in ZZ^0]
-
-        Check that :trac:`29155` is fixed::
-
-            sage: P = polytopes.permutahedron(3)
-            sage: [f] = P.face_generator(2)
-            sage: f.ambient_Hrepresentation()
-            (An equation (1, 1, 1) x - 6 == 0,)
-        """
-        from sage.geometry.polyhedron.combinatorial_polyhedron.face_iterator import FaceIterator_geom
-        return FaceIterator_geom(self, output_dimension=face_dimension, dual=dual)
-
-    def faces(self, face_dimension):
-        """
-        Return the faces of given dimension
-
-        INPUT:
-
-        - ``face_dimension`` -- integer. The dimension of the faces
-          whose representation will be returned.
-
-        OUTPUT:
-
-        A tuple of
-        :class:`~sage.geometry.polyhedron.face.PolyhedronFace`. See
-        :mod:`~sage.geometry.polyhedron.face` for details. The order
-        is random but fixed.
-
-        .. SEEALSO::
-
-            :meth:`face_generator`,
-            :meth:`facet`.
-
-        EXAMPLES:
-
-        Here we find the vertex and face indices of the eight three-dimensional
-        facets of the four-dimensional hypercube::
-
-            sage: p = polytopes.hypercube(4)
-            sage: list(f.ambient_V_indices() for f in p.faces(3))
-            [(0, 5, 6, 7, 8, 9, 14, 15),
-             (1, 4, 5, 6, 10, 13, 14, 15),
-             (1, 2, 6, 7, 8, 10, 11, 15),
-             (8, 9, 10, 11, 12, 13, 14, 15),
-             (0, 3, 4, 5, 9, 12, 13, 14),
-             (0, 2, 3, 7, 8, 9, 11, 12),
-             (1, 2, 3, 4, 10, 11, 12, 13),
-             (0, 1, 2, 3, 4, 5, 6, 7)]
-
-            sage: face = p.faces(3)[3]
-            sage: face.ambient_Hrepresentation()
-            (An inequality (1, 0, 0, 0) x + 1 >= 0,)
-            sage: face.vertices()
-            (A vertex at (-1, -1, 1, -1),
-             A vertex at (-1, -1, 1, 1),
-             A vertex at (-1, 1, -1, -1),
-             A vertex at (-1, 1, 1, -1),
-             A vertex at (-1, 1, 1, 1),
-             A vertex at (-1, 1, -1, 1),
-             A vertex at (-1, -1, -1, 1),
-             A vertex at (-1, -1, -1, -1))
-
-        You can use the
-        :meth:`~sage.geometry.polyhedron.representation.PolyhedronRepresentation.index`
-        method to enumerate vertices and inequalities::
-
-            sage: def get_idx(rep): return rep.index()
-            sage: [get_idx(_) for _ in face.ambient_Hrepresentation()]
-            [4]
-            sage: [get_idx(_) for _ in face.ambient_Vrepresentation()]
-            [8, 9, 10, 11, 12, 13, 14, 15]
-
-            sage: [ ([get_idx(_) for _ in face.ambient_Vrepresentation()],
-            ....:    [get_idx(_) for _ in face.ambient_Hrepresentation()])
-            ....:   for face in p.faces(3) ]
-            [([0, 5, 6, 7, 8, 9, 14, 15], [7]),
-             ([1, 4, 5, 6, 10, 13, 14, 15], [6]),
-             ([1, 2, 6, 7, 8, 10, 11, 15], [5]),
-             ([8, 9, 10, 11, 12, 13, 14, 15], [4]),
-             ([0, 3, 4, 5, 9, 12, 13, 14], [3]),
-             ([0, 2, 3, 7, 8, 9, 11, 12], [2]),
-             ([1, 2, 3, 4, 10, 11, 12, 13], [1]),
-             ([0, 1, 2, 3, 4, 5, 6, 7], [0])]
-
-        TESTS::
-
-            sage: pr = Polyhedron(rays = [[1,0,0],[-1,0,0],[0,1,0]], vertices = [[-1,-1,-1]], lines=[(0,0,1)])
-            sage: pr.faces(4)
-            ()
-            sage: pr.faces(3)[0].ambient_V_indices()
-            (0, 1, 2, 3)
-            sage: pr.facets()[0].ambient_V_indices()
-            (0, 1, 2)
-            sage: pr.faces(1)
-            ()
-            sage: pr.faces(0)
-            ()
-            sage: pr.faces(-1)
-            (A -1-dimensional face of a Polyhedron in QQ^3,)
-        """
-        return tuple(self.face_generator(face_dimension))
-
-    def facets(self):
-        r"""
-        Return the facets of the polyhedron.
-
-        Facets are the maximal nontrivial faces of polyhedra.
-        The empty face and the polyhedron itself are trivial.
-
-        A facet of a `d`-dimensional polyhedron is a face of dimension
-        `d-1`. For `d \neq 0` the converse is true as well.
-
-        OUTPUT:
-
-        A tuple of
-        :class:`~sage.geometry.polyhedron.face.PolyhedronFace`. See
-        :mod:`~sage.geometry.polyhedron.face` for details. The order
-        is random but fixed.
-
-        .. SEEALSO:: :meth:`facets`
-
-        EXAMPLES:
-
-        Here we find the eight three-dimensional facets of the
-        four-dimensional hypercube::
-
-            sage: p = polytopes.hypercube(4)
-            sage: p.facets()
-            (A 3-dimensional face of a Polyhedron in ZZ^4 defined as the convex hull of 8 vertices,
-             A 3-dimensional face of a Polyhedron in ZZ^4 defined as the convex hull of 8 vertices,
-             A 3-dimensional face of a Polyhedron in ZZ^4 defined as the convex hull of 8 vertices,
-             A 3-dimensional face of a Polyhedron in ZZ^4 defined as the convex hull of 8 vertices,
-             A 3-dimensional face of a Polyhedron in ZZ^4 defined as the convex hull of 8 vertices,
-             A 3-dimensional face of a Polyhedron in ZZ^4 defined as the convex hull of 8 vertices,
-             A 3-dimensional face of a Polyhedron in ZZ^4 defined as the convex hull of 8 vertices,
-             A 3-dimensional face of a Polyhedron in ZZ^4 defined as the convex hull of 8 vertices)
-
-        This is the same result as explicitly finding the
-        three-dimensional faces::
-
-            sage: dim = p.dimension()
-            sage: p.faces(dim-1)
-            (A 3-dimensional face of a Polyhedron in ZZ^4 defined as the convex hull of 8 vertices,
-             A 3-dimensional face of a Polyhedron in ZZ^4 defined as the convex hull of 8 vertices,
-             A 3-dimensional face of a Polyhedron in ZZ^4 defined as the convex hull of 8 vertices,
-             A 3-dimensional face of a Polyhedron in ZZ^4 defined as the convex hull of 8 vertices,
-             A 3-dimensional face of a Polyhedron in ZZ^4 defined as the convex hull of 8 vertices,
-             A 3-dimensional face of a Polyhedron in ZZ^4 defined as the convex hull of 8 vertices,
-             A 3-dimensional face of a Polyhedron in ZZ^4 defined as the convex hull of 8 vertices,
-             A 3-dimensional face of a Polyhedron in ZZ^4 defined as the convex hull of 8 vertices)
-
-        The ``0``-dimensional polyhedron does not have facets::
-
-            sage: P = Polyhedron([[0]])
-            sage: P.facets()
-            ()
-        """
-        if self.dimension() == 0:
-            return ()
-        return self.faces(self.dimension()-1)
-
-    @cached_method(do_pickle=True)
-    def f_vector(self):
-        r"""
-        Return the f-vector.
-
-        OUTPUT:
-
-        Return a vector whose `i`-th entry is the number of
-        `i-2`-dimensional faces of the polytope.
-
-        .. NOTE::
-
-            The ``vertices`` as given by :meth:`Polyhedron_base.vertices`
-            do not need to correspond to `0`-dimensional faces. If a polyhedron
-            contains `k` lines they correspond to `k`-dimensional faces.
-            See example below
-
-        EXAMPLES::
-
-            sage: p = Polyhedron(vertices=[[1, 2, 3], [1, 3, 2],
-            ....:     [2, 1, 3], [2, 3, 1], [3, 1, 2], [3, 2, 1], [0, 0, 0]])
-            sage: p.f_vector()
-            (1, 7, 12, 7, 1)
-
-            sage: polytopes.cyclic_polytope(4,10).f_vector()
-            (1, 10, 45, 70, 35, 1)
-
-            sage: polytopes.hypercube(5).f_vector()
-            (1, 32, 80, 80, 40, 10, 1)
-
-        Polyhedra with lines do not have `0`-faces::
-
-            sage: Polyhedron(ieqs=[[1,-1,0,0],[1,1,0,0]]).f_vector()
-            (1, 0, 0, 2, 1)
-
-        However, the method :meth:`Polyhedron_base.vertices` returns
-        two points that belong to the ``Vrepresentation``::
-
-            sage: P = Polyhedron(ieqs=[[1,-1,0],[1,1,0]])
-            sage: P.vertices()
-            (A vertex at (1, 0), A vertex at (-1, 0))
-            sage: P.f_vector()
-            (1, 0, 2, 1)
-
-        TESTS:
-
-        Check that :trac:`28828` is fixed::
-
-            sage: P.f_vector().is_immutable()
-            True
-
-        The cache of the f-vector is being pickled::
-
-            sage: P = polytopes.cube()
-            sage: P.f_vector()
-            (1, 8, 12, 6, 1)
-            sage: Q = loads(dumps(P))
-            sage: Q.f_vector.is_in_cache()
-            True
-        """
-        return self.combinatorial_polyhedron().f_vector()
-
-    def flag_f_vector(self, *args):
-        r"""
-        Return the flag f-vector.
-
-        For each `-1 < i_0 < \dots < i_n < d` the flag f-vector
-        counts the number of flags `F_0 \subset \dots \subset F_n`
-        with `F_j` of dimension `i_j` for each `0 \leq j \leq n`,
-        where `d` is the dimension of the polyhedron.
-
-        INPUT:
-
-        - ``args`` -- integers (optional); specify an entry of the
-          flag-f-vector; must be an increasing sequence of integers
-
-        OUTPUT:
-
-        - a dictionary, if no arguments were given
-
-        - an Integer, if arguments were given
-
-        EXAMPLES:
-
-        Obtain the entire flag-f-vector::
-
-            sage: P = polytopes.twenty_four_cell()
-            sage: P.flag_f_vector()
-                {(-1,): 1,
-                 (0,): 24,
-                 (0, 1): 192,
-                 (0, 1, 2): 576,
-                 (0, 1, 2, 3): 1152,
-                 (0, 1, 3): 576,
-                 (0, 2): 288,
-                 (0, 2, 3): 576,
-                 (0, 3): 144,
-                 (1,): 96,
-                 (1, 2): 288,
-                 (1, 2, 3): 576,
-                 (1, 3): 288,
-                 (2,): 96,
-                 (2, 3): 192,
-                 (3,): 24,
-                 (4,): 1}
-
-        Specify an entry::
-
-            sage: P.flag_f_vector(0,3)
-            144
-            sage: P.flag_f_vector(2)
-            96
-
-        Leading ``-1`` and trailing entry of dimension are allowed::
-
-            sage: P.flag_f_vector(-1,0,3)
-            144
-            sage: P.flag_f_vector(-1,0,3,4)
-            144
-
-        One can get the number of trivial faces::
-
-            sage: P.flag_f_vector(-1)
-            1
-            sage: P.flag_f_vector(4)
-            1
-
-        Polyhedra with lines, have ``0`` entries accordingly::
-
-            sage: P = (Polyhedron(lines=[[1]]) * polytopes.cross_polytope(3))
-            sage: P.flag_f_vector()
-            {(-1,): 1,
-             (0, 1): 0,
-             (0, 1, 2): 0,
-             (0, 1, 3): 0,
-             (0, 2): 0,
-             (0, 2, 3): 0,
-             (0, 3): 0,
-             (0,): 0,
-             (1, 2): 24,
-             (1, 2, 3): 48,
-             (1, 3): 24,
-             (1,): 6,
-             (2, 3): 24,
-             (2,): 12,
-             (3,): 8,
-             4: 1}
-
-        If the arguments are not stricly increasing or out of range, a key error is raised::
-
-            sage: P.flag_f_vector(-1,0,3,6)
-            Traceback (most recent call last):
-            ...
-            KeyError: (0, 3, 6)
-            sage: P.flag_f_vector(-1,3,0)
-            Traceback (most recent call last):
-            ...
-            KeyError: (3, 0)
-        """
-        flag = self._flag_f_vector()
-        if len(args) == 0:
-            return flag
-        elif len(args) == 1:
-            return flag[(args[0],)]
-        else:
-            dim = self.dimension()
-            if args[0] == -1:
-                args = args[1:]
-            if args[-1] == dim:
-                args = args[:-1]
-            return flag[tuple(args)]
-
-    @cached_method(do_pickle=True)
-    def _flag_f_vector(self):
-        r"""
-        Return the flag-f-vector.
-
-        See :meth:`flag_f_vector`.
-
-        TESTS::
-
-            sage: polytopes.hypercube(4)._flag_f_vector()
-            {(-1,): 1,
-            (0,): 16,
-            (0, 1): 64,
-            (0, 1, 2): 192,
-            (0, 1, 2, 3): 384,
-            (0, 1, 3): 192,
-            (0, 2): 96,
-            (0, 2, 3): 192,
-            (0, 3): 64,
-            (1,): 32,
-            (1, 2): 96,
-            (1, 2, 3): 192,
-            (1, 3): 96,
-            (2,): 24,
-            (2, 3): 48,
-            (3,): 8,
-            (4,): 1}
-        """
-        return self.combinatorial_polyhedron()._flag_f_vector()
-
-    def vertex_graph(self):
-        """
-        Return a graph in which the vertices correspond to vertices
-        of the polyhedron, and edges to edges.
-
-        ..NOTE::
-
-            The graph of a polyhedron with lines has no vertices,
-            as the polyhedron has no vertices (`0`-faces).
-
-            The method :meth:`Polyhedron_base:vertices` returns
-            the defining points in this case.
-
-        EXAMPLES::
-
-            sage: g3 = polytopes.hypercube(3).vertex_graph(); g3
-            Graph on 8 vertices
-            sage: g3.automorphism_group().cardinality()
-            48
-            sage: s4 = polytopes.simplex(4).vertex_graph(); s4
-            Graph on 5 vertices
-            sage: s4.is_eulerian()
-            True
-
-        The graph of an unbounded polyhedron
-        is the graph of the bounded complex::
-
-            sage: open_triangle = Polyhedron(vertices=[[1,0], [0,1]],
-            ....:                            rays    =[[1,1]])
-            sage: open_triangle.vertex_graph()
-            Graph on 2 vertices
-
-        The graph of a polyhedron with lines has no vertices::
-
-            sage: line = Polyhedron(lines=[[0,1]])
-            sage: line.vertex_graph()
-            Graph on 0 vertices
-
-        TESTS:
-
-        Check for a line segment (:trac:`30545`)::
-
-            sage: polytopes.simplex(1).graph().edges()
-            [(A vertex at (0, 1), A vertex at (1, 0), None)]
-        """
-        return self.combinatorial_polyhedron().vertex_graph()
-
-    graph = vertex_graph
-
-    def vertex_digraph(self, f, increasing=True):
-        r"""
-        Return the directed graph of the polyhedron according to a linear form.
-
-        The underlying undirected graph is the graph of vertices and edges.
-
-        INPUT:
-
-        - ``f`` -- a linear form. The linear form can be provided as:
-
-            - a vector space morphism with one-dimensional codomain, (see
-              :meth:`sage.modules.vector_space_morphism.linear_transformation`
-              and
-              :class:`sage.modules.vector_space_morphism.VectorSpaceMorphism`)
-            - a vector ; in this case the linear form is obtained by duality
-              using the dot product: ``f(v) = v.dot_product(f)``.
-
-        - ``increasing`` -- boolean (default ``True``) whether to orient
-          edges in the increasing or decreasing direction.
-
-        By default, an edge is oriented from `v` to `w` if
-        `f(v) \leq f(w)`.
-
-        If `f(v)=f(w)`, then two opposite edges are created.
-
-        EXAMPLES::
-
-            sage: penta = Polyhedron([[0,0],[1,0],[0,1],[1,2],[3,2]])
-            sage: G = penta.vertex_digraph(vector([1,1])); G
-            Digraph on 5 vertices
-            sage: G.sinks()
-            [A vertex at (3, 2)]
-
-            sage: A = matrix(ZZ, [[1], [-1]])
-            sage: f = linear_transformation(A)
-            sage: G = penta.vertex_digraph(f) ; G
-            Digraph on 5 vertices
-            sage: G.is_directed_acyclic()
-            False
-
-        .. SEEALSO::
-
-            :meth:`vertex_graph`
-        """
-        from sage.modules.vector_space_morphism import VectorSpaceMorphism
-        if isinstance(f, VectorSpaceMorphism):
-            if f.codomain().dimension() == 1:
-                orientation_check = lambda v: f(v) >= 0
-            else:
-                raise TypeError('the linear map f must have '
-                                'one-dimensional codomain')
-        else:
-            try:
-                if f.is_vector():
-                    orientation_check = lambda v: v.dot_product(f) >= 0
-                else:
-                    raise TypeError('f must be a linear map or a vector')
-            except AttributeError:
-                raise TypeError('f must be a linear map or a vector')
-        if not increasing:
-            f = -f
-        from sage.graphs.digraph import DiGraph
-        dg = DiGraph()
-        for j in range(self.n_vertices()):
-            vj = self.Vrepresentation(j)
-            for vi in vj.neighbors():
-                if orientation_check(vj.vector() - vi.vector()):
-                    dg.add_edge(vi, vj)
-        return dg
-
-    def polar(self, in_affine_span=False):
-        """
-        Return the polar (dual) polytope.
-
-        The original vertices are translated so that their barycenter
-        is at the origin, and then the vertices are used as the
-        coefficients in the polar inequalities.
-
-        The polytope must be full-dimensional, unless ``in_affine_span`` is ``True``.
-        If ``in_affine_span`` is ``True``, then the operation will be performed in the
-        linear/affine span of the polyhedron (after translation).
-
-        EXAMPLES::
-
-            sage: p = Polyhedron(vertices = [[0,0,1],[0,1,0],[1,0,0],[0,0,0],[1,1,1]], base_ring=QQ)
-            sage: p
-            A 3-dimensional polyhedron in QQ^3 defined as the convex hull of 5 vertices
-            sage: p.polar()
-            A 3-dimensional polyhedron in QQ^3 defined as the convex hull of 6 vertices
-
-            sage: cube = polytopes.hypercube(3)
-            sage: octahedron = polytopes.cross_polytope(3)
-            sage: cube_dual = cube.polar()
-            sage: octahedron == cube_dual
-            True
-
-        ``in_affine_span`` somewhat ignores equations, performing the polar in the
-        spanned subspace (after translating barycenter to origin)::
-
-            sage: P = polytopes.simplex(3, base_ring=QQ)
-            sage: P.polar(in_affine_span=True)
-            A 3-dimensional polyhedron in QQ^4 defined as the convex hull of 4 vertices
-
-        Embedding the polytope in a higher dimension, commutes with polar in this case::
-
-            sage: point = Polyhedron([[0]])
-            sage: P = polytopes.cube().change_ring(QQ)
-            sage: (P*point).polar(in_affine_span=True) == P.polar()*point
-            True
-
-        TESTS::
-
-            Check that :trac:`25081` is fixed::
-
-            sage: C = polytopes.hypercube(4,backend='cdd')
-            sage: C.polar().backend()
-            'cdd'
-
-        Check that :trac:`28850` is fixed::
-
-            sage: P = polytopes.simplex(3, base_ring=QQ)
-            sage: P.polar()
-            Traceback (most recent call last):
-            ...
-            ValueError: not full-dimensional; try with 'in_affine_span=True'
-
-        Check that the double description is set up correctly::
-
-            sage: P = Polyhedron([[1,0],[0,1],[-1,-1]], backend='field')
-            sage: Q = P.change_ring(QQ, backend='ppl')
-            sage: P.polar() == Q.polar()
-            True
-
-            sage: P = polytopes.simplex(4, backend='field')
-            sage: Q = P.change_ring(QQ, backend='ppl')
-            sage: P.polar(in_affine_span=True) == Q.polar(in_affine_span=True)
-            True
-
-        Check that it works, even when the equations are not orthogonal to each other::
-
-            sage: P = polytopes.cube()*Polyhedron([[0,0,0]])
-            sage: P = P.change_ring(QQ)
-
-            sage: from sage.geometry.polyhedron.backend_field import Polyhedron_field
-            sage: from sage.geometry.polyhedron.parent import Polyhedra_field
-            sage: parent = Polyhedra_field(QQ, 6, 'field')
-            sage: equations = [[0, 0, 0, 0, 1, 1, 1], [0, 0, 0, 0, -1, 1, -1], [0, 0, 0, 0, 1, -1, -1]]
-            sage: Q = Polyhedron_field(parent, [P.vertices(), [], []], [P.inequalities(), equations],
-            ....:                      Vrep_minimal=True, Hrep_minimal=True)
-            sage: Q == P
-            True
-            sage: Q.polar(in_affine_span=True) == P.polar(in_affine_span=True)
-            True
-        """
-        if not self.is_compact():
-            raise ValueError("not a polytope")
-        if not in_affine_span and not self.dim() == self.ambient_dim():
-            raise ValueError("not full-dimensional; try with 'in_affine_span=True'")
-
-        t_Vrep, t_Hrep, parent = self._translation_double_description(-self.center())
-        t_verts = t_Vrep[0]
-        t_ieqs = t_Hrep[0]
-        t_eqns = t_Hrep[1]
-
-        new_ieqs = ((1,) + tuple(-v) for v in t_verts)
-        if self.n_vertices() == 1:
-            new_verts = self.vertices()
-        elif not self.n_equations():
-            new_verts = ((-h/h[0])[1:] for h in t_ieqs)
-        else:
-            # Transform the equations such that the normals are pairwise orthogonal.
-            t_eqns = list(t_eqns)
-            for i, h in enumerate(t_eqns):
-                for h1 in t_eqns[:i]:
-                    a = h[1:]*h1[1:]
-                    if a:
-                        b = h1[1:]*h1[1:]
-                        t_eqns[i] = b*h - a*h1
-
-            def move_vertex_to_subspace(vertex):
-                for h in t_eqns:
-                    offset = vertex*h[1:]+h[0]
-                    vertex = vertex-h[1:]*offset/(h[1:]*h[1:])
-                return vertex
-
-            new_verts = (move_vertex_to_subspace((-h/h[0])[1:]) for h in t_ieqs)
-
-        pref_rep = 'Hrep' if self.n_vertices() <= self.n_inequalities() else 'Vrep'
-
-        return parent.element_class(parent, [new_verts, [], []],
-                                    [new_ieqs, t_eqns],
-                                    Vrep_minimal=True, Hrep_minimal=True, pref_rep=pref_rep)
-
-    def is_self_dual(self):
-        r"""
-        Return whether the polytope is self-dual.
-
-        A polytope is self-dual if its face lattice is isomorphic to the face
-        lattice of its dual polytope.
-
-        EXAMPLES::
-
-            sage: polytopes.simplex().is_self_dual()
-            True
-            sage: polytopes.twenty_four_cell().is_self_dual()
-            True
-            sage: polytopes.cube().is_self_dual()
-            False
-            sage: polytopes.hypersimplex(5,2).is_self_dual()
-            False
-            sage: P = Polyhedron(vertices=[[1/2, 1/3]], rays=[[1, 1]]).is_self_dual()
-            Traceback (most recent call last):
-            ...
-            ValueError: polyhedron has to be compact
-
-        """
-        if not self.is_compact():
-            raise ValueError("polyhedron has to be compact")
-
-        n = self.n_vertices()
-        m = self.n_facets()
-        if n != m:
-            return False
-
-        G1 = self.vertex_facet_graph()
-        G2 = G1.reverse()
-        return G1.is_isomorphic(G2)
-
-    def pyramid(self):
-        """
-        Return a polyhedron that is a pyramid over the original.
-
-        EXAMPLES::
-
-            sage: square = polytopes.hypercube(2);  square
-            A 2-dimensional polyhedron in ZZ^2 defined as the convex hull of 4 vertices
-            sage: egyptian_pyramid = square.pyramid();  egyptian_pyramid
-            A 3-dimensional polyhedron in QQ^3 defined as the convex hull of 5 vertices
-            sage: egyptian_pyramid.n_vertices()
-            5
-            sage: for v in egyptian_pyramid.vertex_generator(): print(v)
-            A vertex at (0, -1, -1)
-            A vertex at (0, -1, 1)
-            A vertex at (0, 1, -1)
-            A vertex at (0, 1, 1)
-            A vertex at (1, 0, 0)
-
-        TESTS::
-
-            sage: polytopes.simplex(backend='cdd').pyramid().backend()
-            'cdd'
-        """
-        assert self.is_compact(), "Not a polytope."
-
-        new_verts = \
-            [[0] + x for x in self.Vrep_generator()] + \
-            [[1] + list(self.center())]
-
-        parent = self.parent().base_extend(self.center().parent(), ambient_dim=self.ambient_dim()+1)
-        return parent.element_class(parent, [new_verts, [], []], None)
-
-    def _test_pyramid(self, tester=None, **options):
-        """
-        Run tests on the methods related to pyramids.
-
-        TESTS:
-
-            sage: polytopes.regular_polygon(4)._test_pyramid()
-        """
-        if tester is None:
-            tester = self._tester(**options)
-
-        def check_pyramid_certificate(P, cert):
-            others = set(v for v in P.vertices() if not v == cert)
-            if len(others):
-                tester.assertTrue(any(set(f.ambient_Vrepresentation()) == others for f in P.facets()))
-
-        if self.is_compact():
-            b, cert = self.is_pyramid(certificate=True)
-            if b:
-                check_pyramid_certificate(self, cert)
-
-            if 1 < self.n_vertices() < 50 and self.n_facets() < 50:
-                pyr = self.pyramid()
-                b, cert = pyr.is_pyramid(certificate=True)
-                tester.assertTrue(b)
-                check_pyramid_certificate(pyr, cert)
-        else:
-            with tester.assertRaises(AssertionError):
-                pyr = self.pyramid()
-
-        if self.is_compact() and 1 < self.n_vertices() < 50 and self.n_facets() < 50:
-            # Check the pyramid of the polar.
-            self_fraction_field = self.base_extend(QQ)
-
-            polar = self_fraction_field.polar(in_affine_span=True)
-            pyr_polar = polar.pyramid()
-            b, cert = pyr_polar.is_pyramid(certificate=True)
-            tester.assertTrue(b)
-            check_pyramid_certificate(pyr_polar, cert)
-
-            pyr = self_fraction_field.pyramid()
-            polar_pyr = pyr.polar(in_affine_span=True)
-            b, cert = polar_pyr.is_pyramid(certificate=True)
-            tester.assertTrue(b)
-            check_pyramid_certificate(polar_pyr, cert)
-
-            tester.assertTrue(pyr_polar.is_combinatorially_isomorphic(pyr_polar))
-
-    def bipyramid(self):
-        """
-        Return a polyhedron that is a bipyramid over the original.
-
-        EXAMPLES::
-
-            sage: octahedron = polytopes.cross_polytope(3)
-            sage: cross_poly_4d = octahedron.bipyramid()
-            sage: cross_poly_4d.n_vertices()
-            8
-            sage: q = [list(v) for v in cross_poly_4d.vertex_generator()]
-            sage: q
-            [[-1, 0, 0, 0],
-             [0, -1, 0, 0],
-             [0, 0, -1, 0],
-             [0, 0, 0, -1],
-             [0, 0, 0, 1],
-             [0, 0, 1, 0],
-             [0, 1, 0, 0],
-             [1, 0, 0, 0]]
-
-        Now check that bipyramids of cross-polytopes are cross-polytopes::
-
-            sage: q2 = [list(v) for v in polytopes.cross_polytope(4).vertex_generator()]
-            sage: [v in q2 for v in q]
-            [True, True, True, True, True, True, True, True]
-
-        TESTS::
-
-            sage: polytopes.simplex(backend='cdd').bipyramid().backend()
-            'cdd'
-        """
-        new_verts = \
-            [[ 0] + list(x) for x in self.vertex_generator()] + \
-            [[ 1] + list(self.center())] + \
-            [[-1] + list(self.center())]
-        new_rays = [[0] + r for r in self.rays()]
-        new_lines = [[0] + list(l) for l in self.lines()]
-
-        parent = self.parent().base_extend(self.center().parent(), ambient_dim=self.ambient_dim()+1)
-        return parent.element_class(parent, [new_verts, new_rays, new_lines], None)
-
-    def prism(self):
-        """
-        Return a prism of the original polyhedron.
-
-        EXAMPLES::
-
-            sage: square = polytopes.hypercube(2)
-            sage: cube = square.prism()
-            sage: cube
-            A 3-dimensional polyhedron in ZZ^3 defined as the convex hull of 8 vertices
-            sage: hypercube = cube.prism()
-            sage: hypercube.n_vertices()
-            16
-
-        TESTS::
-
-            sage: polytopes.simplex(backend='cdd').prism().backend()
-            'cdd'
-        """
-        new_verts = []
-        new_verts.extend( [ [0] + v for v in self.vertices()] )
-        new_verts.extend( [ [1] + v for v in self.vertices()] )
-        new_rays =        [ [0] + r for r in self.rays()]
-        new_lines =       [ [0] + l for l in self.lines()]
-
-        parent = self.parent().change_ring(self.base_ring(), ambient_dim=self.ambient_dim()+1)
-        return parent.element_class(parent, [new_verts, new_rays, new_lines], None)
-
-    def one_point_suspension(self, vertex):
-        """
-        Return the one-point suspension of ``self`` by splitting the vertex
-        ``vertex``.
-
-        The resulting polyhedron has one more vertex and its dimension
-        increases by one.
-
-        INPUT:
-
-        - ``vertex`` -- a Vertex of ``self``
-
-        EXAMPLES::
-
-            sage: cube = polytopes.cube()
-            sage: v = cube.vertices()[0]
-            sage: ops_cube = cube.one_point_suspension(v)
-            sage: ops_cube.f_vector()
-            (1, 9, 24, 24, 9, 1)
-
-            sage: pentagon  = polytopes.regular_polygon(5)
-            sage: v = pentagon.vertices()[0]
-            sage: ops_pentagon = pentagon.one_point_suspension(v)
-            sage: ops_pentagon.f_vector()
-            (1, 6, 12, 8, 1)
-
-        It works with a polyhedral face as well::
-
-            sage: vv = cube.faces(0)[1]
-            sage: ops_cube2 = cube.one_point_suspension(vv)
-            sage: ops_cube == ops_cube2
-            True
-
-        .. SEEALSO::
-
-            :meth:`face_split`
-
-        TESTS::
-
-            sage: e = cube.faces(1)[0]
-            sage: cube.one_point_suspension(e)
-            Traceback (most recent call last):
-            ...
-            TypeError: the vertex A 1-dimensional face of a Polyhedron in ZZ^3 defined as the convex hull of 2 vertices should be a Vertex or PolyhedronFace of dimension 0
-        """
-        from sage.geometry.polyhedron.representation import Vertex
-        from sage.geometry.polyhedron.face import PolyhedronFace
-        if isinstance(vertex, Vertex):
-            return self.face_split(vertex)
-        elif isinstance(vertex, PolyhedronFace) and vertex.dim() == 0:
-            return self.face_split(vertex)
-        else:
-            raise TypeError("the vertex {} should be a Vertex or PolyhedronFace of dimension 0".format(vertex))
-
-    def face_split(self, face):
-        """
-        Return the face splitting of the face ``face``.
-
-        Splitting a face correspond to the bipyramid (see :meth:`bipyramid`)
-        of ``self`` where the two new vertices are placed above and below
-        the center of ``face`` instead of the center of the whole polyhedron.
-        The two new vertices are placed in the new dimension at height `-1` and
-        `1`.
-
-        INPUT:
-
-        - ``face`` -- a PolyhedronFace or a Vertex
-
-        EXAMPLES::
-
-            sage: pentagon  = polytopes.regular_polygon(5)
-            sage: f = pentagon.faces(1)[0]
-            sage: fsplit_pentagon = pentagon.face_split(f)
-            sage: fsplit_pentagon.f_vector()
-            (1, 7, 14, 9, 1)
-
-        TESTS:
-
-        Check that :trac:`28668` is fixed::
-
-            sage: P = polytopes.octahedron()
-            sage: P.face_split(P.faces(2)[0])
-            A 4-dimensional polyhedron in QQ^4 defined as the convex hull of 8 vertices
-
-        .. SEEALSO::
-
-            :meth:`one_point_suspension`
-        """
-        from sage.geometry.polyhedron.representation import Vertex
-        from sage.geometry.polyhedron.face import PolyhedronFace
-        if isinstance(face, Vertex):
-            new_vertices = [list(x) + [0] for x in self.vertex_generator()] + \
-                           [list(face) + [x] for x in [-1, 1]]  # Splitting the vertex
-        elif isinstance(face, PolyhedronFace):
-            new_vertices = [list(x) + [0] for x in self.vertex_generator()] + \
-                           [list(face.as_polyhedron().center()) + [x] for x in [-1, 1]]  # Splitting the face
-        else:
-            raise TypeError("the face {} should be a Vertex or PolyhedronFace".format(face))
-
-        new_rays = []
-        new_rays.extend( [ r + [0] for r in self.ray_generator() ] )
-
-        new_lines = []
-        new_lines.extend( [ l + [0] for l in self.line_generator() ] )
-
-        parent = self.parent().change_ring(self.base_ring().fraction_field(), ambient_dim=self.ambient_dim()+1)
-        return parent.element_class(parent, [new_vertices, new_rays, new_lines], None)
-
-    def projection(self, projection=None):
-        """
-        Return a projection object.
-
-        INPUT:
-
-        - ``proj`` -- a projection function
-
-        OUTPUT:
-
-        The identity projection. This is useful for plotting
-        polyhedra.
-
-        .. SEEALSO::
-
-            :meth:`~sage.geometry.polyhedron.base.Polyhedron_base.schlegel_projection` for a more interesting projection.
-
-        EXAMPLES::
-
-            sage: p = polytopes.hypercube(3)
-            sage: proj = p.projection()
-            sage: proj
-            The projection of a polyhedron into 3 dimensions
-        """
-        from .plot import Projection
-        if projection is not None:
-            self.projection = Projection(self, projection)
-        else:
-            self.projection = Projection(self)
-        return self.projection
-
-    def render_solid(self, **kwds):
-        """
-        Return a solid rendering of a 2- or 3-d polytope.
-
-        EXAMPLES::
-
-            sage: p = polytopes.hypercube(3)
-            sage: p_solid = p.render_solid(opacity = .7)
-            sage: type(p_solid)
-            <type 'sage.plot.plot3d.index_face_set.IndexFaceSet'>
-        """
-        proj = self.projection()
-        if self.ambient_dim() == 3:
-            return proj.render_solid_3d(**kwds)
-        if self.ambient_dim() == 2:
-            return proj.render_fill_2d(**kwds)
-        raise ValueError("render_solid is only defined for 2 and 3 dimensional polyhedra")
-
-    def render_wireframe(self, **kwds):
-        """
-        For polytopes in 2 or 3 dimensions, return the edges
-        as a list of lines.
-
-        EXAMPLES::
-
-            sage: p = Polyhedron([[1,2,],[1,1],[0,0]])
-            sage: p_wireframe = p.render_wireframe()
-            sage: p_wireframe._objects
-            [Line defined by 2 points, Line defined by 2 points, Line defined by 2 points]
-        """
-        proj = self.projection()
-        if self.ambient_dim() == 3:
-            return proj.render_wireframe_3d(**kwds)
-        if self.ambient_dim() == 2:
-            return proj.render_outline_2d(**kwds)
-        raise ValueError("render_wireframe is only defined for 2 and 3 dimensional polyhedra")
-
-    def schlegel_projection(self, facet=None, position=None):
-        """
-        Return the Schlegel projection.
-
-        * The facet is orthonormally transformed into its affine hull.
-
-        * The position specifies a point coming out of the barycenter of the
-          facet from which the other vertices will be projected into the facet.
-
-        INPUT:
-
-        - ``facet`` -- a PolyhedronFace. The facet into which the Schlegel
-          diagram is created. The default is the first facet.
-
-        - ``position`` -- a positive number. Determines a relative distance
-          from the barycenter of ``facet``. A value close to 0 will place the
-          projection point close to the facet and a large value further away.
-          Default is `1`. If the given value is too large, an error is returned.
-
-        OUTPUT:
-
-        A :class:`~sage.geometry.polyhedron.plot.Projection` object.
-
-        EXAMPLES::
-
-            sage: p = polytopes.hypercube(3)
-            sage: sch_proj = p.schlegel_projection()
-            sage: schlegel_edge_indices = sch_proj.lines
-            sage: schlegel_edges = [sch_proj.coordinates_of(x) for x in schlegel_edge_indices]
-            sage: len([x for x in schlegel_edges if x[0][0] > 0])
-            8
-
-        The Schlegel projection preserves the convexity of facets, see :trac:`30015`::
-
-            sage: fcube = polytopes.hypercube(4)
-            sage: tfcube = fcube.face_truncation(fcube.faces(0)[0])
-            sage: tfcube.facets()[-1]
-            A 3-dimensional face of a Polyhedron in QQ^4 defined as the convex hull of 8 vertices
-            sage: sp = tfcube.schlegel_projection(tfcube.facets()[-1])
-            sage: sp.plot()
-            Graphics3d Object
-
-        The same truncated cube but see inside the tetrahedral facet::
-
-            sage: tfcube.facets()[4]
-            A 3-dimensional face of a Polyhedron in QQ^4 defined as the convex hull of 4 vertices
-            sage: sp = tfcube.schlegel_projection(tfcube.facets()[4])
-            sage: sp.plot()
-            Graphics3d Object
-
-        A different values of ``position`` changes the projection::
-
-            sage: sp = tfcube.schlegel_projection(tfcube.facets()[4],1/2)
-            sage: sp.plot()
-            Graphics3d Object
-            sage: sp = tfcube.schlegel_projection(tfcube.facets()[4],4)
-            sage: sp.plot()
-            Graphics3d Object
-
-        A value which is too large give a projection point that sees more than
-        one facet resulting in a error::
-
-            sage: sp = tfcube.schlegel_projection(tfcube.facets()[4],5)
-            Traceback (most recent call last):
-            ...
-            ValueError: the chosen position is too large
-        """
-        proj = self.projection()
-        return proj.schlegel(facet, position)
-
-    def _volume_lrs(self, verbose=False):
-        """
-        Computes the volume of a polytope using lrs.
-
-        OUTPUT:
-
-        The volume, cast to RDF (although lrs seems to output a
-        rational value this must be an approximation in some cases).
-
-        EXAMPLES::
-
-            sage: polytopes.hypercube(3)._volume_lrs() # optional - lrslib
-            8.0
-            sage: (polytopes.hypercube(3)*2)._volume_lrs() # optional - lrslib
-            64.0
-            sage: polytopes.twenty_four_cell()._volume_lrs() # optional - lrslib
-            2.0
-
-        REFERENCES:
-
-        - David Avis's lrs program.
-        """
-        from sage.features.lrs import Lrs
-        Lrs().require()
-
-        from sage.misc.temporary_file import tmp_filename
-        from subprocess import Popen, PIPE
-
-        in_str = self.cdd_Vrepresentation()
-        in_str += 'volume'
-        in_filename = tmp_filename()
-        in_file = open(in_filename, 'w')
-        in_file.write(in_str)
-        in_file.close()
-        if verbose:
-            print(in_str)
-
-        lrs_procs = Popen(['lrs', in_filename],
-                          stdin=PIPE, stdout=PIPE, stderr=PIPE)
-        ans, err = lrs_procs.communicate()
-        ans = bytes_to_str(ans)
-        err = bytes_to_str(err)
-        if verbose:
-            print(ans)
-        # FIXME: check err
-
-        for a_line in ans.splitlines():
-            if 'Volume=' in a_line:
-                volume = a_line.split('Volume=')[1]
-                volume = RDF(QQ(volume))
-                return volume
-
-        raise ValueError("lrs did not return a volume")
-
-    def _volume_latte(self, verbose=False, algorithm='triangulate', **kwargs):
-        """
-        Computes the volume of a polytope using LattE integrale.
-
-        INPUT:
-
-        - ``arg`` -- a cdd or LattE description string
-
-        - ``algorithm`` -- (default: 'triangulate') the integration method. Use 'triangulate' for
-          polytope triangulation or 'cone-decompose' for tangent cone decomposition method.
-
-        - ``raw_output`` -- if ``True`` then return directly the output string from LattE.
-
-        - ``verbose`` -- if ``True`` then return directly verbose output from LattE.
-
-        - For all other options, consult the LattE manual.
-
-        OUTPUT:
-
-        A rational value, or a string if ``raw_output`` if set to ``True``.
-
-        .. NOTE::
-
-            This function depends on LattE (i.e., the ``latte_int`` optional
-            package). See the LattE documentation for further details.
-
-        EXAMPLES::
-
-            sage: polytopes.hypercube(3)._volume_latte() # optional - latte_int
-            8
-            sage: (polytopes.hypercube(3)*2)._volume_latte() # optional - latte_int
-            64
-            sage: polytopes.twenty_four_cell()._volume_latte() # optional - latte_int
-            2
-            sage: polytopes.cuboctahedron()._volume_latte() # optional - latte_int
-            20/3
-
-        TESTS:
-
-        Testing triangulate algorithm::
-
-            sage: polytopes.cuboctahedron()._volume_latte(algorithm='triangulate') # optional - latte_int
-            20/3
-
-        Testing cone decomposition algorithm::
-
-            sage: polytopes.cuboctahedron()._volume_latte(algorithm='cone-decompose') # optional - latte_int
-            20/3
-
-        Testing raw output::
-
-            sage: polytopes.cuboctahedron()._volume_latte(raw_output=True) # optional - latte_int
-            '20/3'
-
-        Testing inexact rings::
-
-            sage: P = Polyhedron(vertices=[[0,0],[1,0],[0,1]],base_ring=RDF)
-            sage: P.volume(engine='latte')
-            Traceback (most recent call last):
-            ...
-            ValueError: LattE integrale cannot be applied over inexact rings
-        """
-        from sage.interfaces.latte import integrate
-        if self.base_ring() == RDF:
-            raise ValueError("LattE integrale cannot be applied over inexact rings")
-        else:
-            return integrate(self.cdd_Hrepresentation(), algorithm=algorithm, cdd=True, verbose=verbose, **kwargs)
-
-    def _volume_normaliz(self, measure='induced'):
-        r"""
-        Computes the volume of a polytope using normaliz.
-
-        INPUT:
-
-        - ``measure`` -- (default: 'induced') the measure to take. 'induced'
-          correspond to ``EuclideanVolume`` in normaliz and 'induced_lattice'
-          correspond to ``Volume`` in normaliz
-
-        OUTPUT:
-
-        A float value (when ``measure`` is 'induced') or a rational number
-        (when ``measure`` is 'induced_lattice')
-
-        .. NOTE::
-
-            This function depends on Normaliz (i.e., the ``pynormaliz`` optional
-            package). See the Normaliz documentation for further details.
-
-        TESTS::
-
-            sage: P = Polyhedron(vertices=[[0,0],[1,0],[0,1],[1,1]])
-            sage: P._volume_normaliz()
-            Traceback (most recent call last):
-            ...
-            TypeError: the backend should be normaliz
-        """
-        raise TypeError("the backend should be normaliz")
-
-    @cached_method(do_pickle=True)
-    def volume(self, measure='ambient', engine='auto', **kwds):
-        """
-        Return the volume of the polytope.
-
-        INPUT:
-
-        - ``measure`` -- string. The measure to use. Allowed values are:
-
-          * ``ambient`` (default): Lebesgue measure of ambient space (volume)
-          * ``induced``: Lebesgue measure of the affine hull (relative volume)
-          * ``induced_rational``: Scaling of the Lebesgue measure for rational
-            polytopes, such that the unit hypercube has volume 1
-          * ``induced_lattice``: Scaling of the Lebesgue measure, such that the
-            volume of the hypercube is factorial(n)
-
-        - ``engine`` -- string. The backend to use. Allowed values are:
-
-          * ``'auto'`` (default): choose engine according to measure
-          * ``'internal'``: see :meth:`triangulate`
-          * ``'TOPCOM'``: see :meth:`triangulate`
-          * ``'lrs'``: use David Avis's lrs program (optional)
-          * ``'latte'``: use LattE integrale program (optional)
-          * ``'normaliz'``: use Normaliz program (optional)
-
-        - ``**kwds`` -- keyword arguments that are passed to the
-          triangulation engine
-
-        OUTPUT:
-
-        The volume of the polytope
-
-        EXAMPLES::
-
-            sage: polytopes.hypercube(3).volume()
-            8
-            sage: (polytopes.hypercube(3)*2).volume()
-            64
-            sage: polytopes.twenty_four_cell().volume()
-            2
-
-        Volume of the same polytopes, using the optional package lrslib
-        (which requires a rational polytope).  For mysterious historical
-        reasons, Sage casts lrs's exact answer to a float::
-
-            sage: I3 = polytopes.hypercube(3)
-            sage: I3.volume(engine='lrs') # optional - lrslib
-            8.0
-            sage: C24 = polytopes.twenty_four_cell()
-            sage: C24.volume(engine='lrs') # optional - lrslib
-            2.0
-
-        If the base ring is exact, the answer is exact::
-
-            sage: P5 = polytopes.regular_polygon(5)
-            sage: P5.volume()
-            2.377641290737884?
-
-            sage: polytopes.icosahedron().volume()
-            5/12*sqrt5 + 5/4
-            sage: numerical_approx(_) # abs tol 1e9
-            2.18169499062491
-
-        When considering lower-dimensional polytopes, we can ask for the
-        ambient (full-dimensional), the induced measure (of the affine
-        hull) or, in the case of lattice polytopes, for the induced rational measure.
-        This is controlled by the parameter `measure`. Different engines
-        may have different ideas on the definition of volume of a
-        lower-dimensional object::
-
-            sage: P = Polyhedron([[0, 0], [1, 1]])
-            sage: P.volume()
-            0
-            sage: P.volume(measure='induced')
-            1.414213562373095?
-            sage: P.volume(measure='induced_rational') # optional -- latte_int
-            1
-
-            sage: S = polytopes.regular_polygon(6); S
-            A 2-dimensional polyhedron in AA^2 defined as the convex hull of 6 vertices
-            sage: edge = S.faces(1)[4].as_polyhedron()
-            sage: edge.vertices()
-            (A vertex at (0.866025403784439?, 1/2), A vertex at (0, 1))
-            sage: edge.volume()
-            0
-            sage: edge.volume(measure='induced')
-            1
-
-            sage: P = Polyhedron(backend='normaliz',vertices=[[1,0,0],[0,0,1],[-1,1,1],[-1,2,0]]) # optional - pynormaliz
-            sage: P.volume()  # optional - pynormaliz
-            0
-            sage: P.volume(measure='induced')  # optional - pynormaliz
-            2.598076211353316?
-            sage: P.volume(measure='induced',engine='normaliz')  # optional - pynormaliz
-            2.598076211353316
-            sage: P.volume(measure='induced_rational')  # optional - pynormaliz, latte_int
-            3/2
-            sage: P.volume(measure='induced_rational',engine='normaliz')  # optional - pynormaliz
-            3/2
-            sage: P.volume(measure='induced_lattice')  # optional - pynormaliz
-            3
-
-        The same polytope without normaliz backend::
-
-            sage: P = Polyhedron(vertices=[[1,0,0],[0,0,1],[-1,1,1],[-1,2,0]])
-            sage: P.volume(measure='induced_lattice',engine='latte')  # optional - latte_int
-            3
-
-            sage: Dexact = polytopes.dodecahedron()
-            sage: v = Dexact.faces(2)[0].as_polyhedron().volume(measure='induced', engine='internal'); v
-            1.53406271079097?
-            sage: v = Dexact.faces(2)[4].as_polyhedron().volume(measure='induced', engine='internal'); v
-            1.53406271079097?
-            sage: RDF(v)    # abs tol 1e-9
-            1.53406271079044
-
-            sage: Dinexact = polytopes.dodecahedron(exact=False)
-            sage: w = Dinexact.faces(2)[2].as_polyhedron().volume(measure='induced', engine='internal'); RDF(w) # abs tol 1e-9
-            1.5340627082974878
-
-            sage: [polytopes.simplex(d).volume(measure='induced') for d in range(1,5)] == [sqrt(d+1)/factorial(d) for d in range(1,5)]
-            True
-
-            sage: I = Polyhedron([[-3, 0], [0, 9]])
-            sage: I.volume(measure='induced')
-            9.48683298050514?
-            sage: I.volume(measure='induced_rational') # optional -- latte_int
-            3
-
-            sage: T = Polyhedron([[3, 0, 0], [0, 4, 0], [0, 0, 5]])
-            sage: T.volume(measure='induced')
-            13.86542462386205?
-            sage: T.volume(measure='induced_rational') # optional -- latte_int
-            1/2
-
-            sage: Q = Polyhedron(vertices=[(0, 0, 1, 1), (0, 1, 1, 0), (1, 1, 0, 0)])
-            sage: Q.volume(measure='induced')
-            1
-            sage: Q.volume(measure='induced_rational') # optional -- latte_int
-            1/2
-
-        The volume of a full-dimensional unbounded polyhedron is infinity::
-
-            sage: P = Polyhedron(vertices = [[1, 0], [0, 1]], rays = [[1, 1]])
-            sage: P.volume()
-            +Infinity
-
-        The volume of a non full-dimensional unbounded polyhedron depends on the measure used::
-
-            sage: P = Polyhedron(ieqs = [[1,1,1],[-1,-1,-1],[3,1,0]]); P
-            A 1-dimensional polyhedron in QQ^2 defined as the convex hull of 1 vertex and 1 ray
-            sage: P.volume()
-            0
-            sage: P.volume(measure='induced')
-            +Infinity
-            sage: P.volume(measure='ambient')
-            0
-            sage: P.volume(measure='induced_rational')  # optional - pynormaliz
-            +Infinity
-            sage: P.volume(measure='induced_rational',engine='latte')  # optional - latte_int
-            +Infinity
-
-        The volume in `0`-dimensional space is taken by counting measure::
-
-            sage: P = Polyhedron(vertices=[[]]); P
-            A 0-dimensional polyhedron in ZZ^0 defined as the convex hull of 1 vertex
-            sage: P.volume()
-            1
-            sage: P = Polyhedron(vertices=[]); P
-            The empty polyhedron in ZZ^0
-            sage: P.volume()
-            0
-
-        TESTS:
-
-        The cache of the volume is being pickled::
-
-            sage: P = polytopes.cube()
-            sage: P.volume()
-            8
-            sage: Q = loads(dumps(P))
-            sage: Q.volume.is_in_cache()
-            True
-        """
-        from sage.features import FeatureNotPresentError, PythonModule
-        if measure == 'induced_rational' and engine not in ['auto', 'latte', 'normaliz']:
-            raise RuntimeError("the induced rational measure can only be computed with the engine set to `auto`, `latte`, or `normaliz`")
-        if measure == 'induced_lattice' and engine not in ['auto', 'latte', 'normaliz']:
-            raise RuntimeError("the induced lattice measure can only be computed with the engine set to `auto`, `latte`, or `normaliz`")
-        if engine == 'auto' and measure == 'induced_rational':
-            # Enforce a default choice, change if a better engine is found.
-            from sage.features.latte import Latte
-            try:
-                Latte().require()
-                engine = 'latte'
-            except FeatureNotPresentError:
-                try:
-                    PythonModule("PyNormaliz", spkg="pynormaliz").require()
-                    engine = 'normaliz'
-                except FeatureNotPresentError:
-                    raise RuntimeError("the induced rational measure can only be computed with the optional packages `latte_int`, or `pynormaliz`")
-
-        if engine == 'auto' and measure == 'induced_lattice':
-            # Enforce a default choice, change if a better engine is found.
-            try:
-                PythonModule("PyNormaliz", spkg="pynormaliz").require()
-                engine = 'normaliz'
-            except FeatureNotPresentError:
-                try:
-                    from sage.features.latte import Latte
-                    Latte().require()
-                    engine = 'latte'
-                except FeatureNotPresentError:
-                    raise RuntimeError("the induced rational measure can only be computed with the optional packages `latte_int`, or `pynormaliz`")
-
-        if engine == 'auto' and measure == 'ambient' and self.backend() == 'normaliz':
-            engine = 'normaliz'
-
-        if measure == 'ambient':
-            if self.dim() < self.ambient_dim():
-                return self.base_ring().zero()
-            elif self.dim() == 0:
-                return 1
-            # if the polyhedron is unbounded, return infinity
-            if not self.is_compact():
-                from sage.rings.infinity import infinity
-                return infinity
-            if engine == 'lrs':
-                return self._volume_lrs(**kwds)
-            elif engine == 'latte':
-                return self._volume_latte(**kwds)
-            elif engine == 'normaliz':
-                return self._volume_normaliz(measure='ambient')
-
-            triangulation = self.triangulate(engine=engine, **kwds)
-            pc = triangulation.point_configuration()
-            return sum([pc.volume(simplex) for simplex in triangulation]) / ZZ(self.dim()).factorial()
-        elif measure == 'induced':
-            # if polyhedron is actually full-dimensional, return volume with ambient measure
-            if self.dim() == self.ambient_dim():
-                return self.volume(measure='ambient', engine=engine, **kwds)
-            # if the polyhedron is unbounded, return infinity
-            if not self.is_compact():
-                from sage.rings.infinity import infinity
-                return infinity
-            if engine == 'normaliz':
-                return self._volume_normaliz(measure='euclidean')
-            # use an orthogonal transformation, which preserves volume up to a factor provided by the transformation matrix
-            A, b = self.affine_hull_projection(orthogonal=True, as_affine_map=True)
-            Adet = (A.matrix().transpose() * A.matrix()).det()
-            scaled_volume = self.affine_hull_projection(orthogonal=True).volume(measure='ambient', engine=engine, **kwds)
-            if Adet.is_square():
-                sqrt_Adet = Adet.sqrt()
-            else:
-                sqrt_Adet = AA(Adet).sqrt()
-                scaled_volume = AA(scaled_volume)
-            return scaled_volume / sqrt_Adet
-        elif measure == 'induced_rational':
-            # if the polyhedron is unbounded, return infinity
-            if not self.is_compact():
-                from sage.rings.infinity import infinity
-                return infinity
-            if engine == 'latte':
-                return self._volume_latte(**kwds)
-            else:  # engine is 'normaliz'
-                return self._volume_normaliz(measure='induced_lattice') / ZZ(self.dim()).factorial()
-        elif measure == 'induced_lattice':
-            # if the polyhedron is unbounded, return infinity
-            if not self.is_compact():
-                from sage.rings.infinity import infinity
-                return infinity
-            if engine == 'latte':
-                return self._volume_latte(**kwds) * ZZ(self.dim()).factorial()
-            else:  # engine is 'normaliz'
-                return self._volume_normaliz(measure='induced_lattice')
-        else:
-            raise TypeError("the measure should be `ambient`, `induced`, `induced_rational`, or `induced_lattice`")
-
-    def integrate(self, polynomial, **kwds):
-        r"""
-        Return the integral of a polynomial over a polytope.
-
-        INPUT:
-
-        - ``P`` -- Polyhedron
-
-        - ``polynomial`` -- A multivariate polynomial or a valid LattE description string for
-          polynomials
-
-        - ``**kwds`` -- additional keyword arguments that are passed to the engine
-
-        OUTPUT:
-
-        The integral of the polynomial over the polytope
-
-        .. NOTE::
-
-            The polytope triangulation algorithm is used. This function depends
-            on LattE (i.e., the ``latte_int`` optional package).
-
-        EXAMPLES::
-
-            sage: P = polytopes.cube()
-            sage: x, y, z = polygens(QQ, 'x, y, z')
-            sage: P.integrate(x^2*y^2*z^2)    # optional - latte_int
-            8/27
-
-        If the polyhedron has floating point coordinates, an inexact result can
-        be obtained if we transform to rational coordinates::
-
-            sage: P = 1.4142*polytopes.cube()
-            sage: P_QQ = Polyhedron(vertices = [[QQ(vi) for vi in v] for v in P.vertex_generator()])
-            sage: RDF(P_QQ.integrate(x^2*y^2*z^2))    # optional - latte_int
-            6.703841212195228
-
-        Integral over a non full-dimensional polytope::
-
-            sage: x, y = polygens(QQ, 'x, y')
-            sage: P = Polyhedron(vertices=[[0,0],[1,1]])
-            sage: P.integrate(x*y)    # optional - latte_int
-            Traceback (most recent call last):
-            ...
-            NotImplementedError: the polytope must be full-dimensional
-
-        TESTS:
-
-        Testing a three-dimensional integral::
-
-            sage: P = polytopes.octahedron()
-            sage: x, y, z = polygens(QQ, 'x, y, z')
-            sage: P.integrate(2*x^2*y^4*z^6+z^2)    # optional - latte_int
-            630632/4729725
-
-        Testing a polytope with non-rational vertices::
-
-            sage: P = polytopes.icosahedron()
-            sage: P.integrate(x^2*y^2*z^2)    # optional - latte_int
-            Traceback (most recent call last):
-            ...
-            TypeError: the base ring must be ZZ, QQ, or RDF
-
-        Testing a univariate polynomial::
-
-            sage: P = Polyhedron(vertices=[[0],[1]])
-            sage: x = polygen(QQ, 'x')
-            sage: P.integrate(x)    # optional - latte_int
-            1/2
-
-        Testing a polytope with floating point coordinates::
-
-            sage: P = Polyhedron(vertices = [[0, 0], [1, 0], [1.1, 1.1], [0, 1]])
-            sage: P.integrate('[[1,[2,2]]]')    # optional - latte_int
-            Traceback (most recent call last):
-            ...
-            TypeError: LattE integrale cannot be applied over inexact rings
-        """
-        if self.base_ring() == RDF:
-            raise TypeError("LattE integrale cannot be applied over inexact rings")
-        elif not self.is_full_dimensional():
-            raise NotImplementedError("the polytope must be full-dimensional")
-        else:
-            from sage.interfaces.latte import integrate
-            return integrate(self.cdd_Hrepresentation(), polynomial,
-                             cdd=True, **kwds)
-
-    def contains(self, point):
-        """
-        Test whether the polyhedron contains the given ``point``.
-
-        .. SEEALSO::
-
-            :meth:`interior_contains`, :meth:`relative_interior_contains`.
-
-        INPUT:
-
-        - ``point`` -- coordinates of a point (an iterable)
-
-        OUTPUT:
-
-        Boolean.
-
-        EXAMPLES::
-
-            sage: P = Polyhedron(vertices=[[1,1],[1,-1],[0,0]])
-            sage: P.contains( [1,0] )
-            True
-            sage: P.contains( P.center() )  # true for any convex set
-            True
-
-        As a shorthand, one may use the usual ``in`` operator::
-
-            sage: P.center() in P
-            True
-            sage: [-1,-1] in P
-            False
-
-        The point need not have coordinates in the same field as the
-        polyhedron::
-
-            sage: ray = Polyhedron(vertices=[(0,0)], rays=[(1,0)], base_ring=QQ)
-            sage: ray.contains([sqrt(2)/3,0])        # irrational coordinates are ok
-            True
-            sage: a = var('a')
-            sage: ray.contains([a,0])                # a might be negative!
-            False
-            sage: assume(a>0)
-            sage: ray.contains([a,0])
-            True
-            sage: ray.contains(['hello', 'kitty'])   # no common ring for coordinates
-            False
-
-        The empty polyhedron needs extra care, see :trac:`10238`::
-
-            sage: empty = Polyhedron(); empty
-            The empty polyhedron in ZZ^0
-            sage: empty.contains([])
-            False
-            sage: empty.contains([0])               # not a point in QQ^0
-            False
-            sage: full = Polyhedron(vertices=[()]); full
-            A 0-dimensional polyhedron in ZZ^0 defined as the convex hull of 1 vertex
-            sage: full.contains([])
-            True
-            sage: full.contains([0])
-            False
-        """
-        try:
-            p = vector(point)
-        except TypeError:  # point not iterable or no common ring for elements
-            if len(point) > 0:
-                return False
-            else:
-                p = vector(self.base_ring(), [])
-
-        if len(p) != self.ambient_dim():
-            return False
-
-        for H in self.Hrep_generator():
-            if not H.contains(p):
-                return False
-        return True
-
-    __contains__ = contains
-
-    def interior_contains(self, point):
-        """
-        Test whether the interior of the polyhedron contains the
-        given ``point``.
-
-        .. SEEALSO::
-
-            :meth:`contains`, :meth:`relative_interior_contains`.
-
-        INPUT:
-
-        - ``point`` -- coordinates of a point
-
-        OUTPUT:
-
-        ``True`` or ``False``.
-
-        EXAMPLES::
-
-            sage: P = Polyhedron(vertices=[[0,0],[1,1],[1,-1]])
-            sage: P.contains( [1,0] )
-            True
-            sage: P.interior_contains( [1,0] )
-            False
-
-        If the polyhedron is of strictly smaller dimension than the
-        ambient space, its interior is empty::
-
-            sage: P = Polyhedron(vertices=[[0,1],[0,-1]])
-            sage: P.contains( [0,0] )
-            True
-            sage: P.interior_contains( [0,0] )
-            False
-
-        The empty polyhedron needs extra care, see :trac:`10238`::
-
-            sage: empty = Polyhedron(); empty
-            The empty polyhedron in ZZ^0
-            sage: empty.interior_contains([])
-            False
-        """
-        try:
-            p = vector(point)
-        except TypeError:  # point not iterable or no common ring for elements
-            if len(point) > 0:
-                return False
-            else:
-                p = vector(self.base_ring(), [])
-
-        if len(p) != self.ambient_dim():
-            return False
-
-        for H in self.Hrep_generator():
-            if not H.interior_contains(p):
-                return False
-        return True
-
-    def relative_interior_contains(self, point):
-        """
-        Test whether the relative interior of the polyhedron
-        contains the given ``point``.
-
-        .. SEEALSO::
-
-            :meth:`contains`, :meth:`interior_contains`.
-
-        INPUT:
-
-        - ``point`` -- coordinates of a point
-
-        OUTPUT:
-
-        ``True`` or ``False``
-
-        EXAMPLES::
-
-            sage: P = Polyhedron(vertices=[(1,0), (-1,0)])
-            sage: P.contains( (0,0) )
-            True
-            sage: P.interior_contains( (0,0) )
-            False
-            sage: P.relative_interior_contains( (0,0) )
-            True
-            sage: P.relative_interior_contains( (1,0) )
-            False
-
-        The empty polyhedron needs extra care, see :trac:`10238`::
-
-            sage: empty = Polyhedron(); empty
-            The empty polyhedron in ZZ^0
-            sage: empty.relative_interior_contains([])
-            False
-        """
-        try:
-            p = vector(point)
-        except TypeError:  # point not iterable or no common ring for elements
-            if len(point) > 0:
-                return False
-            else:
-                p = vector(self.base_ring(), [])
-
-        if len(p) != self.ambient_dim():
-            return False
-
-        for eq in self.equation_generator():
-            if not eq.contains(p):
-                return False
-
-        for ine in self.inequality_generator():
-            if not ine.interior_contains(p):
-                return False
-
-        return True
-
-    def is_simplex(self):
-        r"""
-        Return whether the polyhedron is a simplex.
-
-        A simplex is a bounded polyhedron with `d+1` vertices, where
-        `d` is the dimension.
-
-        EXAMPLES::
-
-            sage: Polyhedron([(0,0,0), (1,0,0), (0,1,0)]).is_simplex()
-            True
-            sage: polytopes.simplex(3).is_simplex()
-            True
-            sage: polytopes.hypercube(3).is_simplex()
-            False
-        """
-        return self.is_compact() and (self.dim()+1 == self.n_vertices())
-
-    def neighborliness(self):
-        r"""
-        Return the largest ``k``, such that the polyhedron is ``k``-neighborly.
-
-        A polyhedron is `k`-neighborly if every set of `n` vertices forms a face
-        for `n` up to `k`.
-
-        In case of the `d`-dimensional simplex, it returns `d + 1`.
-
-        .. SEEALSO::
-
-            :meth:`is_neighborly`
-
-        EXAMPLES::
-
-            sage: cube = polytopes.cube()
-            sage: cube.neighborliness()
-            1
-            sage: P = Polyhedron(); P
-            The empty polyhedron in ZZ^0
-            sage: P.neighborliness()
-            0
-            sage: P = Polyhedron([[0]]); P
-            A 0-dimensional polyhedron in ZZ^1 defined as the convex hull of 1 vertex
-            sage: P.neighborliness()
-            1
-            sage: S = polytopes.simplex(5); S
-            A 5-dimensional polyhedron in ZZ^6 defined as the convex hull of 6 vertices
-            sage: S.neighborliness()
-            6
-            sage: C = polytopes.cyclic_polytope(7,10); C
-            A 7-dimensional polyhedron in QQ^7 defined as the convex hull of 10 vertices
-            sage: C.neighborliness()
-            3
-            sage: C = polytopes.cyclic_polytope(6,11); C
-            A 6-dimensional polyhedron in QQ^6 defined as the convex hull of 11 vertices
-            sage: C.neighborliness()
-            3
-            sage: [polytopes.cyclic_polytope(5,n).neighborliness() for n in range(6,10)]
-            [6, 2, 2, 2]
-
-        """
-        return self.combinatorial_polyhedron().neighborliness()
-
-    def is_neighborly(self, k=None):
-        r"""
-        Return whether the polyhedron is neighborly.
-
-        If the input ``k`` is provided, then return whether the polyhedron is ``k``-neighborly
-
-        A polyhedron is neighborly if every set of `n` vertices forms a face
-        for `n` up to floor of half the dimension of the polyhedron.
-        It is `k`-neighborly if this is true for `n` up to `k`.
-
-        INPUT:
-
-        - ``k`` -- the dimension up to which to check if every set of ``k``
-          vertices forms a face. If no ``k`` is provided, check up to floor
-          of half the dimension of the polyhedron.
-
-        OUTPUT:
-
-        - ``True`` if every set of up to ``k`` vertices forms a face,
-        - ``False`` otherwise
-
-        .. SEEALSO::
-
-            :meth:`neighborliness`
-
-        EXAMPLES::
-
-            sage: cube = polytopes.hypercube(3)
-            sage: cube.is_neighborly()
-            True
-            sage: cube = polytopes.hypercube(4)
-            sage: cube.is_neighborly()
-            False
-
-        Cyclic polytopes are neighborly::
-
-            sage: all(polytopes.cyclic_polytope(i, i + 1 + j).is_neighborly() for i in range(5) for j in range(3))
-            True
-
-        The neighborliness of a polyhedron equals floor of dimension half
-        (or larger in case of a simplex) if and only if the polyhedron
-        is neighborly::
-
-            sage: testpolys = [polytopes.cube(), polytopes.cyclic_polytope(6, 9), polytopes.simplex(6)]
-            sage: [(P.neighborliness()>=floor(P.dim()/2)) == P.is_neighborly() for P in  testpolys]
-            [True, True, True]
-
-        """
-        return self.combinatorial_polyhedron().is_neighborly()
-
-    @cached_method
-    def is_lattice_polytope(self):
-        r"""
-        Return whether the polyhedron is a lattice polytope.
-
-        OUTPUT:
-
-        ``True`` if the polyhedron is compact and has only integral
-        vertices, ``False`` otherwise.
-
-        EXAMPLES::
-
-            sage: polytopes.cross_polytope(3).is_lattice_polytope()
-            True
-            sage: polytopes.regular_polygon(5).is_lattice_polytope()
-            False
-        """
-        if not self.is_compact():
-            return False
-        if self.base_ring() is ZZ:
-            return True
-        return all(v.is_integral() for v in self.vertex_generator())
-
-    @cached_method
-    def lattice_polytope(self, envelope=False):
-        r"""
-        Return an encompassing lattice polytope.
-
-        INPUT:
-
-        - ``envelope`` -- boolean (default: ``False``). If the
-          polyhedron has non-integral vertices, this option decides
-          whether to return a strictly larger lattice polytope or
-          raise a ``ValueError``. This option has no effect if the
-          polyhedron has already integral vertices.
-
-        OUTPUT:
-
-        A :class:`LatticePolytope
-        <sage.geometry.lattice_polytope.LatticePolytopeClass>`. If the
-        polyhedron is compact and has integral vertices, the lattice
-        polytope equals the polyhedron. If the polyhedron is compact
-        but has at least one non-integral vertex, a strictly larger
-        lattice polytope is returned.
-
-        If the polyhedron is not compact, a ``NotImplementedError`` is
-        raised.
-
-        If the polyhedron is not integral and ``envelope=False``, a
-        ``ValueError`` is raised.
-
-        ALGORITHM:
-
-        For each non-integral vertex, a bounding box of integral
-        points is added and the convex hull of these integral points
-        is returned.
-
-        EXAMPLES:
-
-        First, a polyhedron with integral vertices::
-
-            sage: P = Polyhedron( vertices = [(1, 0), (0, 1), (-1, 0), (0, -1)])
-            sage: lp = P.lattice_polytope(); lp
-            2-d reflexive polytope #3 in 2-d lattice M
-            sage: lp.vertices()
-            M(-1,  0),
-            M( 0, -1),
-            M( 0,  1),
-            M( 1,  0)
-            in 2-d lattice M
-
-        Here is a polyhedron with non-integral vertices::
-
-            sage: P = Polyhedron( vertices = [(1/2, 1/2), (0, 1), (-1, 0), (0, -1)])
-            sage: lp = P.lattice_polytope()
-            Traceback (most recent call last):
-            ...
-            ValueError: Some vertices are not integral. You probably want
-            to add the argument "envelope=True" to compute an enveloping
-            lattice polytope.
-            sage: lp = P.lattice_polytope(True); lp
-            2-d reflexive polytope #5 in 2-d lattice M
-            sage: lp.vertices()
-            M(-1,  0),
-            M( 0, -1),
-            M( 1,  1),
-            M( 0,  1),
-            M( 1,  0)
-            in 2-d lattice M
-        """
-        if not self.is_compact():
-            raise NotImplementedError('only compact lattice polytopes are allowed')
-
-        try:
-            vertices = self.vertices_matrix(ZZ).columns()
-        except TypeError:
-            if not envelope:
-                raise ValueError('Some vertices are not integral. '
-                    'You probably want to add the argument '
-                    '"envelope=True" to compute an enveloping lattice polytope.')
-            vertices = []
-            for v in self.vertex_generator():
-                vbox = [ set([floor(x), ceil(x)]) for x in v ]
-                vertices.extend( itertools.product(*vbox) )
-
-        # construct the (enveloping) lattice polytope
-        from sage.geometry.lattice_polytope import LatticePolytope
-        return LatticePolytope(vertices)
-
-    def generating_function_of_integral_points(self, **kwds):
-        r"""
-        Return the multivariate generating function of the
-        integral points of this polyhedron.
-
-        To be precise, this returns
-
-        .. MATH::
-
-            \sum_{(r_0,\dots,r_{d-1}) \in \mathit{polyhedron}\cap \ZZ^d}
-            y_0^{r_0} \dots y_{d-1}^{r_{d-1}}.
-
-        This calls
-        :func:`~sage.geometry.polyhedron.generating_function.generating_function_of_integral_points`,
-        so have a look at the documentation and examples there.
-
-        INPUT:
-
-        The following keyword arguments are passed to
-        :func:`~sage.geometry.polyhedron.generating_function.generating_function_of_integral_points`:
-
-        - ``split`` -- (default: ``False``) a boolean or list
-
-          - ``split=False`` computes the generating function directly,
-            without any splitting.
-
-          - When ``split`` is a list of disjoint polyhedra, then
-            for each of these polyhedra, this polyhedron is intersected with it,
-            its generating function computed and all these generating functions
-            are summed up.
-
-          - ``split=True`` splits into `d!` disjoint polyhedra.
-
-        - ``result_as_tuple`` -- (default: ``None``) a boolean or ``None``
-
-          This specifies whether the output is a (partial) factorization
-          (``result_as_tuple=False``) or a sum of such (partial)
-          factorizations (``result_as_tuple=True``). By default
-          (``result_as_tuple=None``), this is automatically determined.
-          If the output is a sum, it is represented as a tuple whose
-          entries are the summands.
-
-        - ``indices`` -- (default: ``None``) a list or tuple
-
-          If this
-          is ``None``, this is automatically determined.
-
-        - ``name`` -- (default: ``'y'``) a string
-
-          The variable names of the Laurent polynomial ring of the output
-          are this string followed by an integer.
-
-        - ``names`` -- a list or tuple of names (strings), or a comma separated string
-
-          ``name`` is extracted from ``names``, therefore ``names`` has to contain
-          exactly one variable name, and ``name`` and``names`` cannot be specified
-          both at the same time.
-
-        - ``Factorization_sort`` (default: ``False``) and
-          ``Factorization_simplify`` (default: ``True``) -- booleans
-
-          These are passed on to
-          :class:`sage.structure.factorization.Factorization` when creating
-          the result.
-
-        - ``sort_factors`` -- (default: ``False``) a boolean
-
-          If set, then
-          the factors of the output are sorted such that the numerator is
-          first and only then all factors of the denominator. It is ensured
-          that the sorting is always the same; use this for doctesting.
-
-        OUTPUT:
-
-        The generating function as a (partial)
-        :class:`~sage.structure.factorization.Factorization`
-        of the result whose factors are Laurent polynomials
-
-        The result might be a tuple of such factorizations
-        (depending on the parameter ``result_as_tuple``) as well.
-
-        .. NOTE::
-
-            At the moment, only polyhedra with nonnegative coordinates
-            (i.e. a polyhedron in the nonnegative orthant) are handled.
-
-        EXAMPLES::
-
-            sage: P2 = (
-            ....:   Polyhedron(ieqs=[(0, 0, 0, 1), (0, 0, 1, 0), (0, 1, 0, -1)]),
-            ....:   Polyhedron(ieqs=[(0, -1, 0, 1), (0, 1, 0, 0), (0, 0, 1, 0)]))
-            sage: P2[0].generating_function_of_integral_points(sort_factors=True)
-            1 * (-y0 + 1)^-1 * (-y1 + 1)^-1 * (-y0*y2 + 1)^-1
-            sage: P2[1].generating_function_of_integral_points(sort_factors=True)
-            1 * (-y1 + 1)^-1 * (-y2 + 1)^-1 * (-y0*y2 + 1)^-1
-            sage: (P2[0] & P2[1]).Hrepresentation()
-            (An equation (1, 0, -1) x + 0 == 0,
-             An inequality (1, 0, 0) x + 0 >= 0,
-             An inequality (0, 1, 0) x + 0 >= 0)
-            sage: (P2[0] & P2[1]).generating_function_of_integral_points(sort_factors=True)
-            1 * (-y1 + 1)^-1 * (-y0*y2 + 1)^-1
-
-        The number of integer partitions
-        `1 \leq r_0 \leq r_1 \leq r_2 \leq r_3 \leq r_4`::
-
-            sage: P = Polyhedron(ieqs=[(-1, 1, 0, 0, 0, 0), (0, -1, 1, 0, 0, 0),
-            ....:                      (0, 0, -1, 1, 0, 0), (0, 0, 0, -1, 1, 0),
-            ....:                      (0, 0, 0, 0, -1, 1)])
-            sage: f = P.generating_function_of_integral_points(sort_factors=True); f
-            y0*y1*y2*y3*y4 * (-y4 + 1)^-1 * (-y3*y4 + 1)^-1 * (-y2*y3*y4 + 1)^-1 *
-            (-y1*y2*y3*y4 + 1)^-1 * (-y0*y1*y2*y3*y4 + 1)^-1
-            sage: f = f.value()
-            sage: P.<z> = PowerSeriesRing(ZZ)
-            sage: c = f.subs({y: z for y in f.parent().gens()}); c
-            z^5 + z^6 + 2*z^7 + 3*z^8 + 5*z^9 + 7*z^10 + 10*z^11 + 13*z^12 + 18*z^13 +
-            23*z^14 + 30*z^15 + 37*z^16 + 47*z^17 + 57*z^18 + 70*z^19 + 84*z^20 +
-            101*z^21 + 119*z^22 + 141*z^23 + 164*z^24 + O(z^25)
-            sage: [Partitions(k, length=5).cardinality() for k in range(5,20)] == \
-            ....:     c.truncate().coefficients(sparse=False)[5:20]
-            True
-
-        .. SEEALSO::
-
-            More examples can be found at
-            :func:`~sage.geometry.polyhedron.generating_function.generating_function_of_integral_points`.
-        """
-        from .generating_function import generating_function_of_integral_points
-        return generating_function_of_integral_points(self, **kwds)
-
-    def _integral_points_PALP(self):
-        r"""
-        Return the integral points in the polyhedron using PALP.
-
-        This method is for testing purposes and will eventually be removed.
-
-        OUTPUT:
-
-        The list of integral points in the polyhedron. If the
-        polyhedron is not compact, a ``ValueError`` is raised.
-
-        EXAMPLES::
-
-            sage: Polyhedron(vertices=[(-1,-1),(1,0),(1,1),(0,1)])._integral_points_PALP()
-            [M(-1, -1), M(0, 1), M(1, 0), M(1, 1), M(0, 0)]
-            sage: Polyhedron(vertices=[(-1/2,-1/2),(1,0),(1,1),(0,1)]).lattice_polytope(True).points()
-            M(-1, -1),
-            M(-1,  0),
-            M( 0, -1),
-            M( 1,  1),
-            M( 0,  1),
-            M( 1,  0),
-            M( 0,  0)
-            in 2-d lattice M
-            sage: Polyhedron(vertices=[(-1/2,-1/2),(1,0),(1,1),(0,1)])._integral_points_PALP()
-            [M(1, 1), M(0, 1), M(1, 0), M(0, 0)]
-        """
-        if not self.is_compact():
-            raise ValueError('can only enumerate points in a compact polyhedron')
-        lp = self.lattice_polytope(True)
-        # remove cached values to get accurate timings
-        try:
-            del lp._points
-            del lp._npoints
-        except AttributeError:
-            pass
-        if self.is_lattice_polytope():
-            return list(lp.points())
-        return [p for p in lp.points() if self.contains(p)]
-
-    @cached_method(do_pickle=True)
-    def h_star_vector(self):
-        r"""
-        Return the `h^*`-vector of the lattice polytope.
-
-        The `h^*`-vector records the coefficients of the polynomial in the
-        numerator of the Ehrhart series of a lattice polytope.
-
-        INPUT:
-
-        - ``self`` -- A lattice polytope.
-
-        OUTPUT:
-
-        A list whose entries give the `h^*`-vector.
-
-        .. NOTE:
-
-            The backend of ``self`` should be ``'normaliz'``.
-            This function depends on Normaliz (i.e. the ``'pynormaliz'`` optional
-            package). See the Normaliz documentation for further details.
-
-        EXAMPLES:
-
-        The `h^*`-vector of a unimodular simplex S (a simplex with
-        volume = `\frac{1}{dim(S)!}`) is always 1. Here we test this on
-        simplices up to dimension 3::
-
-            sage: s1 = polytopes.simplex(1,backend='normaliz')              # optional - pynormaliz
-            sage: s2 = polytopes.simplex(2,backend='normaliz')              # optional - pynormaliz
-            sage: s3 = polytopes.simplex(3,backend='normaliz')              # optional - pynormaliz
-            sage: [s1.h_star_vector(),s2.h_star_vector(),s3.h_star_vector()]  # optional - pynormaliz
-            [[1], [1], [1]]
-
-        For a less trivial example, we compute the `h^*`-vector of the
-        `0/1`-cube, which has the Eulerian numbers `(3,i)` for `i \in [0,2]`
-        as an `h^*`-vector::
-
-            sage: cube = polytopes.cube(intervals='zero_one', backend='normaliz') # optional - pynormaliz
-            sage: cube.h_star_vector()   # optional - pynormaliz
-            [1, 4, 1]
-            sage: from sage.combinat.combinat import eulerian_number
-            sage: [eulerian_number(3,i) for i in range(3)]
-            [1, 4, 1]
-
-        TESTS::
-
-            sage: s3 = polytopes.simplex(3)
-            sage: s3.h_star_vector()
-            Traceback (most recent call last):
-            ...
-            TypeError: The backend of self must be normaliz
-
-            sage: t = Polyhedron(vertices=[[0],[1/2]])
-            sage: t.h_star_vector()
-            Traceback (most recent call last):
-            ...
-            TypeError: The h_star vector is only defined for lattice polytopes
-
-            sage: t2 = Polyhedron(vertices=[[AA(sqrt(2))],[1/2]])
-            sage: t2.h_star_vector()
-            Traceback (most recent call last):
-            ...
-            TypeError: The h_star vector is only defined for lattice polytopes
-
-        Check that the `h^*`-vector is pickled::
-
-            sage: new_cube = loads(dumps(cube))         # optional - pynormaliz
-            sage: new_cube.h_star_vector.is_in_cache()  # optional - pynormaliz
-            True
-        """
-        if self.is_empty():
-            return 0
-        if not self.is_lattice_polytope():
-            raise TypeError('The h_star vector is only defined for lattice polytopes')
-        if not self.backend() == 'normaliz':
-            raise TypeError('The backend of self must be normaliz')
-        return self._h_star_vector_normaliz()
-
-    def _h_star_vector_normaliz(self):
-        r"""
-        Return the `h^*`-vector of a lattice polytope with backend = 'normaliz'.
-
-        INPUT:
-
-        - ``self`` -- A lattice polytope.
-
-        OUTPUT:
-
-        The `h^*`-vector as a list.
-
-        .. NOTE:
-
-        The backend of ``self`` should be ``'normaliz'``.
-
-        TESTS::
-
-            sage: s3 = polytopes.simplex(3)
-            sage: s3._h_star_vector_normaliz()
-            Traceback (most recent call last):
-            ...
-            TypeError: the backend should be normaliz
-        """
-        raise TypeError("the backend should be normaliz")
-
-    @cached_method
-    def bounding_box(self, integral=False, integral_hull=False):
-        r"""
-        Return the coordinates of a rectangular box containing the non-empty polytope.
-
-        INPUT:
-
-        - ``integral`` -- Boolean (default: ``False``). Whether to
-          only allow integral coordinates in the bounding box.
-
-        - ``integral_hull`` -- Boolean (default: ``False``). If ``True``, return a
-          box containing the integral points of the polytope, or ``None, None`` if it
-          is known that the polytope has no integral points.
-
-        OUTPUT:
-
-        A pair of tuples ``(box_min, box_max)`` where ``box_min`` are
-        the coordinates of a point bounding the coordinates of the
-        polytope from below and ``box_max`` bounds the coordinates
-        from above.
-
-        EXAMPLES::
-
-            sage: Polyhedron([ (1/3,2/3), (2/3, 1/3) ]).bounding_box()
-            ((1/3, 1/3), (2/3, 2/3))
-            sage: Polyhedron([ (1/3,2/3), (2/3, 1/3) ]).bounding_box(integral=True)
-            ((0, 0), (1, 1))
-            sage: Polyhedron([ (1/3,2/3), (2/3, 1/3) ]).bounding_box(integral_hull=True)
-            (None, None)
-            sage: Polyhedron([ (1/3,2/3), (3/3, 4/3) ]).bounding_box(integral_hull=True)
-            ((1, 1), (1, 1))
-            sage: polytopes.buckyball(exact=False).bounding_box()
-            ((-0.8090169944, -0.8090169944, -0.8090169944), (0.8090169944, 0.8090169944, 0.8090169944))
-
-        TESTS::
-
-            sage: Polyhedron().bounding_box()
-            Traceback (most recent call last):
-            ...
-            ValueError: empty polytope is not allowed
-        """
-        box_min = []
-        box_max = []
-        if not self.is_compact():
-            raise ValueError("only polytopes (compact polyhedra) are allowed")
-        if self.n_vertices() == 0:
-            raise ValueError("empty polytope is not allowed")
-        for i in range(self.ambient_dim()):
-            coords = [v[i] for v in self.vertex_generator()]
-            max_coord = max(coords)
-            min_coord = min(coords)
-            if integral_hull:
-                a = ceil(min_coord)
-                b = floor(max_coord)
-                if a > b:
-                    return None, None
-                box_max.append(b)
-                box_min.append(a)
-            elif integral:
-                box_max.append(ceil(max_coord))
-                box_min.append(floor(min_coord))
-            else:
-                box_max.append(max_coord)
-                box_min.append(min_coord)
-        return (tuple(box_min), tuple(box_max))
-
-    def integral_points_count(self, **kwds):
-        r"""
-        Return the number of integral points in the polyhedron.
-
-        This generic version of this method simply calls ``integral_points``.
-
-        EXAMPLES::
-
-            sage: P = polytopes.cube()
-            sage: P.integral_points_count()
-            27
-
-        We shrink the polyhedron a little bit::
-
-            sage: Q = P*(8/9)
-            sage: Q.integral_points_count()
-            1
-
-        Same for a polyhedron whose coordinates are not rationals.  Note that
-        the answer is an integer even though there are no guarantees for
-        exactness::
-
-            sage: Q = P*RDF(8/9)
-            sage: Q.integral_points_count()
-            1
-
-        Unbounded polyhedra (with or without lattice points) are not supported::
-
-            sage: P = Polyhedron(vertices=[[1/2, 1/3]], rays=[[1, 1]])
-            sage: P.integral_points_count()
-            Traceback (most recent call last):
-            ...
-            NotImplementedError: ...
-            sage: P = Polyhedron(vertices=[[1, 1]], rays=[[1, 1]])
-            sage: P.integral_points_count()
-=======
-            sage: P = Polyhedron(vertices=[[0,0],[2,0],[0,2],[2,1],[1,2]])
-            sage: P.normal_fan(direction=None)
->>>>>>> 2114066f
             Traceback (most recent call last):
             ...
             TypeError: the direction should be 'inner' or 'outer'
