--- conflicted
+++ resolved
@@ -360,10 +360,7 @@
         res._comp = [self._domain.one_scalar_field(),
                      *(self._domain.diff_form_module(j, dest_map=self._dest_map).zero()
                        for j in self.irange(1))]
-<<<<<<< HEAD
         res.set_immutable()
-=======
->>>>>>> 91fc96fe
         return res
 
     def vector_field_module(self):
