--- conflicted
+++ resolved
@@ -247,11 +247,7 @@
         cmd = '{0}={1};'.format(var, value)
         out = self.eval(cmd)
         if out.find("error") != -1:
-<<<<<<< HEAD
-            raise TypeError("Error executing code in Matlab\nCODE:\n\t%s\nMatlab ERROR:\n\t%s"%(cmd, out))
-=======
             raise TypeError("Error executing code in Matlab\nCODE:\n\t{0}\nMatlab ERROR:\n\t{1}".format(cmd, out))
->>>>>>> 2e05b56f
 
     def get(self, var):
         """
