r"""
Finite Enumerated Sets
"""
#*****************************************************************************
#  Copyright (C) 2009 Florent Hivert <Florent.Hivert@univ-rouen.fr>
#
#  Distributed under the terms of the GNU General Public License (GPL)
#                  http://www.gnu.org/licenses/
#******************************************************************************
from __future__ import print_function

import itertools

from sage.categories.category_with_axiom import CategoryWithAxiom
from sage.categories.enumerated_sets import EnumeratedSets
from sage.categories.sets_cat import Sets
from sage.categories.cartesian_product import CartesianProductsCategory
from sage.categories.isomorphic_objects   import IsomorphicObjectsCategory
from sage.misc.cachefunc import cached_method
from sage.misc.lazy_import import lazy_import
lazy_import("sage.rings.integer", "Integer")

class FiniteEnumeratedSets(CategoryWithAxiom):
    """
    The category of finite enumerated sets

    EXAMPLES::

        sage: FiniteEnumeratedSets()
        Category of finite enumerated sets
        sage: FiniteEnumeratedSets().super_categories()
        [Category of enumerated sets, Category of finite sets]
        sage: FiniteEnumeratedSets().all_super_categories()
        [Category of finite enumerated sets,
         Category of enumerated sets,
         Category of finite sets,
         Category of sets,
         Category of sets with partial maps,
         Category of objects]

    TESTS::

        sage: C = FiniteEnumeratedSets()
        sage: TestSuite(C).run()
        sage: sorted(C.Algebras(QQ).super_categories(), key=str)
        [Category of finite dimensional modules with basis over Rational Field,
         Category of set algebras over Rational Field]

    .. TODO::

        :class:`sage.combinat.debruijn_sequence.DeBruijnSequences` should
        not inherit from this class. If that is solved, then
        :class:`FiniteEnumeratedSets` shall be turned into a subclass of
        :class:`~sage.categories.category_singleton.Category_singleton`.
    """

    def _call_(self, X):
        """
        Construct an object in this category from the data in ``X``.

        EXAMPLES::

            sage: FiniteEnumeratedSets()(GF(3))
            Finite Field of size 3
            sage: Partitions(3)
            Partitions of the integer 3

        For now, lists, tuples, sets, Sets are coerced into finite
        enumerated sets::

            sage: FiniteEnumeratedSets()([1, 2, 3])
            {1, 2, 3}
            sage: FiniteEnumeratedSets()((1, 2, 3))
            {1, 2, 3}
            sage: FiniteEnumeratedSets()(set([1, 2, 3]))
            {1, 2, 3}
            sage: FiniteEnumeratedSets()(Set([1, 2, 3]))
            {1, 2, 3}
        """
        return EnumeratedSets()._call_(X)

    class ParentMethods:

        @cached_method
        def __len__(self):
            """
            Returns the number of elements of self.

            EXAMPLES::

                sage: len(GF(5))
                5
                sage: len(MatrixSpace(GF(2), 3, 3))
                512
            """
            return int(self.cardinality())

        @cached_method
        def _cardinality_from_iterator(self, *ignored_args, **ignored_kwds):
            """
            Return the cardinality of ``self``.

            This brute force implementation of :meth:`cardinality`
            iterates through the elements of ``self`` to count them.

            EXAMPLES::

                sage: C = FiniteEnumeratedSets().example(); C
                An example of a finite enumerated set: {1,2,3}
                sage: C._cardinality_from_iterator()
                3

            TESTS:

            This is the default implementation of :meth:`cardinality`
            from the category ``FiniteEnumeratedSet()``. To test this,
            we need a fresh example::

                sage: from sage.categories.examples.finite_enumerated_sets import Example
                sage: class FreshExample(Example): pass
                sage: C = FreshExample(); C.rename("FreshExample")
                sage: C.cardinality
                Cached version of <function _cardinality_from_iterator at...

            This method shall return an ``Integer``; we test this
            here, because :meth:`_test_enumerated_set_iter_cardinality`
            does not do it for us::

                sage: type(C._cardinality_from_iterator())
                <type 'sage.rings.integer.Integer'>

            We ignore additional inputs since during doctests classes which
            override ``cardinality()`` call up to the category rather than
            their own ``cardinality()`` method (see :trac:`13688`)::

                sage: C = FiniteEnumeratedSets().example()
                sage: C._cardinality_from_iterator(algorithm='testing')
                3

            Here is a more complete example::

                sage: class TestParent(Parent):
                ...     def __init__(self):
                ...         Parent.__init__(self, category=FiniteEnumeratedSets())
                ...     def __iter__(self):
                ...         yield 1
                ...         return
                ...     def cardinality(self, dummy_arg):
                ...         return 1 # we don't want to change the semantics of cardinality()
                sage: P = TestParent()
                sage: P.cardinality(-1)
                1
                sage: v = P.list(); v
                [1]
                sage: P.cardinality()
                1
                sage: P.cardinality('use alt algorithm') # Used to break here: see trac #13688
                1
                sage: P.cardinality(dummy_arg='use alg algorithm') # Used to break here: see trac #13688
                1
            """
            c = 0
            for _ in self:
                c += 1
            return Integer(c)

        #Set cardinality to the default implementation
        cardinality = _cardinality_from_iterator

        @cached_method
        def _cardinality_from_list(self, *ignored_args, **ignored_kwds):
            """
            The cardinality of ``self``.

            This implementation of :meth:`cardinality` computes the
            cardinality from :meth:`list` (which is
            cached). Reciprocally, calling ``self.list()`` makes this
            method the default implementation of :meth:`cardinality`.

            EXAMPLES::

                sage: C = FiniteEnumeratedSets().example()
                sage: C._cardinality_from_list()
                3

            We ignore additional inputs since during doctests classes which
            override ``cardinality()`` call up to the category rather than
            their own ``cardinality()`` method (see :trac:`13688`)::

                sage: C = FiniteEnumeratedSets().example()
                sage: C._cardinality_from_list(algorithm='testing')
                3
            """
            # We access directly the cache self._list to bypass the
            # copy that self.list() currently does each time.
            try:
                lst = self._list
            except AttributeError:
                lst = self.list()
            return Integer(len(lst))

        def _unrank_from_list(self, r):
            """
            The ``r``-th element of ``self``

            INPUT:

              - ``r`` -- an integer between ``0`` and ``n-1``,
                where ``n`` is the cardinality of ``self``.

            OUTPUT: the ``r``-th element of ``self``

            This implementation of :meth:`unrank` uses the method
            :meth:`list` (which is cached). Reciprocally, calling
            ``self.list()`` makes this method the default
            implementation of :meth:`unrank`.

            EXAMPLES::

                sage: C = FiniteEnumeratedSets().example()
                sage: C._unrank_from_list(1)
                2
            """
            # We access directly the cache self._list to bypass the
            # copy that self.list() currently does each time.
            try:
                lst = self._list
            except AttributeError:
                lst = self.list()
            try:
                return lst[r]
            except IndexError:
                raise ValueError("the value must be between %s and %s inclusive"%(0,len(lst)-1))

        def list(self):
            r"""
            Return a list of the elements of self.

<<<<<<< HEAD
            The elements of set ``x`` is created and cashed on the fist call
            of ``x.list()``. Then each call of ``x.list()`` returns a new list
            from the cashed result. Thus in looping, it may be better to do
            ``for e in x:``, not ``for e in x.list():``.
=======
            .. SEEALSO:: :meth:`_list_from_iterator`, :meth:`_cardinality_from_list`,
                :meth:`_iterator_from_list`, and :meth:`_unrank_from_list`
>>>>>>> de712614

            EXAMPLES::

                sage: C = FiniteEnumeratedSets().example()
                sage: C.list()
                [1, 2, 3]
            """
            try: # shortcut
                if self._list is not None:
                    return list(self._list)
            except AttributeError:
                pass
            return self._list_from_iterator()
        _list_default  = list # needed by the check system.

        def _list_from_iterator(self):
            r"""
            Return a list of the elements of self after cached.

            It moreover overrides the following methods to use this cache:

            - ``self.__iter__()``
            - ``self.cardinality()``
            - ``self.unrank()``

            .. seealso:: :meth:`_cardinality_from_list`,
                :meth:`_iterator_from_list`, and :meth:`_unrank_from_list`

            .. warning::

                The overriding of ``self.__iter__`` to use the cache
                is ignored upon calls such as ``for x in C:`` or
                ``list(C)`` (which essentially ruins its purpose).
                Indeed, Python looks up the ``__iter__`` method
                directly in the class of ``C``, bypassing ``C``'s
                dictionary (see the Python reference manual,
                `Special method lookup for new-style classes <http://docs.python.org/reference/datamodel.html#special-method-lookup-for-new-style-classes>`_)

                Let's take an example::

                    sage: class Example(Parent):
                    ....:     def __init__(self):
                    ....:         Parent.__init__(self, category = FiniteEnumeratedSets())
                    ....:     def __iter__(self):
                    ....:         print("hello!")
                    ....:         for x in [1,2,3]: yield x
                    sage: C = Example()
                    sage: list(C)
                    hello!
                    hello!
                    [1, 2, 3]
                    sage: list(C)
                    hello!
                    [1, 2, 3]

                Note that ``hello!`` actually gets printed twice in
                the first call to ``list(C)``. That's because of the
                current (dubious) implementation of
                :meth:`Parent.__len__`. Let's call :meth:`list`::

                    sage: C.list()
                    hello!
                    [1, 2, 3]
                    sage: C.list()
                    [1, 2, 3]

                Now we would want the original iterator of ``C`` not
                to be called anymore, but that's not the case::

                    sage: list(C)
                    hello!
                    [1, 2, 3]

            TESTS:

            To test if the caching and overriding works, we need a
            fresh finite enumerated set example, because the caching
            mechanism has already been triggered::

                sage: from sage.categories.examples.finite_enumerated_sets import Example
                sage: class FreshExample(Example): pass
                sage: C = FreshExample(); C.rename("FreshExample")
                sage: C.list
                <bound method FreshExample_with_category.list of FreshExample>
                sage: C.unrank
                <bound method FreshExample_with_category._unrank_from_iterator of FreshExample>
                sage: C.cardinality
                Cached version of <function _cardinality_from_iterator at...
                sage: l1 = C.list(); l1
                [1, 2, 3]
                sage: C.list
                <bound method FreshExample_with_category.list of FreshExample>
                sage: C.unrank
                <bound method FreshExample_with_category._unrank_from_list of FreshExample>
                sage: C.cardinality
                Cached version of <function _cardinality_from_list at...
                sage: C.__iter__
                <bound method FreshExample_with_category._iterator_from_list of FreshExample>

            We finally check that nothing breaks before and after
            calling explicitly the method ``.list()``::

                sage: class FreshExample(Example): pass
                sage: import __main__; __main__.FreshExample = FreshExample # Fake FreshExample being defined in a python module
                sage: C = FreshExample()
                sage: TestSuite(C).run()
                sage: C.list()
                [1, 2, 3]
                sage: TestSuite(C).run()
            """
            try:
                if self._list is not None:
                    return list(self._list)
            except AttributeError:
                pass
            result = list(self.__iter__())
            try:
                self._list = result
                self.__iter__ = self._iterator_from_list
                self.cardinality = self._cardinality_from_list
                self.unrank = self._unrank_from_list
            except AttributeError:
                pass
            return list(result)

        def unrank_range(self, start=None, stop=None, step=None):
            r"""
            Return the range of elements of ``self`` starting at ``start``,
            ending at ``stop``, and stepping by ``step``.

            See also ``unrank()``.

            EXAMPLES::

                sage: F = FiniteEnumeratedSet([1,2,3])
                sage: F.unrank_range(1)
                [2, 3]
                sage: F.unrank_range(stop=2)
                [1, 2]
                sage: F.unrank_range(stop=2, step=2)
                [1]
                sage: F.unrank_range(start=1, step=2)
                [2]
                sage: F.unrank_range(stop=-1)
                [1, 2]

                sage: F = FiniteEnumeratedSet([1,2,3,4])
                sage: F.unrank_range(stop=10)
                [1, 2, 3, 4]
            """
            try:
                return self._list[start:stop:step]
            except AttributeError:
                pass
            card = self.cardinality() # This may set the list
            try:
                return self._list[start:stop:step]
            except AttributeError:
                pass
            if start is None and stop is not None and stop >= 0 and step is None:
                if stop < card:
                    it = self.__iter__()
                    return [next(it) for j in range(stop)]
                return self.list()
            return self.list()[start:stop:step]

        def iterator_range(self, start=None, stop=None, step=None):
            r"""
            Iterate over the range of elements of ``self`` starting
            at ``start``, ending at ``stop``, and stepping by ``step``.

            .. SEEALSO::

                ``unrank()``, ``unrank_range()``

            EXAMPLES::

                sage: F = FiniteEnumeratedSet([1,2,3])
                sage: list(F.iterator_range(1))
                [2, 3]
                sage: list(F.iterator_range(stop=2))
                [1, 2]
                sage: list(F.iterator_range(stop=2, step=2))
                [1]
                sage: list(F.iterator_range(start=1, step=2))
                [2]
                sage: list(F.iterator_range(start=1, stop=2))
                [2]
                sage: list(F.iterator_range(start=0, stop=1))
                [1]
                sage: list(F.iterator_range(start=0, stop=3, step=2))
                [1, 3]
                sage: list(F.iterator_range(stop=-1))
                [1, 2]

                sage: F = FiniteEnumeratedSet([1,2,3,4])
                sage: list(F.iterator_range(start=1, stop=3))
                [2, 3]
                sage: list(F.iterator_range(stop=10))
                [1, 2, 3, 4]
            """
            L = None
            try:
                L = self._list
            except AttributeError:
                pass
            card = self.cardinality() # This may set the list
            try:
                L = self._list
            except AttributeError:
                pass
            if L is None and start is None and stop is not None and stop >= 0 and step is None:
                if stop < card:
                    it = self.__iter__()
                    for j in range(stop):
                        yield next(it)
                    return
                for x in self:
                    yield x
                return
            if L is None:
                L = self.list()
            for x in L[start:stop:step]:
                yield x

        def _random_element_from_unrank(self):
            """
            A random element in ``self``.

            ``self.random_element()`` returns a random element in
            ``self`` with uniform probability.

            This is the default implementation from the category
            ``EnumeratedSet()`` which uses the method ``unrank``.

            EXAMPLES::

                sage: C = FiniteEnumeratedSets().example()
                sage: C.random_element()
                1
                sage: C._random_element_from_unrank()
                2

            TODO: implement _test_random which checks uniformness
            """
            from sage.misc.prandom import randint
            c = self.cardinality()
            r = randint(0, c-1)
            return self.unrank(r)
        #Set the default implementation of random
        random_element = _random_element_from_unrank

        @cached_method
        def _last_from_iterator(self):
            """
            The last element of ``self``.

            ``self.last()`` returns the last element of ``self``.

            This is the default (brute force) implementation from the
            category ``FiniteEnumeratedSet()`` which can be used when
            the method ``__iter__`` is provided. Its complexity is
            `O(n)` where `n` is the size of ``self``.

            EXAMPLES::

                sage: C = FiniteEnumeratedSets().example()
                sage: C.last()
                3
                sage: C._last_from_iterator()
                3
            """
            for i in self:
                pass
            return i
        last = _last_from_iterator

        def _last_from_unrank(self):
            """
            The last element of ``self``.

            ``self.last()`` returns the last element of ``self``

            This is a generic implementation from the category
            ``FiniteEnumeratedSet()`` which can be used when the
            method ``unrank`` is provided.

            EXAMPLES::

                sage: C = FiniteEnumeratedSets().example()
                sage: C._last_from_unrank()
                3
            """
            return self.unrank(self.cardinality() -1)

        def _test_enumerated_set_iter_cardinality(self, **options):
            """
            Checks that the methods :meth:`.cardinality` and
            :meth:`.__iter__` are consistent. Also checks that
            :meth:`.cardinality` returns an ``Integer``.

            For efficiency reasons, those tests are not run if
            :meth:`.cardinality` is
            :meth:`._cardinality_from_iterator`, or if ``self`` is too
            big.

            .. SEEALSO:: :class:`TestSuite`.

            EXAMPLES::

                sage: C = FiniteEnumeratedSets().example()
                sage: C._test_enumerated_set_iter_cardinality()

            Let us now break the class::

                sage: from sage.categories.examples.finite_enumerated_sets import Example
                sage: class CCls(Example):
                ...       def cardinality(self):
                ...           return 4
                sage: CC = CCls()
                sage: CC._test_enumerated_set_iter_cardinality()
                Traceback (most recent call last):
                ...
                AssertionError: 4 != 3
            """
            # isinstance with LazyImported classes is not robust
            from sage.rings.integer import Integer
            tester = self._tester(**options)
            if self.cardinality != self._cardinality_from_iterator:
                card = self.cardinality()
                if card <= tester._max_runs:
                    tester.assertEqual(card,
                                       self._cardinality_from_iterator())

    class CartesianProducts(CartesianProductsCategory):

        def extra_super_categories(self):
            """
            A Cartesian product of finite enumerated sets is a finite
            enumerated set.

            EXAMPLES::

                sage: C = FiniteEnumeratedSets().CartesianProducts()
                sage: C.extra_super_categories()
                [Category of finite enumerated sets]
            """
            return [FiniteEnumeratedSets()]

        class ParentMethods:
            r"""
            TESTS:

            Ideally, these tests should be just after the declaration of the
            associated attributes. But doing this way, Sage will not consider
            them as a doctest.

            We check that Cartesian products of finite enumerated sets
            inherit various methods from `Sets.CartesianProducts`
            and not from :class:`EnumeratedSets.Finite`::

                sage: C = cartesian_product([Partitions(10), Permutations(20)])
                sage: C in EnumeratedSets().Finite()
                True

                sage: C.random_element.__module__
                'sage.categories.sets_cat'

                sage: C.cardinality.__module__
                'sage.categories.sets_cat'

                sage: C.__iter__.__module__
                'sage.categories.sets_cat'
            """

            # Ambiguity resolution between methods inherited from
            # Sets.CartesianProducts and from EnumeratedSets.Finite.
            random_element = Sets.CartesianProducts.ParentMethods.random_element.__func__
            cardinality = Sets.CartesianProducts.ParentMethods.cardinality.__func__
            __iter__ = Sets.CartesianProducts.ParentMethods.__iter__.__func__

            def last(self):
                r"""
                Return the last element

                EXAMPLES::

                    sage: C = cartesian_product([Zmod(42), Partitions(10), IntegerRange(5)])
                    sage: C.last()
                    (41, [1, 1, 1, 1, 1, 1, 1, 1, 1, 1], 4)
                """
                return self._cartesian_product_of_elements(
                        tuple(c.last() for c in self.cartesian_factors()))

            def rank(self, x):
                r"""
                Return the rank of an element of this Cartesian product.

                The *rank* of ``x`` is its position in the
                enumeration. It is an integer between ``0`` and
                ``n-1`` where ``n`` is the cardinality of this set.

                .. SEEALSO::

                    - :meth:`EnumeratedSets.ParentMethods.rank`
                    - :meth:`unrank`

                EXAMPLES::

                    sage: C = cartesian_product([GF(2), GF(11), GF(7)])
                    sage: C.rank(C((1,2,5)))
                    96
                    sage: C.rank(C((0,0,0)))
                    0

                    sage: for c in C: print(C.rank(c))
                    0
                    1
                    2
                    3
                    4
                    5
                    ...
                    150
                    151
                    152
                    153

                    sage: F1 = FiniteEnumeratedSet('abcdefgh')
                    sage: F2 = IntegerRange(250)
                    sage: F3 = Partitions(20)
                    sage: C = cartesian_product([F1, F2, F3])
                    sage: c = C(('a', 86, [7,5,4,4]))
                    sage: C.rank(c)
                    54213
                    sage: C.unrank(54213)
                    ('a', 86, [7, 5, 4, 4])
                """
                from builtins import zip
                from sage.rings.integer_ring import ZZ
                x = self(x)
                b = ZZ.one()
                rank = ZZ.zero()
                for f, c in zip(reversed(x.cartesian_factors()),
                                reversed(self.cartesian_factors())):
                    rank += b * c.rank(f)
                    b *= c.cardinality()
                return rank

            def unrank(self, i):
                r"""
                Return the ``i``-th element of this Cartesian product.

                INPUT:

                - ``i`` -- integer between ``0`` and ``n-1`` where
                  ``n`` is the cardinality of this set.

                .. SEEALSO::

                    - :meth:`EnumeratedSets.ParentMethods.unrank`
                    - :meth:`rank`

                EXAMPLES::

                    sage: C = cartesian_product([GF(3), GF(11), GF(7), GF(5)])
                    sage: c = C.unrank(123); c
                    (0, 3, 3, 3)
                    sage: C.rank(c)
                    123

                    sage: c = C.unrank(857); c
                    (2, 2, 3, 2)
                    sage: C.rank(c)
                    857

                    sage: C.unrank(2500)
                    Traceback (most recent call last):
                    ...
                    IndexError: index i (=2) is greater than the cardinality
                """
                from sage.rings.integer_ring import ZZ
                i = ZZ(i)
                if i < 0:
                    raise IndexError("i (={}) must be a non-negative integer")
                elt = []
                for c in reversed(self.cartesian_factors()):
                    card = c.cardinality()
                    elt.insert(0, c.unrank(i % card))
                    i //= card
                if i:
                    raise IndexError("index i (={}) is greater than the cardinality".format(i))
                return self._cartesian_product_of_elements(elt)

    class IsomorphicObjects(IsomorphicObjectsCategory):

        def example(self):
            """
            Returns an example of isomorphic object of a finite
            enumerated set, as per :meth:`Category.example
            <sage.categories.category.Category.example>`.

            EXAMPLES::

                sage: FiniteEnumeratedSets().IsomorphicObjects().example()
                The image by some isomorphism of An example of a finite enumerated set: {1,2,3}
            """
            from sage.categories.examples.finite_enumerated_sets import IsomorphicObjectOfFiniteEnumeratedSet
            return IsomorphicObjectOfFiniteEnumeratedSet()

        class ParentMethods:

            def cardinality(self):
                r"""
                Returns the cardinality of ``self`` which is the same
                as that of the ambient set ``self`` is isomorphic to.

                EXAMPLES::

                    sage: A = FiniteEnumeratedSets().IsomorphicObjects().example(); A
                    The image by some isomorphism of An example of a finite enumerated set: {1,2,3}
                    sage: A.cardinality()
                    3
                """
                return self.ambient().cardinality()

            def __iter__(self):
                r"""
                Returns an iterator over ``self``, using the bijection
                with the ambient space.

                EXAMPLES::

                    sage: A = FiniteEnumeratedSets().IsomorphicObjects().example(); A
                    The image by some isomorphism of An example of a finite enumerated set: {1,2,3}
                    sage: list(A)                  # indirect doctest
                    [1, 4, 9]
                """
                for x in self.ambient():
                    yield self.retract(x)<|MERGE_RESOLUTION|>--- conflicted
+++ resolved
@@ -236,15 +236,13 @@
             r"""
             Return a list of the elements of self.
 
-<<<<<<< HEAD
             The elements of set ``x`` is created and cashed on the fist call
             of ``x.list()``. Then each call of ``x.list()`` returns a new list
             from the cashed result. Thus in looping, it may be better to do
             ``for e in x:``, not ``for e in x.list():``.
-=======
+
             .. SEEALSO:: :meth:`_list_from_iterator`, :meth:`_cardinality_from_list`,
                 :meth:`_iterator_from_list`, and :meth:`_unrank_from_list`
->>>>>>> de712614
 
             EXAMPLES::
 
