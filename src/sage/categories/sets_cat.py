--- conflicted
+++ resolved
@@ -298,12 +298,7 @@
                 sage: Semigroups().CartesianProducts()
                 Category of Cartesian products of semigroups
                 sage: EuclideanDomains().CartesianProducts()
-<<<<<<< HEAD
-                Join of Category of Cartesian products of monoids
-                    and Category of Cartesian products of commutative additive groups
-=======
                 Join of Category of rings and Category of Cartesian products of ...
->>>>>>> 6e3ad539
             """
             return CartesianProductsCategory.category_of(self)
 
@@ -675,13 +670,8 @@
                 sage: Groups().Algebras(QQ)
                 Category of group algebras over Rational Field
 
-<<<<<<< HEAD
-                sage: CommutativeAdditiveGroups().Algebras(QQ)
-                Category of commutative additive group algebras over Rational Field
-=======
                 sage: AdditiveMagmas().AdditiveAssociative().Algebras(QQ)
                 Category of additive semigroup algebras over Rational Field
->>>>>>> 6e3ad539
 
                 sage: Monoids().Algebras(Rings())
                 Category of monoid algebras over Category of rings
@@ -1355,12 +1345,8 @@
                 sage: type(C)
                 <class 'sage.sets.cartesian_product.CartesianProduct_with_category'>
                 sage: C.category()
-<<<<<<< HEAD
-                Join of Category of Cartesian products of monoids and Category of Cartesian products of commutative additive groups
-=======
                 Join of Category of rings and ...
                     and Category of Cartesian products of commutative additive groups
->>>>>>> 6e3ad539
             """
             return parents[0].CartesianProduct(
                 parents,
