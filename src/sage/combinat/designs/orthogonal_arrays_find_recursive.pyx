--- conflicted
+++ resolved
@@ -115,12 +115,8 @@
             return res
     return False
 
-<<<<<<< HEAD
+
 cpdef find_product_decomposition(int k,int n) noexcept:
-=======
-
-cpdef find_product_decomposition(int k,int n):
->>>>>>> 31f4fa60
     r"""
     Find `n_1n_2=n` to obtain an `OA(k,n)` by the product construction.
 
@@ -886,12 +882,8 @@
 
     return None
 
-<<<<<<< HEAD
+
 cpdef find_brouwer_van_rees_with_one_truncated_column(int k,int n) noexcept:
-=======
-
-cpdef find_brouwer_van_rees_with_one_truncated_column(int k,int n):
->>>>>>> 31f4fa60
     r"""
     Find `rm+x_1+...+x_c=n` such that the Brouwer-van Rees constructions yields a `OA(k,n)`.
 
