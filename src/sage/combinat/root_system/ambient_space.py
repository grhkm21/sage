--- conflicted
+++ resolved
@@ -117,11 +117,6 @@
         """
         tester = self._tester(**options)
         T = self.cartan_type()
-<<<<<<< HEAD
-        D = T.symmetrizer()
-        alpha = self.simple_roots()
-        for C in T.dynkin_diagram().connected_components(sort=False):
-=======
         try:
             D = T.symmetrizer()
             alpha = self.simple_roots()
@@ -129,7 +124,6 @@
         except ImportError:  # Dynkin diagrams need sage.graphs
             return
         for C in DD.connected_components(sort=False):
->>>>>>> 6ea1fe93
             tester.assertEqual(len( set( alpha[i].scalar(alpha[i]) / D[i] for i in C ) ), 1)
 
     # FIXME: attribute or method?
