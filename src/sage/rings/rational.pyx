r"""
Rational Numbers

AUTHORS:

- William Stein (2005): first version

- William Stein (2006-02-22): floor and ceil (pure fast GMP versions).

- Gonzalo Tornaria and William Stein (2006-03-02): greatly improved
  python/GMP conversion; hashing

- William Stein and Naqi Jaffery (2006-03-06): height, sqrt examples,
  and improve behavior of sqrt.

- David Harvey (2006-09-15): added nth_root

- Pablo De Napoli (2007-04-01): corrected the implementations of
  multiplicative_order, is_one; optimized __nonzero__ ; documented:
  lcm,gcd

- John Cremona (2009-05-15): added support for local and global
  logarithmic heights.

- Travis Scrimshaw (2012-10-18): Added doctests for full coverage.

- Vincent Delecroix (2013): continued fraction

TESTS::

    sage: a = -2/3
    sage: a == loads(dumps(a))
    True
"""

#*****************************************************************************
#       Copyright (C) 2004, 2006 William Stein <wstein@gmail.com>
#
#  Distributed under the terms of the GNU General Public License (GPL)
#  as published by the Free Software Foundation; either version 2 of
#  the License, or (at your option) any later version.
#                  http://www.gnu.org/licenses/
#*****************************************************************************


include "cysignals/signals.pxi"
include "sage/ext/stdsage.pxi"
from cpython cimport *

import sys
import operator

from sage.misc.mathml import mathml
from sage.misc.long cimport pyobject_to_long

import sage.misc.misc as misc
import sage.rings.rational_field

cimport integer
from integer cimport Integer

import sage.libs.pari.pari_instance
from sage.libs.pari.paridecl cimport *
from sage.libs.pari.gen cimport gen as pari_gen
from sage.libs.pari.pari_instance cimport PariInstance, INT_to_mpz, INTFRAC_to_mpq

from integer_ring import ZZ
from sage.libs.gmp.rational_reconstruction cimport mpq_rational_reconstruction

from sage.structure.coerce cimport is_numpy_type
from sage.structure.element cimport Element, RingElement, ModuleElement, coercion_model
from sage.structure.element import bin_op, coerce_binop
from sage.categories.morphism cimport Morphism
from sage.categories.map cimport Map

import sage.structure.factorization

import sage.rings.real_mpfr
import sage.rings.real_double
from libc.stdint cimport uint64_t
from sage.libs.gmp.binop cimport mpq_add_z, mpq_mul_z, mpq_div_zz

cimport sage.rings.fast_arith
import  sage.rings.fast_arith

cdef sage.rings.fast_arith.arith_int ai
ai = sage.rings.fast_arith.arith_int()

cdef object numpy_long_interface = {'typestr': '=i4' if sizeof(long) == 4 else '=i8' }
cdef object numpy_int64_interface = {'typestr': '=i8'}
cdef object numpy_object_interface = {'typestr': '|O'}
cdef object numpy_double_interface = {'typestr': '=f8'}

from libc.math cimport ldexp
from sage.libs.gmp.all cimport *

cdef class Rational(sage.structure.element.FieldElement)

cdef inline void set_from_mpq(Rational self, mpq_t value):
    mpq_set(self.value, value)

cdef inline void set_from_Rational(Rational self, Rational other):
    mpq_set(self.value, other.value)

cdef inline void set_from_Integer(Rational self, integer.Integer other):
    mpq_set_z(self.value, other.value)

cdef object Rational_mul_(Rational a, Rational b):
    cdef Rational x
    x = <Rational> Rational.__new__(Rational)

    sig_on()
    mpq_mul(x.value, a.value, b.value)
    sig_off()

    return x

cdef object Rational_div_(Rational a, Rational b):
    cdef Rational x
    x = <Rational> Rational.__new__(Rational)

    sig_on()
    mpq_div(x.value, a.value, b.value)
    sig_off()

    return x

cdef Rational_add_(Rational self, Rational other):
    cdef Rational x
    x = <Rational> Rational.__new__(Rational)
    sig_on()
    mpq_add(x.value, self.value, other.value)
    sig_off()
    return x

cdef Rational_sub_(Rational self, Rational other):
    cdef Rational x
    x = <Rational> Rational.__new__(Rational)

    sig_on()
    mpq_sub(x.value, self.value, other.value)
    sig_off()

    return x

cdef object the_rational_ring
the_rational_ring = sage.rings.rational_field.Q

# make sure zero/one elements are set
cdef set_zero_one_elements():
    global the_rational_ring
    the_rational_ring._zero_element = Rational(0)
    the_rational_ring._one_element = Rational(1)

set_zero_one_elements()

cpdef Integer integer_rational_power(Integer a, Rational b):
    """
    Compute `a^b` as an integer, if it is integral, or return ``None``.
    The positive real root is taken for even denominators.

    INPUT:

    - a -- an ``Integer``
    - b -- a positive ``Rational``

    OUTPUT:

    `a^b` as an ``Integer`` or ``None``

    EXAMPLES::

        sage: from sage.rings.rational import integer_rational_power
        sage: integer_rational_power(49, 1/2)
        7
        sage: integer_rational_power(27, 1/3)
        3
        sage: integer_rational_power(-27, 1/3) is None
        True
        sage: integer_rational_power(-27, 2/3) is None
        True
        sage: integer_rational_power(512, 7/9)
        128

        sage: integer_rational_power(27, 1/4) is None
        True
        sage: integer_rational_power(-16, 1/4) is None
        True

        sage: integer_rational_power(0, 7/9)
        0
        sage: integer_rational_power(1, 7/9)
        1
        sage: integer_rational_power(-1, 7/9) is None
        True
        sage: integer_rational_power(-1, 8/9) is None
        True
        sage: integer_rational_power(-1, 9/8) is None
        True
    """
    cdef Integer z = <Integer>PY_NEW(Integer)
    if mpz_sgn(mpq_numref(b.value)) < 0:
        raise ValueError("Only positive exponents supported.")
    cdef int sgn = mpz_sgn(a.value)
    cdef bint exact
    if sgn == 0:
        pass # z is 0
    elif sgn < 0:
        return None
    elif mpz_cmp_ui(a.value, 1) == 0:
        mpz_set_ui(z.value, 1)
    else:
        if (not mpz_fits_ulong_p(mpq_numref(b.value))
            or not mpz_fits_ulong_p(mpq_denref(b.value))):
            # too big to take roots/powers
            return None
        elif mpz_cmp_ui(mpq_denref(b.value), 2) == 0:
            if mpz_perfect_square_p(a.value):
                mpz_sqrt(z.value, a.value)
            else:
                return None
        else:
            exact = mpz_root(z.value, a.value, mpz_get_ui(mpq_denref(b.value)))
            if not exact:
                return None
        mpz_pow_ui(z.value, z.value, mpz_get_ui(mpq_numref(b.value)))
    return z

cpdef rational_power_parts(a, b, factor_limit=10**5):
    """
    Compute rationals or integers `c` and `d` such that `a^b = c*d^b`
    with `d` small. This is used for simplifying radicals.

    INPUT:

        - ``a`` -- a rational or integer
        - ``b`` -- a rational
        - ``factor_limit`` -- the limit used in factoring ``a``

    EXAMPLES::

        sage: from sage.rings.rational import rational_power_parts
        sage: rational_power_parts(27, 1/2)
        (3, 3)
        sage: rational_power_parts(-128, 3/4)
        (8, -8)
        sage: rational_power_parts(-4, 1/2)
        (2, -1)
        sage: rational_power_parts(-4, 1/3)
        (1, -4)
        sage: rational_power_parts(9/1000, 1/2)
        (3/10, 1/10)

    TESTS:

    Check if :trac:`8540` is fixed::

        sage: rational_power_parts(3/4, -1/2)
        (2, 3)
        sage: t = (3/4)^(-1/2); t
        2/3*sqrt(3)
        sage: t^2
        4/3
    """
    b_negative=False
    if b < 0:
        b_negative = True
        b = -b
        a = ~a
    if isinstance(a, Rational):
        c1, d1 = rational_power_parts(a.numerator(), b)
        c2, d2 = rational_power_parts(a.denominator(), b)
        return (c1/c2, d1/d2) if not b_negative else (c1/c2, d2/d1)
    elif not isinstance(a, Integer):
        a = Integer(a)
    c = integer_rational_power(a, b)
    if c is not None:
        return c, 1
    numer, denom = b.numerator(), b.denominator()
    if a < factor_limit*factor_limit:
        f = a.factor()
    else:
        from sage.rings.factorint import factor_trial_division
        f = factor_trial_division(a,factor_limit)
    c = 1
    d = 1
    for p, e in f:
        c *= p**((e // denom)*numer)
        d *= p**(e % denom)
    if a < 0 and numer & 1:
        d = -d
    return (c, d) if not b_negative else (c, ~d)


def is_Rational(x):
    """
    Return true if x is of the Sage rational number type.

    EXAMPLES::

        sage: from sage.rings.rational import is_Rational
        sage: is_Rational(2)
        False
        sage: is_Rational(2/1)
        True
        sage: is_Rational(int(2))
        False
        sage: is_Rational(long(2))
        False
        sage: is_Rational('5')
        False
    """
    return isinstance(x, Rational)


cdef class Rational(sage.structure.element.FieldElement):
    """
    A rational number.

    Rational numbers are implemented using the GMP C library.

    EXAMPLES::

        sage: a = -2/3
        sage: type(a)
        <type 'sage.rings.rational.Rational'>
        sage: parent(a)
        Rational Field
        sage: Rational('1/0')
        Traceback (most recent call last):
        ...
        TypeError: unable to convert '1/0' to a rational
        sage: Rational(1.5)
        3/2
        sage: Rational('9/6')
        3/2
        sage: Rational((2^99,2^100))
        1/2
        sage: Rational(("2", "10"), 16)
        1/8
        sage: Rational(QQbar(125/8).nth_root(3))
        5/2
        sage: Rational(AA(209735/343 - 17910/49*golden_ratio).nth_root(3) + 3*AA(golden_ratio))
        53/7
        sage: QQ(float(1.5))
        3/2
        sage: QQ(RDF(1.2))
        6/5

    Conversion from PARI::

        sage: Rational(pari('-939082/3992923'))
        -939082/3992923
        sage: Rational(pari('Pol([-1/2])'))  #9595
        -1/2

    Conversions from numpy::

        sage: import numpy as np
        sage: QQ(np.int8('-15'))
        -15
        sage: QQ(np.int16('-32'))
        -32
        sage: QQ(np.int32('-19'))
        -19
        sage: QQ(np.uint32('1412'))
        1412

        sage: QQ(np.float16('12'))
        12
    """
    def __cinit__(self):
        r"""
        Initialize ``self`` as an element of `\QQ`.

        EXAMPLES::

            sage: p = Rational(3) # indirect doctest
            sage: p.parent()
            Rational Field
        """
        global the_rational_ring
        mpq_init(self.value)
        self._parent = the_rational_ring

    def __init__(self, x=None, unsigned int base=0):
        """
        Create a new rational number.

        INPUT:

        -  ``x`` - object (default: ``None``)

        -  ``base`` - base if ``x`` is a string

        EXAMPLES::

            sage: a = Rational()
            sage: a.__init__(7); a
            7
            sage: a.__init__('70', base=8); a
            56
            sage: a.__init__(pari('2/3')); a
            2/3
            sage: a.__init__('-h/3ki', 32); a
            -17/3730

        TESTS:

        Check that :trac:`19835` is fixed::

            sage: QQ((0r,-1r))
            0
            sage: QQ((-1r,-1r))
            1

        .. NOTE::

           This is for demonstration purposes only, mutating rationals
           is almost always the wrong thing to do.
        """
        if x is not None:
            self.__set_value(x, base)

    def __reduce__(self):
        """
        Used in pickling rational numbers.

        EXAMPLES::

            sage: a = 3/5
            sage: a.__reduce__()
            (<built-in function make_rational>, ('3/5',))
        """
        return sage.rings.rational.make_rational, (self.str(32),)

    def __index__(self):
        """
        Needed so integers can be used as list indices.

        EXAMPLES::

            sage: v = [1,2,3,4,5]
            sage: v[3/1]
            4
            sage: v[3/2]
            Traceback (most recent call last):
            ...
            TypeError: rational is not an integer
        """
        if self.denominator() == 1:
            return int(self)
        raise TypeError("rational is not an integer")

    def _reduce_set(self, s):
        """
        Used in setting a rational number when unpickling. Do not call this
        from external code since it violates immutability.

        INPUT:

        -  ``s`` - string representation of rational in base 32

        EXAMPLES::

            sage: a = -17/3730; _, (s,) = a.__reduce__(); s
            '-h/3ki'
            sage: b = 2/3; b._reduce_set('-h/3ki'); b
            -17/3730

            sage: Rational(pari(-345/7687))
            -345/7687
            sage: Rational(pari(-345))
            -345
            sage: Rational(pari('Mod(2,3)'))
            2
            sage: Rational(pari('x'))
            Traceback (most recent call last):
            ...
            TypeError: Unable to coerce PARI x to an Integer
        """
        mpq_set_str(self.value, s, 32)

    cdef __set_value(self, x, unsigned int base):
        cdef int n
        cdef Rational temp_rational
        cdef integer.Integer a, b

        if isinstance(x, Rational):
            set_from_Rational(self, x)

        elif isinstance(x, int):
            i = x
            mpq_set_si(self.value, i, 1)

        elif isinstance(x, long):
            mpz_set_pylong(mpq_numref(self.value), x)

        elif isinstance(x, integer.Integer):
            set_from_Integer(self, x)

        elif isinstance(x, sage.rings.real_mpfr.RealNumber):

            if x == 0:
                mpq_set_si(self.value, 0, 1)
                return
            if not base:
                set_from_Rational(self, x.simplest_rational())
            else:
                xstr = x.str(base)
                if '.' in xstr:
                    exp = (len(xstr) - (xstr.index('.') +1))
                    p = base**exp
                    pstr = '1'+'0'*exp
                    s = xstr.replace('.','') +'/'+pstr
                    n = mpq_set_str( self.value, s, base)
                    if n or mpz_cmp_si(mpq_denref(self.value), 0) == 0:
                        raise TypeError("unable to convert {!r} to a rational".format(x))
                    mpq_canonicalize(self.value)
                else:
                    n = mpq_set_str(self.value, xstr, base)
                    if n or mpz_cmp_si(mpq_denref(self.value), 0) == 0:
                        raise TypeError("unable to convert {!r} to a rational".format(x))
                    mpq_canonicalize(self.value)

        elif isinstance(x, str):
            n = mpq_set_str(self.value, x, base)
            if n or mpz_cmp_si(mpq_denref(self.value), 0) == 0:
                raise TypeError("unable to convert {!r} to a rational".format(x))
            mpq_canonicalize(self.value)

        elif hasattr(x, "_rational_"):
            set_from_Rational(self, x._rational_())

        elif isinstance(x, tuple) and len(x) == 2:
            num = x[0]
            denom = x[1]
            if isinstance(num, int) and isinstance(denom, int):
                if denom >= 0:
                    mpq_set_si(self.value, num, denom)
                else:
                    mpq_set_si(self.value, -num, -denom)
            else:
                if not isinstance(num, integer.Integer):
                    num = integer.Integer(num, base)
                if not isinstance(denom, integer.Integer):
                    denom = integer.Integer(denom, base)
                mpz_set(mpq_numref(self.value), (<integer.Integer>num).value)
                mpz_set(mpq_denref(self.value), (<integer.Integer>denom).value)
            if mpz_sgn(mpq_denref(self.value)) == 0:
                raise ValueError("denominator must not be 0")
            mpq_canonicalize(self.value)

        elif isinstance(x, pari_gen):
            x = x.simplify()
            if is_rational_t(typ((<pari_gen>x).g)):
                INTFRAC_to_mpq(self.value, (<pari_gen>x).g)
            else:
                a = integer.Integer(x)
                mpz_set(mpq_numref(self.value), a.value)
                mpz_set_si(mpq_denref(self.value), 1)

        elif isinstance(x, list) and len(x) == 1:
            self.__set_value(x[0], base)

        elif hasattr(x, 'rational_reconstruction'):
            temp_rational = x.rational_reconstruction()
            mpq_set(self.value, temp_rational.value)

        elif isinstance(x, (float, sage.rings.real_double.RealDoubleElement)):
            self.__set_value(sage.rings.real_mpfr.RealNumber(sage.rings.real_mpfr.RR, x), base)

        elif is_numpy_type(type(x)):
            import numpy
            if isinstance(x, numpy.integer):
                self.__set_value(integer.Integer(x), base)
            elif isinstance(x, numpy.floating):
                self.__set_value(sage.rings.real_mpfr.RR(x), base)
            else:
                raise TypeError("Unable to coerce {} ({}) to Rational".format(x,type(x)))

        else:
            raise TypeError("Unable to coerce {} ({}) to Rational".format(x,type(x)))

    cdef void set_from_mpq(Rational self, mpq_t value):
        mpq_set(self.value, value)

    def list(self):
        """
        Return a list with the rational element in it, to be compatible
        with the method for number fields.

        OUTPUT:

        -  ``list`` - the list ``[self]``

        EXAMPLES::

            sage: m = 5/3
            sage: m.list()
            [5/3]
        """
        return [ self ]

    def continued_fraction_list(self, type="std"):
        r"""
        Return the list of partial quotients of this rational number.

        INPUT:

        - ``type`` - either "std" (the default) for the standard continued
          fractions or "hj" for the Hirzebruch-Jung ones.

        EXAMPLES::

            sage: (13/9).continued_fraction_list()
            [1, 2, 4]
            sage: 1 + 1/(2 + 1/4)
            13/9

            sage: (225/157).continued_fraction_list()
            [1, 2, 3, 4,  5]
            sage: 1 + 1/(2 + 1/(3 + 1/(4 + 1/5)))
            225/157

            sage: (fibonacci(20)/fibonacci(19)).continued_fraction_list()
            [1, 1, 1, 1, 1, 1, 1, 1, 1, 1, 1, 1, 1, 1, 1, 1, 1, 2]

            sage: (-1/3).continued_fraction_list()
            [-1, 1, 2]

        Check that the partial quotients of an integer ``n`` is simply ``[n]``::

            sage: QQ(1).continued_fraction_list()
            [1]
            sage: QQ(0).continued_fraction_list()
            [0]
            sage: QQ(-1).continued_fraction_list()
            [-1]

        Hirzebruch-Jung continued fractions::

            sage: (11/19).continued_fraction_list("hj")
            [1, 3, 2, 3, 2]
            sage: 1 - 1/(3 - 1/(2 - 1/(3 - 1/2)))
            11/19

            sage: (225/137).continued_fraction_list("hj")
            [2, 3, 5, 10]
            sage: 2 - 1/(3 - 1/(5 - 1/10))
            225/137

            sage: (-23/19).continued_fraction_list("hj")
            [-1, 5, 4]
            sage: -1 - 1/(5 - 1/4)
            -23/19
        """
        cdef Integer z
        cdef mpz_t p,q,tmp
        cdef list res = []

        mpz_init(tmp)
        mpz_init(p)
        mpz_init(q)
        mpz_set(p, mpq_numref(self.value))
        mpz_set(q, mpq_denref(self.value))

        if type == "std":
            while mpz_sgn(q) != 0:
                z = PY_NEW(Integer)
                mpz_fdiv_qr(z.value,tmp,p,q)
                mpz_set(p,q)
                mpz_set(q,tmp)
                res.append(z)
        elif type == "hj":
            while mpz_sgn(q) != 0:
                z = PY_NEW(Integer)
                mpz_cdiv_qr(z.value,tmp,p,q)
                mpz_set(p,q)
                mpz_set(q,tmp)
                res.append(z)
                if mpz_sgn(q) == 0:
                    break
                z = PY_NEW(Integer)
                mpz_fdiv_qr(z.value,tmp,p,q)
                mpz_set(p,q)
                mpz_set(q,tmp)
                mpz_neg(z.value,z.value)
                res.append(z)
        else:
            mpz_clear(p)
            mpz_clear(q)
            mpz_clear(tmp)
            raise ValueError("the type must be one of 'floor', 'hj'")

        mpz_clear(p)
        mpz_clear(q)
        mpz_clear(tmp)

        return res

    def continued_fraction(self):
        r"""
        Return the continued fraction of that rational.

        EXAMPLES::

            sage: (641/472).continued_fraction()
            [1; 2, 1, 3, 1, 4, 1, 5]

            sage: a = (355/113).continued_fraction(); a
            [3; 7, 16]
            sage: a.n(digits=10)
            3.141592920
            sage: pi.n(digits=10)
            3.141592654

        It's almost pi!
        """
        #TODO: do better
        from sage.rings.continued_fraction import ContinuedFraction_periodic
        l = self.continued_fraction_list()
        return ContinuedFraction_periodic(l)

    cpdef int _cmp_(left, right) except -2:
        """
        Compare two rational numbers.

        INPUT:

        -  ``left, right`` -- objects

        -  ``op`` -- integer

        EXAMPLES::

            sage: 1/3 < 2/3
            True
            sage: 2/3 < 1/3
            False
            sage: 4/5 < 2.0
            True
            sage: 4/5 < 0.8
            False
        """
        cdef int i
        i = mpq_cmp((<Rational>left).value, (<Rational>right).value)
        if i < 0: return -1
        elif i == 0: return 0
        else: return 1

    def __copy__(self):
        """
        Return a copy of ``self``.

        OUTPUT: Rational

        EXAMPLES::

            sage: a = -17/37
            sage: copy(a) is a
            False

        Coercion does not make a new copy::

            sage: QQ(a) is a
            True

        The constructor also makes a new copy::

            sage: Rational(a) is a
            False
        """
        cdef Rational z
        z = <Rational> Rational.__new__(Rational)
        mpq_set(z.value, self.value)
        return z

    def  __dealloc__(self):
        """
        Free memory occupied by this rational number.

        EXAMPLES::

            sage: a = -17/37
            sage: del a          # indirect test
        """
        mpq_clear(self.value)

    def __repr__(self):
        """
        Return string representation of this rational number.

        EXAMPLES::

            sage: a = -17/37; a.__repr__()
            '-17/37'
        """
        return self.str()

    def _latex_(self):
        """
        Return Latex representation of this rational number.

        EXAMPLES::

            sage: a = -17/37
            sage: a._latex_()
            '-\\frac{17}{37}'
        """
        if self.denom() == 1:
            return str(self.numer())
        else:
            if self < 0:
                return "-\\frac{%s}{%s}"%(-self.numer(), self.denom())
            else:
               return "\\frac{%s}{%s}"%(self.numer(), self.denom())

    def _sympy_(self):
        """
        Convert Sage ``Rational`` to SymPy ``Rational``.

        EXAMPLES::

            sage: n = 1/2; n._sympy_()
            1/2
            sage: n = -1/5; n._sympy_()
            -1/5
            sage: from sympy import Symbol
            sage: QQ(1)+Symbol('x')*QQ(2)
            2*x + 1
        """
        import sympy
        return sympy.Rational(int(self.numerator()), int(self.denominator()))

    def _magma_init_(self, magma):
        """
        Return the magma representation of ``self``.

        EXAMPLES::

            sage: n = -485/82847
            sage: n._magma_init_(magma) # optional - magma
            '-485/82847'
        """
        return self.numerator()._magma_init_(magma) + '/' + self.denominator()._magma_init_(magma)

    @property
    def __array_interface__(self):
        """
        Used for NumPy conversion. If ``self`` is integral, it converts to
        an ``Integer``. Otherwise it converts to a double floating point
        value.

        EXAMPLES::

            sage: import numpy
            sage: numpy.array([1, 2, 3/1])
            array([1, 2, 3])

            sage: numpy.array(QQ(2**40)).dtype
            dtype('int64')
            sage: numpy.array(QQ(2**400)).dtype
            dtype('O')

            sage: numpy.array([1, 1/2, 3/4])
            array([ 1.  ,  0.5 ,  0.75])
        """
        if mpz_cmp_ui(mpq_denref(self.value), 1) == 0:
            if mpz_fits_slong_p(mpq_numref(self.value)):
                return numpy_long_interface
            elif sizeof(long) == 4 and mpz_sizeinbase(mpq_numref(self.value), 2) <= 63:
                return numpy_int64_interface
            else:
                return numpy_object_interface
        else:
            return numpy_double_interface

    def _mathml_(self):
        """
        Return mathml representation of this rational number.

        EXAMPLES::

            sage: a = -17/37; a._mathml_()
            '<mo>-</mo><mfrac><mrow><mn>17</mn></mrow><mrow><mn>37</mn></mrow></mfrac>'
        """
        if self.denom() == 1:
            return '<mn>%s</mn>'%(self.numer())
        else:
            t = ''
            if self < 0:
                t = t + '<mo>-</mo>'
            t = t + '<mfrac><mrow>%s</mrow><mrow>%s</mrow></mfrac>'%(
                mathml(abs(self.numer())), mathml(self.denom()))
            return t

    def _im_gens_(self, codomain, im_gens):
        """
        Return the image of ``self`` under the homomorphism from the rational
        field to ``codomain``.

        This always just returns ``self`` coerced into the ``codomain``.

        INPUT:

        -  ``codomain`` -- object (usually a ring)

        -  ``im_gens`` -- list of elements of ``codomain``

        EXAMPLES::

            sage: a = -17/37
            sage: a._im_gens_(QQ, [1/1])
            -17/37
        """
        return codomain._coerce_(self)

    def content(self, other):
        """
        Return the content of ``self`` and ``other``, i.e. the unique positive
        rational number `c` such that ``self/c`` and ``other/c`` are coprime
        integers.

        ``other`` can be a rational number or a list of rational numbers.

        EXAMPLES::

            sage: a = 2/3
            sage: a.content(2/3)
            2/3
            sage: a.content(1/5)
            1/15
            sage: a.content([2/5, 4/9])
            2/45
        """
        from sage.structure.sequence import Sequence
        seq = Sequence(other)
        seq.append(self)
        nums = [x.numerator() for x in seq]
        denoms = [x.denominator() for x in seq]
        from sage.arith.all import gcd, lcm
        return gcd(nums) / lcm(denoms)

    def valuation(self, p):
        r"""
        Return the power of ``p`` in the factorization of self.

        INPUT:


        -  ``p`` - a prime number

        OUTPUT:

        (integer or infinity) ``Infinity`` if ``self`` is zero, otherwise the
        (positive or negative) integer `e` such that ``self`` = `m*p^e`
        with `m` coprime to `p`.

        .. NOTE::

           See also :meth:`val_unit()` which returns the pair `(e,m)`. The
           function :meth:`ord()` is an alias for :meth:`valuation()`.

        EXAMPLES::

            sage: x = -5/9
            sage: x.valuation(5)
            1
            sage: x.ord(5)
            1
            sage: x.valuation(3)
            -2
            sage: x.valuation(2)
            0

        Some edge cases::

            sage: (0/1).valuation(4)
            +Infinity
            sage: (7/16).valuation(4)
            -2
        """
        return self.numerator().valuation(p) - self.denominator().valuation(p)

    ord = valuation

    def local_height(self, p, prec=None):
        r"""
        Returns the local height of this rational number at the prime `p`.

        INPUT:

        -  ``p`` -- a prime number

        - ``prec`` (int) -- desired floating point precision (default:
          default RealField precision).

        OUTPUT:

        (real) The local height of this rational number at the
        prime `p`.

        EXAMPLES::

            sage: a = QQ(25/6)
            sage: a.local_height(2)
            0.693147180559945
            sage: a.local_height(3)
            1.09861228866811
            sage: a.local_height(5)
            0.000000000000000
        """
        from sage.rings.real_mpfr import RealField
        if prec is None:
            R = RealField()
        else:
            R = RealField(prec)
        if self.is_zero():
            return R.zero()
        val = self.valuation(p)
        if val >= 0:
            return R.zero()
        return -val * R(p).log()

    def local_height_arch(self, prec=None):
        r"""
        Returns the Archimedean local height of this rational number at the
        infinite place.

        INPUT:

        - ``prec`` (int) -- desired floating point precision (default:
          default RealField precision).

        OUTPUT:

        (real) The local height of this rational number `x` at the
        unique infinite place of `\QQ`, which is
        `\max(\log(|x|),0)`.

        EXAMPLES::

            sage: a = QQ(6/25)
            sage: a.local_height_arch()
            0.000000000000000
            sage: (1/a).local_height_arch()
            1.42711635564015
            sage: (1/a).local_height_arch(100)
            1.4271163556401457483890413081
        """
        from sage.rings.real_mpfr import RealField
        if prec is None:
            R = RealField()
        else:
            R = RealField(prec)
        a = self.abs()
        if a <= 1:
            return R.zero()
        return R(a).log()

    def global_height_non_arch(self, prec=None):
        r"""
        Returns the total non-archimedean component of the height of this
        rational number.

        INPUT:

        - ``prec`` (int) -- desired floating point precision (default:
          default RealField precision).

        OUTPUT:

        (real) The total non-archimedean component of the height of
        this rational number.

        ALGORITHM:

        This is the sum of the local heights at all primes `p`, which
        may be computed without factorization as the log of the
        denominator.

        EXAMPLES::

            sage: a = QQ(5/6)
            sage: a.support()
            [2, 3, 5]
            sage: a.global_height_non_arch()
            1.79175946922805
            sage: [a.local_height(p) for p in a.support()]
            [0.693147180559945, 1.09861228866811, 0.000000000000000]
            sage: sum([a.local_height(p) for p in a.support()])
            1.79175946922805
        """
        from sage.rings.real_mpfr import RealField
        if prec is None:
            R = RealField()
        else:
            R = RealField(prec)
        d = self.denominator()
        if d.is_one():
            return R.zero()
        return R(d).log()

    def global_height_arch(self, prec=None):
        r"""
        Returns the total archimedean component of the height of this rational
        number.

        INPUT:

        - ``prec`` (int) -- desired floating point precision (default:
          default RealField precision).

        OUTPUT:

        (real) The total archimedean component of the height of
        this rational number.

        ALGORITHM:

        Since `\QQ` has only one infinite place this is just the value
        of the local height at that place.  This separate function is
        included for compatibility with number fields.

        EXAMPLES::

            sage: a = QQ(6/25)
            sage: a.global_height_arch()
            0.000000000000000
            sage: (1/a).global_height_arch()
            1.42711635564015
            sage: (1/a).global_height_arch(100)
            1.4271163556401457483890413081
        """
        return self.local_height_arch(prec)

    def global_height(self, prec=None):
        r"""
        Returns the absolute logarithmic height of this rational number.

        INPUT:

        - ``prec`` (int) -- desired floating point precision (default:
          default RealField precision).

        OUTPUT:

        (real) The absolute logarithmic height of this rational number.

        ALGORITHM:

        The height is the sum of the total archimedean and
        non-archimedean components, which is equal to
        `\max(\log(n),\log(d))` where `n,d` are the numerator and
        denominator of the rational number.

        EXAMPLES::

            sage: a = QQ(6/25)
            sage: a.global_height_arch() + a.global_height_non_arch()
            3.21887582486820
            sage: a.global_height()
            3.21887582486820
            sage: (1/a).global_height()
            3.21887582486820
            sage: QQ(0).global_height()
            0.000000000000000
            sage: QQ(1).global_height()
            0.000000000000000
        """
        from sage.rings.real_mpfr import RealField
        if prec is None:
            R = RealField()
        else:
            R = RealField(prec)
        return R(max(self.numerator().abs(),self.denominator())).log()

    def is_square(self):
        """
        Return whether or not this rational number is a square.

        OUTPUT: bool

        EXAMPLES::

            sage: x = 9/4
            sage: x.is_square()
            True
            sage: x = (7/53)^100
            sage: x.is_square()
            True
            sage: x = 4/3
            sage: x.is_square()
            False
            sage: x = -1/4
            sage: x.is_square()
            False
        """
        return mpq_sgn(self.value) >= 0 and mpz_perfect_square_p(mpq_numref(self.value)) and mpz_perfect_square_p(mpq_denref(self.value))

    def is_norm(self, L, element=False, proof=True):
        r"""
        Determine whether ``self`` is the norm of an element of ``L``.

        INPUT:

         - ``L`` -- a number field
         - ``element`` -- (default: ``False``) boolean whether to also output
           an element of which ``self`` is a norm
         - proof -- If ``True``, then the output is correct unconditionally.
           If ``False``, then the output assumes GRH.

        OUTPUT:

        If element is ``False``, then the output is a boolean ``B``, which is
        ``True`` if and only if ``self`` is the norm of an element of ``L``.
        If ``element`` is ``False``, then the output is a pair ``(B, x)``,
        where ``B`` is as above. If ``B`` is ``True``, then ``x`` an element of
        ``L`` such that ``self == x.norm()``. Otherwise, ``x is None``.

        ALGORITHM:

        Uses PARI's bnfisnorm. See ``_bnfisnorm()``.

        EXAMPLES::

            sage: K = NumberField(x^2 - 2, 'beta')
            sage: (1/7).is_norm(K)
            True
            sage: (1/10).is_norm(K)
            False
            sage: 0.is_norm(K)
            True
            sage: (1/7).is_norm(K, element=True)
            (True, 1/7*beta + 3/7)
            sage: (1/10).is_norm(K, element=True)
            (False, None)
            sage: (1/691).is_norm(QQ, element=True)
            (True, 1/691)

        The number field doesn't have to be defined by an
        integral polynomial::

            sage: B, e = (1/5).is_norm(QuadraticField(5/4, 'a'), element=True)
            sage: B
            True
            sage: e.norm()
            1/5

        A non-Galois number field::

            sage: K.<a> = NumberField(x^3-2)
            sage: B, e = (3/5).is_norm(K, element=True); B
            True
            sage: e.norm()
            3/5

            sage: 7.is_norm(K)
            Traceback (most recent call last):
            ...
            NotImplementedError: is_norm is not implemented unconditionally for norms from non-Galois number fields
            sage: 7.is_norm(K, proof=False)
            False

        AUTHORS:

        - Craig Citro (2008-04-05)

        - Marco Streng (2010-12-03)
        """
        if not element:
            return self.is_norm(L, element=True, proof=proof)[0]

        from sage.rings.number_field.number_field_base import is_NumberField
        if not is_NumberField(L):
            raise ValueError("L (=%s) must be a NumberField in is_norm" % L)
        if L.degree() == 1 or self.is_zero():
            return True, L(self)
        d = L.polynomial().denominator()
        if not d == 1:
            M, M_to_L = L.subfield(L.gen()*d)
            b, x = self.is_norm(M, element=True, proof=proof)
            if b:
                x = M_to_L(x)
            return b, x
        a, b = self._bnfisnorm(L, proof=proof)
        if b == 1:
            assert a.norm() == self
            return True, a
        if L.is_galois():
            return False, None
        M = L.galois_closure('a')
        from sage.functions.log import log
        from sage.functions.other import floor
        extra_primes = floor(12*log(abs(M.discriminant()))**2)
        a, b = self._bnfisnorm(L, proof=proof, extra_primes=extra_primes)
        if b == 1:
            assert a.norm() == self
            return True, a
        if proof:
            raise NotImplementedError("is_norm is not implemented unconditionally for norms from non-Galois number fields")
        return False, None

    def _bnfisnorm(self, K, proof=True, extra_primes=0):
        r"""
        This gives the output of the PARI function bnfisnorm.

        Tries to tell whether the rational number ``self`` is the norm of some
        element `y` in ``K``. Returns a pair `(a, b)` where
        ``self = Norm(a)*b``. Looks for a solution that is an `S`-unit, with
        `S` a certain set of prime ideals containing (among others) all primes
        dividing ``self``.

        If `K` is known to be Galois, set ``extra_primes = 0`` (in this case,
        ``self`` is a norm iff `b = 1`).

        If ``extra_primes`` is non-zero, the program adds to `S` the following
        prime ideals, depending on the sign of extra_primes.
        If ``extra_primes > 0``, the ideals of norm less than ``extra_primes``.
        And if ``extra_primes < 0``, the ideals dividing ``extra_primes``.

        Assuming GRH, the answer is guaranteed (i.e., ``self`` is a norm
        iff `b = 1`), if `S` contains all primes less than
        `12\log(\disc(L))^2`,
        where `L` is the Galois closure of `K`.

        INPUT:

         - ``K`` -- a number field
         - ``proof`` -- whether to certify the output of bnfinit.
           If ``False``, then correctness of the output depends on GRH.
         - ``extra_primes`` -- an integer as explained above

        OUTPUT:

        A pair `(a, b)` with `a` in `K` and `b` in `\QQ` such that
        ``self == Norm(a)*b`` as explained above.

        ALGORITHM:

        Uses PARI's bnfisnorm.

        EXAMPLES::

            sage: QQ(2)._bnfisnorm(QuadraticField(-1, 'i'))
            (i + 1, 1)
            sage: 7._bnfisnorm(NumberField(x^3-2, 'b'))
            (1, 7)

        AUTHORS:

        - Craig Citro (2008-04-05)

        - Marco Streng (2010-12-03)
        """
        from sage.rings.number_field.number_field_base import is_NumberField
        if not is_NumberField(K):
            raise ValueError("K must be a NumberField in bnfisnorm")

        a, b = K.pari_bnf(proof=proof).bnfisnorm(self, flag=extra_primes)
        return K(a), Rational(b)


    def is_perfect_power(self, expected_value=False):
        r"""
        Returns ``True`` if ``self`` is a perfect power.

        INPUT:

        - ``expected_value`` - (bool) whether or not this rational is expected
          be a perfect power. This does not affect the  correctness of the
          output, only the runtime.

        If ``expected_value`` is ``False`` (default) it will check the
        smallest of the numerator and denominator is a perfect power
        as a first step, which is often faster than checking if the
        quotient is a perfect power.

        EXAMPLES::

            sage: (4/9).is_perfect_power()
            True
            sage: (144/1).is_perfect_power()
            True
            sage: (4/3).is_perfect_power()
            False
            sage: (2/27).is_perfect_power()
            False
            sage: (4/27).is_perfect_power()
            False
            sage: (-1/25).is_perfect_power()
            False
            sage: (-1/27).is_perfect_power()
            True
            sage: (0/1).is_perfect_power()
            True

        The second parameter does not change the result, but may
        change the runtime.

        ::

            sage: (-1/27).is_perfect_power(True)
            True
            sage: (-1/25).is_perfect_power(True)
            False
            sage: (2/27).is_perfect_power(True)
            False
            sage: (144/1).is_perfect_power(True)
            True

        This test makes sure we workaround a bug in GMP (see :trac:`4612`)::

            sage: [ -a for a in srange(100) if not QQ(-a^3).is_perfect_power() ]
            []
            sage: [ -a for a in srange(100) if not QQ(-a^3).is_perfect_power(True) ]
            []
        """
        cdef int s

        if (mpz_cmp_ui(mpq_numref(self.value), 0) == 0):
            return True
        elif (mpz_cmp_ui(mpq_numref(self.value), 1) == 0):
            return mpz_perfect_power_p(mpq_denref(self.value))

        cdef mpz_t prod
        cdef bint res

        # We should be able to run the code in the sign == 1 case
        # below for both cases. However, we need to do extra work to
        # avoid a bug in GMP's mpz_perfect_power_p; see trac #4612 for
        # more details.
        #
        # The code in the case of sign == -1 could definitely be
        # cleaned up, but it will be removed shortly, since both GMP
        # and eMPIRe have fixes for the mpz_perfect_power_p bug.

        s = mpz_sgn(mpq_numref(self.value))
        if s == 1: # self is positive

            if (mpz_cmp_ui(mpq_denref(self.value), 1) == 0):
                return mpz_perfect_power_p(mpq_numref(self.value))
            if expected_value == False:
                # A necessary condition is that both the numerator and denominator
                # be perfect powers, which can be faster to disprove than the full
                # product (especially if both have a large prime factor).
                if mpz_cmpabs(mpq_numref(self.value), mpq_denref(self.value)) < 0:
                    if not mpz_perfect_power_p(mpq_numref(self.value)):
                        return False
                else:
                    if not mpz_perfect_power_p(mpq_denref(self.value)):
                        return False
            mpz_init(prod)
            mpz_mul(prod, mpq_numref(self.value), mpq_denref(self.value))
            res = mpz_perfect_power_p(prod)
            mpz_clear(prod)
            return res == 1

        else: # self is negative

            if (mpz_cmp_ui(mpq_denref(self.value), 1) == 0):
                if (mpz_cmp_si(mpq_numref(self.value), -1) == 0):
                    return True
                mpz_init(prod)
                mpz_mul_si(prod, mpq_numref(self.value), -1)
                while mpz_perfect_square_p(prod):
                    mpz_sqrt(prod, prod)
                s = mpz_perfect_power_p(prod)
                mpz_clear(prod)
                return s == 1

            if expected_value == False:
                if mpz_cmpabs(mpq_numref(self.value), mpq_denref(self.value)) < 0:
                    mpz_init(prod)
                    mpz_mul_si(prod, mpq_numref(self.value), -1)
                    if mpz_cmp_ui(prod, 1) != 0:
                        while mpz_perfect_square_p(prod):
                            mpz_sqrt(prod, prod)
                        if not mpz_perfect_power_p(prod):
                            mpz_clear(prod)
                            return False
                else:
                    if not mpz_perfect_power_p(mpq_denref(self.value)):
                        return False
                    mpz_init(prod)
            else:
                mpz_init(prod)

            mpz_mul(prod, mpq_numref(self.value), mpq_denref(self.value))
            mpz_mul_si(prod, prod, -1)
            while mpz_perfect_square_p(prod):
                mpz_sqrt(prod, prod)
            res = mpz_perfect_power_p(prod)
            mpz_clear(prod)
            return res == 1

    def squarefree_part(self):
        """
        Return the square free part of `x`, i.e., an integer z such
        that `x = z y^2`, for a perfect square `y^2`.

        EXAMPLES::

            sage: a = 1/2
            sage: a.squarefree_part()
            2
            sage: b = a/a.squarefree_part()
            sage: b, b.is_square()
            (1/4, True)
            sage: a = 24/5
            sage: a.squarefree_part()
            30
        """
        return self.numer().squarefree_part() * self.denom().squarefree_part()

    def is_padic_square(self, p):
        """
        Determines whether this rational number is a square in `\QQ_p` (or in
        `R` when ``p = infinity``).

        INPUT:

        -  ``p`` - a prime number, or ``infinity``

        EXAMPLES::

            sage: QQ(2).is_padic_square(7)
            True
            sage: QQ(98).is_padic_square(7)
            True
            sage: QQ(2).is_padic_square(5)
            False

        TESTS::

            sage: QQ(5/7).is_padic_square(int(2))
            False
        """
        ## Special case when self is zero
        if self.is_zero():
            return True

        ## Deal with p = infinity (i.e. the real numbers)
        import sage.rings.infinity
        if p == sage.rings.infinity.infinity:
            return (self > 0)

        ## Check that p is prime
        from .integer_ring import ZZ
        p = ZZ(p)
        if not p.is_prime():
            raise ValueError('p must be "infinity" or a positive prime number.')

        ## Deal with finite primes
        e, m = self.val_unit(p)

        if e % 2 == 1:
            return False

        if p == 2:
            return ((m % 8) == 1)

        from sage.arith.all import kronecker_symbol
        return (kronecker_symbol(m, p) == 1)

    def val_unit(self, p):
        r"""
        Returns a pair: the `p`-adic valuation of ``self``, and the `p`-adic
        unit of ``self``, as a :class:`Rational`.

        We do not require the `p` be prime, but it must be at least 2. For
        more documentation see :meth:`Integer.val_unit()`.

        INPUT:

        -  ``p`` - a prime

        OUTPUT:

        -  ``int`` - the `p`-adic valuation of this rational

        -  ``Rational`` - `p`-adic unit part of ``self``

        EXAMPLES::

            sage: (-4/17).val_unit(2)
            (2, -1/17)
            sage: (-4/17).val_unit(17)
            (-1, -4)
            sage: (0/1).val_unit(17)
            (+Infinity, 1)

        AUTHORS:

        - David Roe (2007-04-12)
        """
        return self._val_unit(p)

    # TODO -- change to use cpdef?  If so, must fix
    # code in padics, etc.  Do search_src('_val_unit').
    cdef _val_unit(Rational self, integer.Integer p):
        """
        This is called by :meth:`val_unit()`.

        EXAMPLES::

            sage: (-4/17).val_unit(2) # indirect doctest
            (2, -1/17)
        """
        cdef integer.Integer v
        cdef Rational u
        if mpz_cmp_ui(p.value, 2) < 0:
            raise ValueError("p must be at least 2.")
        if mpq_sgn(self.value) == 0:
            import sage.rings.infinity
            u = Rational.__new__(Rational)
            mpq_set_ui(u.value, 1, 1)
            return (sage.rings.infinity.infinity, u)
        v = PY_NEW(integer.Integer)
        u = Rational.__new__(Rational)
        sig_on()
        mpz_set_ui(v.value, mpz_remove(mpq_numref(u.value), mpq_numref(self.value), p.value))
        sig_off()
        if mpz_sgn(v.value) != 0:
            mpz_set(mpq_denref(u.value), mpq_denref(self.value))
        else:
            sig_on()
            mpz_set_ui(v.value, mpz_remove(mpq_denref(u.value), mpq_denref(self.value), p.value))
            sig_off()
            mpz_neg(v.value, v.value)
        return (v, u)

    def prime_to_S_part(self, S=[]):
        r"""
        Returns ``self`` with all powers of all primes in ``S`` removed.

        INPUT:

        -  ``S`` - list or tuple of primes.

        OUTPUT: rational

        .. NOTE::

           Primality of the entries in `S` is not checked.

        EXAMPLES::

            sage: QQ(3/4).prime_to_S_part()
            3/4
            sage: QQ(3/4).prime_to_S_part([2])
            3
            sage: QQ(-3/4).prime_to_S_part([3])
            -1/4
            sage: QQ(700/99).prime_to_S_part([2,3,5])
            7/11
            sage: QQ(-700/99).prime_to_S_part([2,3,5])
            -7/11
            sage: QQ(0).prime_to_S_part([2,3,5])
            0
            sage: QQ(-700/99).prime_to_S_part([])
            -700/99

        """
        if self.is_zero():
            return self
        a = self
        for p in S:
            e, a = a.val_unit(p)
        return a

    def sqrt(self, prec=None, extend=True, all=False):
        r"""
        The square root function.

        INPUT:

        -  ``prec`` -- integer (default: ``None``): if ``None``, returns
           an exact square root; otherwise returns a numerical square root if
           necessary, to the given bits of precision.

        -  ``extend`` -- bool (default: ``True``); if ``True``, return a
           square root in an extension ring, if necessary. Otherwise, raise a
           ``ValueError`` if the square is not in the base ring.

        -  ``all`` -- bool (default: ``False``); if ``True``, return all
           square roots of self, instead of just one.

        EXAMPLES::

            sage: x = 25/9
            sage: x.sqrt()
            5/3
            sage: sqrt(x)
            5/3
            sage: x = 64/4
            sage: x.sqrt()
            4
            sage: x = 100/1
            sage: x.sqrt()
            10
            sage: x.sqrt(all=True)
            [10, -10]
            sage: x = 81/5
            sage: x.sqrt()
            9*sqrt(1/5)
            sage: x = -81/3
            sage: x.sqrt()
            3*sqrt(-3)

        ::

            sage: n = 2/3
            sage: n.sqrt()
            sqrt(2/3)
            sage: n.sqrt(prec=10)
            0.82
            sage: n.sqrt(prec=100)
            0.81649658092772603273242802490
            sage: n.sqrt(prec=100)^2
            0.66666666666666666666666666667
            sage: n.sqrt(prec=53, all=True)
            [0.816496580927726, -0.816496580927726]
            sage: n.sqrt(extend=False, all=True)
            Traceback (most recent call last):
            ...
            ValueError: square root of 2/3 not a rational number
            sage: sqrt(-2/3, all=True)
            [sqrt(-2/3), -sqrt(-2/3)]
            sage: sqrt(-2/3, prec=53)
            0.816496580927726*I
            sage: sqrt(-2/3, prec=53, all=True)
            [0.816496580927726*I, -0.816496580927726*I]

        AUTHORS:

        - Naqi Jaffery (2006-03-05): some examples
        """
        if mpq_sgn(self.value) == 0:
            return [self] if all else self

        if mpq_sgn(self.value) < 0:
            if not extend:
                raise ValueError("square root of negative number not rational")
            from sage.functions.other import _do_sqrt
            return _do_sqrt(self, prec=prec, all=all)

        cdef Rational z = <Rational> Rational.__new__(Rational)
        cdef mpz_t tmp
        cdef int non_square = 0

        sig_on()
        mpz_init(tmp)
        mpz_sqrtrem(mpq_numref(z.value), tmp, mpq_numref(self.value))
        if mpz_sgn(tmp) != 0:
            non_square = 1
        else:
            mpz_sqrtrem(mpq_denref(z.value), tmp, mpq_denref(self.value))
            if mpz_sgn(tmp) != 0:
                non_square = 1
        mpz_clear(tmp)
        sig_off()

        if non_square:
            if not extend:
                raise ValueError("square root of %s not a rational number" % self)
            from sage.functions.other import _do_sqrt
            return _do_sqrt(self, prec=prec, all=all)

        if prec:
            from sage.functions.other import _do_sqrt
            return _do_sqrt(self, prec=prec, all=all)

        if all:
            return [z, -z]
        return z

    def period(self):
        r"""
        Return the period of the repeating part of the decimal expansion of
        this rational number.

        ALGORITHM:

        When a rational number `n/d` with `(n,d)=1` is
        expanded, the period begins after `s` terms and has length
        `t`, where `s` and `t` are the smallest numbers satisfying
        `10^s=10^{s+t} \mod d`. In general if `d=2^a3^bm` where `m`
        is coprime to 10, then `s=\max(a,b)` and `t` is the order of
        10 modulo `d`.

        EXAMPLES::

            sage: (1/7).period()
            6
            sage: RR(1/7)
            0.142857142857143
            sage: (1/8).period()
            1
            sage: RR(1/8)
            0.125000000000000
            sage: RR(1/6)
            0.166666666666667
            sage: (1/6).period()
            1
            sage: x = 333/106
            sage: x.period()
            13
            sage: RealField(200)(x)
            3.1415094339622641509433962264150943396226415094339622641509
        """
        cdef unsigned int alpha, beta
        d = self.denominator()
        alpha, d = d.val_unit(2)
        beta, d  = d.val_unit(5)
        from sage.rings.finite_rings.integer_mod import Mod
        return Mod(10, d).multiplicative_order()

    def nth_root(self, int n):
        r"""
        Computes the `n`-th root of ``self``, or raises a
        ``ValueError`` if ``self`` is not a perfect `n`-th power.

        INPUT:

        -  ``n`` - integer (must fit in C int type)

        AUTHORS:

        - David Harvey (2006-09-15)

        EXAMPLES::

            sage: (25/4).nth_root(2)
            5/2
            sage: (125/8).nth_root(3)
            5/2
            sage: (-125/8).nth_root(3)
            -5/2
            sage: (25/4).nth_root(-2)
            2/5

        ::

            sage: (9/2).nth_root(2)
            Traceback (most recent call last):
            ...
            ValueError: not a perfect 2nd power

        ::

            sage: (-25/4).nth_root(2)
            Traceback (most recent call last):
            ...
            ValueError: cannot take even root of negative number
        """
        # TODO -- this could be quicker, by using GMP directly.
        cdef integer.Integer num
        cdef integer.Integer den
        cdef int negative

        if n > 0:
            negative = 0
        elif n < 0:
            n = -n
            negative = 1
        else:
            raise ValueError("n cannot be zero")

        num, exact = self.numerator().nth_root(n, 1)
        if not exact:
            raise ValueError("not a perfect %s power" % ZZ(n).ordinal_str())

        den, exact = self.denominator().nth_root(n, 1)
        if not exact:
            raise ValueError("not a perfect %s power" % ZZ(n).ordinal_str())

        if negative:
            return den / num
        else:
            return num / den

    def is_nth_power(self, int n):
        r"""
        Returns ``True`` if self is an `n`-th power, else ``False``.

        INPUT:

        -  ``n`` - integer (must fit in C int type)

        .. NOTE::

           Use this function when you need to test if a rational
           number is an `n`-th power, but do not need to know the value
           of its `n`-th root.  If the value is needed, use :meth:`nth_root()`.

        AUTHORS:

        - John Cremona (2009-04-04)

        EXAMPLES::

            sage: QQ(25/4).is_nth_power(2)
            True
            sage: QQ(125/8).is_nth_power(3)
            True
            sage: QQ(-125/8).is_nth_power(3)
            True
            sage: QQ(25/4).is_nth_power(-2)
            True

            sage: QQ(9/2).is_nth_power(2)
            False
            sage: QQ(-25).is_nth_power(2)
            False

        """
        if n == 0:
            raise ValueError("n cannot be zero")
        if n<0:
            n = -n
        if n%2==0 and self<0:
            return False
        return self.numerator().nth_root(n, 1)[1]\
               and self.denominator().nth_root(n, 1)[1]

    def str(self, int base=10):
        """
        Return a string representation of ``self`` in the given ``base``.

        INPUT:

        -  ``base`` -- integer (default: 10); base must be between 2 and 36.

        OUTPUT: string

        EXAMPLES::

            sage: (-4/17).str()
            '-4/17'
            sage: (-4/17).str(2)
            '-100/10001'

        Note that the base must be at most 36.

        ::

            sage: (-4/17).str(40)
            Traceback (most recent call last):
            ...
            ValueError: base (=40) must be between 2 and 36
            sage: (-4/17).str(1)
            Traceback (most recent call last):
            ...
            ValueError: base (=1) must be between 2 and 36
        """
        if base < 2 or base > 36:
            raise ValueError("base (=%s) must be between 2 and 36" % base)
        cdef size_t n
        cdef char *s

        n = mpz_sizeinbase (mpq_numref(self.value), base) \
            + mpz_sizeinbase (mpq_denref(self.value), base) + 3
        s = <char *>PyMem_Malloc(n)
        if s == NULL:
            raise MemoryError("Unable to allocate enough memory for the string representation of an integer.")

        sig_on()
        mpq_get_str(s, base, self.value)
        sig_off()
        k = <object> PyString_FromString(s)
        PyMem_Free(s)
        return k

    def __float__(self):
        """
        Return floating point approximation to ``self`` as a Python float.

        OUTPUT: float

        EXAMPLES::

            sage: (-4/17).__float__()
            -0.23529411764705882
            sage: float(-4/17)
            -0.23529411764705882
            sage: float(1/3)
            0.3333333333333333
            sage: float(1/10)
            0.1
            sage: n = QQ(902834098234908209348209834092834098); float(n)
            9.028340982349083e+35

        TESTS:

        Test that conversion agrees with `RR`::

            sage: Q = [a/b for a in [-99..99] for b in [1..99]]
            sage: all([RDF(q) == RR(q) for q  in Q])
            True

        Test that the conversion has correct rounding on simple rationals::

            sage: for p in [-100..100]:
            ....:   for q in [1..100]:
            ....:       r = RDF(p/q)
            ....:       assert (RR(r).exact_rational() - p/q) <= r.ulp()/2

        Test larger rationals::

            sage: Q = continued_fraction(pi).convergents()[:100]
            sage: all([RDF(q) == RR(q) for q in Q])
            True

        At some point, the continued fraction and direct conversion
        to ``RDF`` should agree::

            sage: RDFpi = RDF(pi)
            sage: all([RDF(q) == RDFpi for q in Q[20:]])
            True
        """
        return mpq_get_d_nearest(self.value)

    def __hash__(self):
        """
        Return hash of ``self``.

        OUTPUT: integer

        EXAMPLES::

            sage: QQ(42).__hash__()
            42
            sage: QQ(1/42).__hash__()
            1488680910            # 32-bit
            -7658195599476688946  # 64-bit
            sage: n = ZZ.random_element(10^100)
            sage: hash(n) == hash(QQ(n)) or n
            True
            sage: hash(-n) == hash(-QQ(n)) or n
            True
            sage: hash(-4/17)
            -47583156            # 32-bit
            8709371129873690700  # 64-bit
        """
        cdef Py_hash_t n = mpz_pythonhash(mpq_numref(self.value))
        cdef Py_hash_t d = mpz_pythonhash(mpq_denref(self.value))
        # The constant below is (1 + sqrt(5)) << 61
        return n + (d - 1) * <Py_hash_t>(7461864723258187525)

    def __getitem__(self, int n):
        """
        Return ``n``-th element of ``self``, viewed as a list. This is for
        consistency with how number field elements work.

        INPUT:

        -  ``n`` - an integer (error if not 0 or -1)

        OUTPUT: Rational

        EXAMPLES::

            sage: (-4/17)[0]
            -4/17
            sage: (-4/17)[1]
            Traceback (most recent call last):
            ...
            IndexError: index n (=1) out of range; it must be 0
            sage: (-4/17)[-1]   # indexing from the right
            -4/17
        """
        if n == 0 or n == -1:
            return self
        raise IndexError("index n (=%s) out of range; it must be 0" % n)

    ################################################################
    # Optimized arithmetic
    ################################################################
<<<<<<< HEAD
    def __add__(left, right):
        """
        Return ``left`` plus ``right``

        EXAMPLES::

            sage: (2/3) + (1/6)
            5/6
            sage: (1/3) + (1/2)
            5/6
            sage: (1/3) + 2
            7/3
        """
        cdef Rational x
        if type(left) is type(right):
            x = <Rational> Rational.__new__(Rational)
            mpq_add(x.value, (<Rational>left).value, (<Rational>right).value)
            return x
        elif isinstance(right, Integer):
            x = <Rational> Rational.__new__(Rational)
            mpq_add_z(x.value, (<Rational>left).value, (<Integer>right).value)
            return x

        return coercion_model.bin_op(left, right, operator.add)

    cpdef ModuleElement _add_(self, ModuleElement right):
=======
    cpdef _add_(self, right):
>>>>>>> 671c3d1a
        """
        Return ``right`` plus ``self``.

        EXAMPLES::

            sage: (2/3)._add_(1/6)
            5/6
            sage: (1/3)._add_(1/2)
            5/6
        """
        cdef Rational x
        x = <Rational> Rational.__new__(Rational)
        mpq_add(x.value, self.value, (<Rational>right).value)
        return x

<<<<<<< HEAD
    def __sub__(left, right):
        """
        Return ``left`` minus ``right``

        EXAMPLES::

            sage: 11/3 - 5/4
            29/12

            sage: (2/3) - 2
            -4/3
            sage: (-2/3) - 1
            -5/3
            sage: (2/3) - (-3)
            11/3
            sage: (-2/3) - (-3)
            7/3
            sage: 2/3 - polygen(QQ)
            -x + 2/3
        """
        cdef Rational x
        if type(left) is type(right):
            x = <Rational> Rational.__new__(Rational)
            mpq_sub(x.value, (<Rational>left).value, (<Rational>right).value)
            return x
        elif isinstance(right, Integer):
            x = <Rational> Rational.__new__(Rational)
            mpz_mul(mpq_numref(x.value), mpq_denref((<Rational>left).value),
                    (<Integer>right).value)
            mpz_sub(mpq_numref(x.value), mpq_numref((<Rational>left).value),
                    mpq_numref(x.value))
            mpz_set(mpq_denref(x.value), mpq_denref((<Rational>left).value))
            return x

        return coercion_model.bin_op(left, right, operator.sub)

    cpdef ModuleElement _sub_(self, ModuleElement right):
=======
    cpdef _sub_(self, right):
>>>>>>> 671c3d1a
        """
        Return ``self`` minus ``right``.

        EXAMPLES::

            sage: (2/3)._sub_(1/6)
            1/2
        """
        cdef Rational x
        x = <Rational> Rational.__new__(Rational)
        mpq_sub(x.value, self.value, (<Rational>right).value)
        return x

    cpdef _neg_(self):
        """
        Negate ``self``.

        EXAMPLES::

            sage: -(2/3) # indirect doctest
            -2/3
        """
        cdef Rational x
        x = <Rational> Rational.__new__(Rational)
        mpq_neg(x.value, self.value)
        return x

<<<<<<< HEAD
    def __mul__(left, right):
        """
        Return ``left`` times ``right``.

        EXAMPLES::

            sage: (3/14) * 2/3
            1/7
            sage: (3/14) * 10
            15/7
            sage: 3/14 * polygen(QQ)
            3/14*x
        """
        cdef Rational x
        if type(left) is type(right):
            x = <Rational> Rational.__new__(Rational)
            mpq_mul(x.value, (<Rational>left).value, (<Rational>right).value)
            return x
        elif isinstance(right, Integer):
            x = <Rational> Rational.__new__(Rational)
            mpq_mul_z(x.value, (<Rational>left).value, (<Integer>right).value)
            return x

        return coercion_model.bin_op(left, right, operator.mul)

    cpdef RingElement _mul_(self, RingElement right):
=======
    cpdef _mul_(self, right):
>>>>>>> 671c3d1a
        """
        Return ``self`` times ``right``.

        EXAMPLES::

            sage: (3/14)._mul_(2/3)
            1/7
        """
        cdef Rational x
        x = <Rational> Rational.__new__(Rational)
        if mpz_sizeinbase (mpq_numref(self.value), 2)  > 100000 or \
             mpz_sizeinbase (mpq_denref(self.value), 2) > 100000:
            # We only use the signal handler (to enable ctrl-c out) in case
            # self is huge, so the product might actually take a while to compute.
            sig_on()
            mpq_mul(x.value, self.value, (<Rational>right).value)
            sig_off()
        else:
            mpq_mul(x.value, self.value, (<Rational>right).value)
        return x

<<<<<<< HEAD
    def __div__(left, right):
        """
        Return ``left`` divided by ``right``

        EXAMPLES::

            sage: QQ((2,3)) / QQ((-5,4))
            -8/15
            sage: QQ((22,3)) / 4
            11/6
            sage: QQ((-2,3)) / (-4)
            1/6
            sage: QQ((2,3)) / QQ.zero()
            Traceback (most recent call last):
            ...
            ZeroDivisionError: rational division by zero
        """
        cdef Rational x
        if type(left) is type(right):
            if mpq_cmp_si((<Rational> right).value, 0, 1) == 0:
                raise ZeroDivisionError('rational division by zero')
            x = <Rational> Rational.__new__(Rational)
            mpq_div(x.value, (<Rational>left).value, (<Rational>right).value)
            return x
        elif isinstance(right, Integer):
            if mpz_cmp_si((<Integer> right).value, 0) == 0:
                raise ZeroDivisionError('rational division by zero')
            x = <Rational> Rational.__new__(Rational)
            mpq_div_zz(x.value, mpq_numref((<Rational>left).value), (<Integer>right).value)
            mpz_mul(mpq_denref(x.value), mpq_denref(x.value),
                    mpq_denref((<Rational>left).value))
            return x

        return coercion_model.bin_op(left, right, operator.div)

    cpdef RingElement _div_(self, RingElement right):
=======
    cpdef _div_(self, right):
>>>>>>> 671c3d1a
        """
        Return ``self`` divided by ``right``.

        EXAMPLES::

            sage: 2/3 # indirect doctest
            2/3
            sage: 3/0 # indirect doctest
            Traceback (most recent call last):
            ...
            ZeroDivisionError: rational division by zero
        """
        if mpq_cmp_si((<Rational> right).value, 0, 1) == 0:
            raise ZeroDivisionError('rational division by zero')
        cdef Rational x
        x = <Rational> Rational.__new__(Rational)
        mpq_div(x.value, self.value, (<Rational>right).value)
        return x

    ################################################################
    # Other arithmetic operations.
    ################################################################

    def __invert__(self):
        """
        Return the multiplicative inverse of ``self``.

        OUTPUT: Rational

        EXAMPLES::

            sage: (-4/17).__invert__()
            -17/4
            sage: ~(-4/17)
            -17/4
        """
        if self.is_zero():
            raise ZeroDivisionError('rational division by zero')
        cdef Rational x
        x = <Rational> Rational.__new__(Rational)
        mpq_inv(x.value, self.value)
        return x

    def __pow__(self, n, dummy):
        """
        Raise ``self`` to the integer power ``n``.

        EXAMPLES::

            sage: (2/3)^5
            32/243
            sage: (-1/1)^(1/3)
            (-1)^(1/3)

        We raise to some interesting powers::

            sage: (2/3)^I
            (2/3)^I
            sage: (2/3)^sqrt(2)
            (2/3)^sqrt(2)
            sage: x,y,z,n = var('x,y,z,n')
            sage: (2/3)^(x^n + y^n + z^n)
            (2/3)^(x^n + y^n + z^n)
            sage: (-7/11)^(tan(x)+exp(x))
            (-7/11)^(e^x + tan(x))
            sage: (2/3)^(3/4)
            (2/3)^(3/4)
            sage: (-1/3)^0
            1
            sage: a = (0/1)^(0/1); a
            1
            sage: type(a)
            <type 'sage.rings.rational.Rational'>

        The exponent must fit in a long unless the base is -1, 0, or 1.

        ::

            sage: s = (1/2)^(2^100)
            Traceback (most recent call last):
            ...
            RuntimeError: exponent must be at most 2147483647  # 32-bit
            RuntimeError: exponent must be at most 9223372036854775807 # 64-bit
            sage: s = (1/2)^(-2^100)
            Traceback (most recent call last):
            ...
            RuntimeError: exponent must be at most 2147483647  # 32-bit
            RuntimeError: exponent must be at most 9223372036854775807 # 64-bit
            sage: (-3/3)^(2^100)
            1

        This works even if the base is a float or Python complex or other
        type::

            sage: float(1.2)**(1/2)
            1.0954451150103321
            sage: complex(1,2)**(1/2)
            (1.272019649514069+0.786151377757423...j)
            sage: int(2)^(1/2)
            sqrt(2)
            sage: a = int(2)^(3/1); a
            8
            sage: type(a)
            <type 'sage.rings.rational.Rational'>

        If the result is rational, it is returned as a rational::

            sage: (4/9)^(1/2)
            2/3
            sage: parent((4/9)^(1/2))
            Rational Field
            sage: (-27/125)^(1/3)
            3/5*(-1)^(1/3)
            sage: (-27/125)^(1/2)
            3/5*sqrt(-3/5)

        The result is normalized to have the rational power in the numerator::

            sage: 2^(-1/2)
            1/2*sqrt(2)
            sage: 8^(-1/5)
            1/8*8^(4/5)
            sage: 3^(-3/2)
            1/9*sqrt(3)

        TESTS::

            sage: QQ(0)^(-1)
            Traceback (most recent call last):
            ...
            ZeroDivisionError: rational division by zero
        """
        if dummy is not None:
            raise ValueError("__pow__ dummy variable not used")

        if not isinstance(self, Rational):
            # If the base is not a rational, e.g., it is an int, complex, float, user-defined type, etc.
            try:
                self_coerced = n.parent().coerce(self)
            except TypeError:
                n_coerced = type(self)(n)
                if n != n_coerced:
                    # dangerous coercion -- don't use -- try symbolic result
                    from sage.calculus.calculus import SR
                    return SR(self)**SR(n)
                return self ** n_coerced
            return self_coerced ** n

        cdef Rational _self = <Rational>self
        cdef long nn

        try:
            nn = pyobject_to_long(n)
        except TypeError:
            if isinstance(n, Rational):
                # Perhaps it can be done exactly
                c, d = rational_power_parts(self, n)
                if d == 1:
                    # It was an exact power
                    return c
                elif d == -1 and n.denominator() == 2:
                    from sage.symbolic.all import I
                    return c * I.pyobject() ** (n.numerator() % 4)
                elif c != 1:
                    return c * d**n
                # Can't simplify the power, return a symbolic expression.
                # We use the hold=True keyword argument to prevent the
                # symbolics library from trying to simplify this expression
                # again. This would lead to infinite loops otherwise.
                from sage.symbolic.ring import SR
                if n < 0:
                    int_exp = -(n.floor())
                    return SR(1/self**int_exp)*\
                            SR(self).power(int_exp+n, hold=True)
                else:
                    return SR(self).power(n, hold=True)

            if isinstance(n, Element):
                return (<Element>n)._parent(self)**n
            try:
                return n.parent()(self)**n
            except AttributeError:
                try:
                    return type(n)(self)**n
                except Exception:
                    raise TypeError("exponent (=%s) must be an integer.\nCoerce your numbers to real or complex numbers first." % n)

        except OverflowError:
            if mpz_cmp_si(mpq_denref(_self.value), 1) == 0:
                if mpz_cmp_si(mpq_numref(_self.value), 1) == 0:
                    return self
                elif mpz_cmp_si(mpq_numref(_self.value), 0) == 0:
                    return self
                elif mpz_cmp_si(mpq_numref(_self.value), -1) == 0:
                    return self if n % 2 else -self
            raise RuntimeError("exponent must be at most %s" % sys.maxsize)

        cdef Rational x = <Rational> Rational.__new__(Rational)

        if nn == 0:
            mpq_set_si(x.value, 1, 1)
            return x

        if nn < 0:
            if mpz_sgn(mpq_numref(_self.value)) == 0:
                raise ZeroDivisionError('rational division by zero')

            sig_on()
            # mpz_pow_ui(mpq_denref(x.value), mpq_numref(_self.value), <unsigned long int>(-nn))
            # mpz_pow_ui(mpq_numref(x.value), mpq_denref(_self.value), <unsigned long int>(-nn))
            # The above causes segfaults, so swap after instead...
            mpz_pow_ui(mpq_numref(x.value), mpq_numref(_self.value), -nn)
            mpz_pow_ui(mpq_denref(x.value), mpq_denref(_self.value), -nn)
            # mpz_swap(mpq_numref(x.value), mpq_denref(x.value)) # still a segfault
            mpq_inv(x.value, x.value)
            sig_off()
            return x
        elif nn > 0:
            sig_on()
            mpz_pow_ui(mpq_numref(x.value), mpq_numref(_self.value), nn)
            mpz_pow_ui(mpq_denref(x.value), mpq_denref(_self.value), nn)
            sig_off()
            return x


        if n < 0:  # this doesn't make sense unless n is an integer.
            x = _self**(-n)
            return ~x

        cdef mpz_t num, den

        sig_on()
        mpz_init(num)
        mpz_init(den)
        mpz_pow_ui(num, mpq_numref(_self.value), nn)
        mpz_pow_ui(den, mpq_denref(_self.value), nn)
        mpq_set_num(x.value, num)
        mpq_set_den(x.value, den)
        mpz_clear(num)
        mpz_clear(den)
        sig_off()

        return x

    def __pos__(self):
        """
        Return ``self``.

        OUTPUT: Rational

        EXAMPLES::

            sage: (-4/17).__pos__()
            -4/17
            sage: +(-4/17)
            -4/17
        """
        return self

    def __neg__(self):
        """
        Return the negative of ``self``.

        OUTPUT: Rational

        EXAMPLES::

            sage: (-4/17).__neg__()
            4/17
            sage: - (-4/17)
            4/17
        """
        cdef Rational x
        x = <Rational> Rational.__new__(Rational)
        mpq_neg(x.value, self.value)
        return x

    def __nonzero__(self):
        """
        Return ``True`` if this rational number is nonzero.

        OUTPUT: bool

        EXAMPLES::

            sage: (-4/17).__nonzero__()
            True
            sage: (0/5).__nonzero__()
            False
            sage: bool(-4/17)
            True
        """
        # A rational number is zero iff its numerator is zero.
        return mpq_sgn(self.value) != 0

    def __abs__(self):
        """
        Return the absolute value of this rational number.

        OUTPUT: Rational

        EXAMPLES::

            sage: (-4/17).__abs__()
            4/17
            sage: abs(-4/17)
            4/17
        """
        cdef Rational x
        x = <Rational> Rational.__new__(Rational)
        mpq_abs(x.value, self.value)
        return x

    def sign(self):
        """
        Returns the sign of this rational number, which is -1, 0, or 1
        depending on whether this number is negative, zero, or positive
        respectively.

        OUTPUT: Integer

        EXAMPLES::

            sage: (2/3).sign()
            1
            sage: (0/3).sign()
            0
            sage: (-1/6).sign()
            -1
        """
        return integer.smallInteger(mpq_sgn(self.value))

    def mod_ui(Rational self, unsigned long int n):
        """
        Return the remainder upon division of ``self`` by the unsigned long
        integer ``n``.

        INPUT:

        -  ``n`` - an unsigned long integer

        OUTPUT: integer

        EXAMPLES::

            sage: (-4/17).mod_ui(3)
            1
            sage: (-4/17).mod_ui(17)
            Traceback (most recent call last):
            ...
            ArithmeticError: The inverse of 0 modulo 17 is not defined.
        """
        cdef unsigned int num, den, a

        # Documentation from GMP manual:
        # "For the ui variants the return value is the remainder, and
        # in fact returning the remainder is all the div_ui functions do."
        sig_on()
        num = mpz_fdiv_ui(mpq_numref(self.value), n)
        den = mpz_fdiv_ui(mpq_denref(self.value), n)
        sig_off()
        return int((num * ai.inverse_mod_int(den, n)) % n)

    def __mod__(x, y):
        """
        Return the remainder of division of ``x`` by ``y``, where ``y`` is
        something that can be coerced to an integer.

        INPUT:

        -  ``other`` - object that coerces to an integer.

        OUTPUT: integer

        EXAMPLES::

            sage: (-4/17).__mod__(3/1)
            1

        TESTS:

        Check that :trac:`14870` is fixed::

            sage: int(4) % QQ(3)
            1
        """
        cdef Rational rat
        if not isinstance(x, Rational):
            rat = Rational(x)
        else:
            rat = x
        cdef other = integer.Integer(y)
        if not other:
            raise ZeroDivisionError("Rational modulo by zero")
        n = rat.numer() % other
        d = rat.denom() % other
        d = d.inverse_mod(other)
        return (n * d) % other

    def norm(self):
        r"""
        Returns the norm from `\QQ` to `\QQ` of `x` (which is just `x`). This
        was added for compatibility with :class:`NumberFields`.

        OUTPUT:

        -  ``Rational`` - reference to ``self``

        EXAMPLES::

            sage: (1/3).norm()
             1/3

        AUTHORS:

        - Craig Citro
        """
        return self

    def relative_norm(self):
        """
        Returns the norm from Q to Q of x (which is just x). This was added for compatibility with NumberFields

        EXAMPLES::

            sage: (6/5).relative_norm()
            6/5

            sage: QQ(7/5).relative_norm()
            7/5
        """
        return self

    def absolute_norm(self):
        """
        Returns the norm from Q to Q of x (which is just x). This was added for compatibility with NumberFields

        EXAMPLES::

            sage: (6/5).absolute_norm()
            6/5

            sage: QQ(7/5).absolute_norm()
            7/5
        """
        return self

    def trace(self):
        r"""
        Returns the trace from `\QQ` to `\QQ` of `x` (which is just `x`). This
        was added for compatibility with :class:`NumberFields`.

        OUTPUT:

        -  ``Rational`` - reference to self

        EXAMPLES::

            sage: (1/3).trace()
             1/3

        AUTHORS:

        - Craig Citro
        """
        return self

    def charpoly(self, var):
        """
        Return the characteristic polynomial of this rational number. This
        will always be just ``var - self``; this is really here so that code
        written for number fields won't crash when applied to rational
        numbers.

        INPUT:

        -  ``var`` - a string

        OUTPUT: Polynomial

        EXAMPLES::

            sage: (1/3).charpoly('x')
             x - 1/3

        AUTHORS:

        - Craig Citro
        """
        QQ = self.parent()
        return QQ[var]([-self,1])

    def minpoly(self, var='x'):
        """
        Return the minimal polynomial of this rational number. This will
        always be just ``x - self``; this is really here so that code written
        for number fields won't crash when applied to rational numbers.

        INPUT:

        -  ``var`` - a string

        OUTPUT: Polynomial

        EXAMPLES::

            sage: (1/3).minpoly()
            x - 1/3
            sage: (1/3).minpoly('y')
            y - 1/3

        AUTHORS:

        - Craig Citro
        """
        QQ = self.parent()
        return QQ[var]([-self,1])

    def _integer_(self, Z=None):
        """
        Return ``self`` coerced to an integer. Of course this rational number
        must have a denominator of 1.

        OUTPUT: Integer

        EXAMPLES::

            sage: (-4/17)._integer_()
            Traceback (most recent call last):
            ...
            TypeError: no conversion of this rational to integer
            sage: (-4/1)._integer_()
            -4
        """
        if not mpz_cmp_si(mpq_denref(self.value), 1) == 0:
            raise TypeError("no conversion of this rational to integer")
        cdef integer.Integer n
        n = PY_NEW(integer.Integer)
        n.set_from_mpz(mpq_numref(self.value))
        return n

    # TODO -- this should be deprecated
    def numer(self):
        """
        Return the numerator of this rational number.

        EXAMPLE::

            sage: x = -5/11
            sage: x.numer()
            -5
        """
        cdef integer.Integer n
        n = PY_NEW(integer.Integer)
        n.set_from_mpz(mpq_numref(self.value))
        return n

    def numerator(self):
        """
        Return the numerator of this rational number.

        EXAMPLE::

            sage: x = 5/11
            sage: x.numerator()
            5

        ::

            sage: x = 9/3
            sage: x.numerator()
            3
        """
        cdef integer.Integer n
        n = PY_NEW(integer.Integer)
        n.set_from_mpz(mpq_numref(self.value))
        return n

    def __int__(self):
        """
        Convert this rational to a Python ``int``.

        This truncates ``self`` if ``self`` has a denominator (which is
        consistent with Python's ``long(floats)``).

        EXAMPLES::

            sage: int(7/3)
            2
            sage: int(-7/3)
            -2
        """
        return int(self.__long__())

    def __long__(self):
        """
        Convert this rational to a Python ``long``.

        This truncates ``self`` if ``self`` has a denominator (which is
        consistent with Python's ``long(floats)``).

        EXAMPLES::

            sage: long(7/3)
            2L
            sage: long(-7/3)
            -2L
        """
        cdef mpz_t x
        if mpz_cmp_si(mpq_denref(self.value),1) != 0:
            mpz_init(x)
            mpz_tdiv_q(x, mpq_numref(self.value), mpq_denref(self.value))
            n = mpz_get_pylong(x)
            mpz_clear(x)
            return n
        else:
            return mpz_get_pylong(mpq_numref(self.value))

    def denom(self):
        """
        Returns the denominator of this rational number.

        EXAMPLES::

            sage: x = 5/13
            sage: x.denom()
            13
            sage: x = -9/3
            sage: x.denom()
            1
        """
        cdef integer.Integer n
        n = PY_NEW(integer.Integer)
        n.set_from_mpz(mpq_denref(self.value))
        return n

    def denominator(self):
        """
        Returns the denominator of this rational number.

        EXAMPLES::

            sage: x = -5/11
            sage: x.denominator()
            11
            sage: x = 9/3
            sage: x.denominator()
            1
        """
        cdef integer.Integer n
        n = PY_NEW(integer.Integer)
        n.set_from_mpz(mpq_denref(self.value))
        return n

    def factor(self):
        """
        Return the factorization of this rational number.

        OUTPUT: Factorization

        EXAMPLES::

            sage: (-4/17).factor()
            -1 * 2^2 * 17^-1

        Trying to factor 0 gives an arithmetic error::

            sage: (0/1).factor()
            Traceback (most recent call last):
            ...
            ArithmeticError: Prime factorization of 0 not defined.
        """
        return self.numerator().factor() * \
           sage.structure.factorization.Factorization([(p,-e) for p, e in self.denominator().factor()])

    def support(self):
        """
        Return a sorted list of the primes where this rational number has
        non-zero valuation.

        OUTPUT: The set of primes appearing in the factorization of this
        rational with nonzero exponent, as a sorted list.

        EXAMPLES::

            sage: (-4/17).support()
            [2, 17]

        Trying to find the support of 0 gives an arithmetic error::

            sage: (0/1).support()
            Traceback (most recent call last):
            ...
            ArithmeticError: Support of 0 not defined.
        """
        if self.is_zero():
            raise ArithmeticError("Support of 0 not defined.")
        return sage.arith.all.prime_factors(self)

    def gamma(self, prec=None):
        """
        Return the gamma function evaluated at ``self``. This value is exact
        for integers and half-integers, and returns a symbolic value
        otherwise.  For a numerical approximation, use keyword ``prec``.

        EXAMPLES::

            sage: gamma(1/2)
            sqrt(pi)
            sage: gamma(7/2)
            15/8*sqrt(pi)
            sage: gamma(-3/2)
            4/3*sqrt(pi)
            sage: gamma(6/1)
            120
            sage: gamma(1/3)
            gamma(1/3)

        This function accepts an optional precision argument::

            sage: (1/3).gamma(prec=100)
            2.6789385347077476336556929410
            sage: (1/2).gamma(prec=100)
            1.7724538509055160272981674833
        """
        if prec:
            return self.n(prec).gamma()
        else:
            if mpz_cmp_ui(mpq_denref(self.value), 1) == 0:
                return integer.Integer(self).gamma()
            elif mpz_cmp_ui(mpq_denref(self.value), 2) == 0:
                numer = self.numer()
                rat_part = Rational((numer-2).multifactorial(2)) >> ((numer-1)//2)
                from sage.symbolic.constants import pi
                from sage.functions.all import sqrt
                return sqrt(pi) * rat_part
            else:
                from sage.symbolic.all import SR
                return SR(self).gamma()

    def floor(self):
        """
        Return the floor of this rational number as an integer.

        OUTPUT: Integer

        EXAMPLES::

            sage: n = 5/3; n.floor()
            1
            sage: n = -17/19; n.floor()
            -1
            sage: n = -7/2; n.floor()
            -4
            sage: n = 7/2; n.floor()
            3
            sage: n = 10/2; n.floor()
            5
        """
        cdef integer.Integer n
        n = integer.Integer()
        mpz_fdiv_q(n.value, mpq_numref(self.value), mpq_denref(self.value))
        return n

    def ceil(self):
        """
        Return the ceiling of this rational number.

        OUTPUT: Integer

        If this rational number is an integer, this returns this number,
        otherwise it returns the floor of this number +1.

        EXAMPLES::

            sage: n = 5/3; n.ceil()
            2
            sage: n = -17/19; n.ceil()
            0
            sage: n = -7/2; n.ceil()
            -3
            sage: n = 7/2; n.ceil()
            4
            sage: n = 10/2; n.ceil()
            5
        """
        cdef integer.Integer n
        n = integer.Integer()
        mpz_cdiv_q(n.value, mpq_numref(self.value), mpq_denref(self.value))
        return n

    def trunc(self):
        """
        Round this rational number to the nearest integer toward zero.

        EXAMPLES::

            sage: (5/3).trunc()
            1
            sage: (-5/3).trunc()
            -1
            sage: QQ(42).trunc()
            42
            sage: QQ(-42).trunc()
            -42
        """
        cdef integer.Integer n
        n = integer.Integer()
        mpz_tdiv_q(n.value, mpq_numref(self.value), mpq_denref(self.value))
        return n

    def round(Rational self, mode="away"):
        """
        Returns the nearest integer to ``self``, rounding away from 0 by
        default, for consistency with the builtin Python round.

        INPUT:

        -  ``self`` - a rational number

        -  ``mode`` - a rounding mode for half integers:

           - 'toward' rounds toward zero
           - 'away' (default) rounds away from zero
           - 'up' rounds up
           - 'down' rounds down
           - 'even' rounds toward the even integer
           - 'odd' rounds toward the odd integer


        OUTPUT: Integer

        EXAMPLES::

            sage: (9/2).round()
            5
            sage: n = 4/3; n.round()
            1
            sage: n = -17/4; n.round()
            -4
            sage: n = -5/2; n.round()
            -3
            sage: n.round("away")
            -3
            sage: n.round("up")
            -2
            sage: n.round("down")
            -3
            sage: n.round("even")
            -2
            sage: n.round("odd")
            -3
        """
        if not (mode in ['toward', 'away', 'up', 'down', 'even', 'odd']):
            raise ValueError("rounding mode must be one of 'toward', 'away', 'up', 'down', 'even', or 'odd'")
        if self.denominator() == 1:
            from sage.rings.integer import Integer
            return Integer(self)
        if self.denominator() == 2:
            # round down:
            if (mode == "down") or \
                   (mode == "toward" and self > 0) or \
                   (mode == "away" and self < 0) or \
                   (mode == "even" and self.numerator() % 4 == 1) or \
                   (mode == "odd" and self.numerator() % 4 == 3):
                return self.numerator() // self.denominator()
            else:
                return self.numerator() // self.denominator() + 1
        else:
            q, r = self.numerator().quo_rem(self.denominator())
            if r < self.denominator() / 2:
                return q
            else:
                return q+1

    def real(self):
        """
        Returns the real part of ``self``, which is ``self``.

        EXAMPLES::

            sage: (1/2).real()
            1/2
        """
        return self

    def imag(self):
        """
        Returns the imaginary part of ``self``, which is zero.

        EXAMPLES::

            sage: (1/239).imag()
            0
        """
        return self._parent(0)

    def height(self):
        """
        The max absolute value of the numerator and denominator of ``self``, as
        an :class:`Integer`.

        OUTPUT: Integer

        EXAMPLES::

            sage: a = 2/3
            sage: a.height()
            3
            sage: a = 34/3
            sage: a.height()
            34
            sage: a = -97/4
            sage: a.height()
            97

        AUTHORS:

        - Naqi Jaffery (2006-03-05): examples

        .. NOTE::

           For the logarithmic height, use :meth:`global_height()`.

        """
        x = abs(self.numer())
        if x > self.denom():
            return x
        return self.denom()

    def _lcm(self, Rational other):
        """
        Returns the least common multiple, in the rational numbers, of ``self``
        and ``other``. This function returns either 0 or 1 (as a rational
        number).

        INPUT:

        -  ``other`` - Rational

        OUTPUT:

        -  ``Rational`` - 0 or 1

        EXAMPLES::

            sage: (2/3)._lcm(3/5)
            1
            sage: (0/1)._lcm(0/1)
            0
            sage: type((2/3)._lcm(3/5))
            <type 'sage.rings.rational.Rational'>
        """
        if mpz_cmp_si(mpq_numref(self.value), 0) == 0 and \
               mpz_cmp_si(mpq_numref(other.value), 0) == 0:
            return Rational(0)
        return Rational(1)

    def additive_order(self):
        """
        Return the additive order of ``self``.

        OUTPUT: integer or infinity

        EXAMPLES::

            sage: QQ(0).additive_order()
            1
            sage: QQ(1).additive_order()
            +Infinity
        """
        import sage.rings.infinity
        if self.is_zero():
            return integer.Integer(1)
        else:
            return sage.rings.infinity.infinity


    def multiplicative_order(self):
        """
        Return the multiplicative order of ``self``.

        OUTPUT: Integer or ``infinity``

        EXAMPLES::

            sage: QQ(1).multiplicative_order()
            1
            sage: QQ('1/-1').multiplicative_order()
            2
            sage: QQ(0).multiplicative_order()
            +Infinity
            sage: QQ('2/3').multiplicative_order()
            +Infinity
            sage: QQ('1/2').multiplicative_order()
            +Infinity
        """
        import sage.rings.infinity
        if self.is_one():
            return integer.Integer(1)
        elif mpz_cmpabs(mpq_numref(self.value),mpq_denref(self.value))==0:
            # if the numerator and the denominator are equal in absolute value,
            # then the rational number is -1
            return integer.Integer(2)
        else:
            return sage.rings.infinity.infinity

    def is_one(self):
        r"""
        Determine if a rational number is one.

        OUTPUT: bool

        EXAMPLES::

            sage: QQ(1/2).is_one()
            False
            sage: QQ(4/4).is_one()
            True
        """
        # A rational number is equal to 1 iff its numerator and denominator are equal
        return mpz_cmp(mpq_numref(self.value),mpq_denref(self.value))==0

    def is_integral(self):
        r"""
        Determine if a rational number is integral (i.e is in
        `\ZZ`).

        OUTPUT: bool

        EXAMPLES::

            sage: QQ(1/2).is_integral()
            False
            sage: QQ(4/4).is_integral()
            True
        """
        return mpz_cmp_si(mpq_denref(self.value), 1) == 0


    #Function alias for checking if the number is a integer.Added to solve ticket 15500    
    is_integer = is_integral


    def is_S_integral(self, S=[]):
        r"""
        Determine if the rational number is ``S``-integral.

        ``x`` is ``S``-integral if ``x.valuation(p)>=0`` for all ``p`` not in
        ``S``, i.e., the denominator of ``x`` is divisible only by the primes
        in ``S``.

        INPUT:

        -  ``S`` -- list or tuple of primes.

        OUTPUT: bool

        .. NOTE::

           Primality of the entries in ``S`` is not checked.

        EXAMPLES::

            sage: QQ(1/2).is_S_integral()
            False
            sage: QQ(1/2).is_S_integral([2])
            True
            sage: [a for a in range(1,11) if QQ(101/a).is_S_integral([2,5])]
            [1, 2, 4, 5, 8, 10]
        """
        if self.is_integral():
            return True
        return self.prime_to_S_part(S).is_integral()

    def is_S_unit(self, S=None):
        r"""
        Determine if the rational number is an ``S``-unit.

        ``x`` is an ``S``-unit if ``x.valuation(p)==0`` for all ``p`` not in
        ``S``, i.e., the numerator and denominator of ``x`` are divisible only
        by the primes in `S`.

        INPUT:

        -  ``S`` -- list or tuple of primes.

        OUTPUT: bool

        .. NOTE::

           Primality of the entries in ``S`` is not checked.

        EXAMPLES::

            sage: QQ(1/2).is_S_unit()
            False
            sage: QQ(1/2).is_S_unit([2])
            True
            sage: [a for a in range(1,11) if QQ(10/a).is_S_unit([2,5])]
            [1, 2, 4, 5, 8, 10]
        """
        a = self.abs()
        if a==1:
            return True
        if S is None:
            return False
        return a.prime_to_S_part(S) == 1

    cdef _lshift(self, long int exp):
        r"""
        Return ``self * 2^exp``.
        """
        cdef Rational x
        x = <Rational> Rational.__new__(Rational)
        sig_on()
        if exp < 0:
            mpq_div_2exp(x.value,self.value,-exp)
        else:
            mpq_mul_2exp(x.value,self.value,exp)
        sig_off()
        return x

    def __lshift__(x,y):
        """
        Left shift operator ``x << y``.

        INPUT:

        -  ``x, y`` -- integer or rational

        OUTPUT: Rational

        EXAMPLES::

            sage: (2/3).__lshift__(4/1)
            32/3
            sage: (2/3).__lshift__(4/7)
            Traceback (most recent call last):
            ...
            ValueError: denominator must be 1
            sage: (2).__lshift__(4/1)
            32
            sage: (2/3).__lshift__(4)
            32/3
            sage: (2/3) << (4/1)
            32/3
        """
        if isinstance(x, Rational):
            if isinstance(y, (int, long, integer.Integer)):
                return (<Rational>x)._lshift(y)
            if isinstance(y, Rational):
                if mpz_cmp_si(mpq_denref((<Rational>y).value), 1) != 0:
                    raise ValueError("denominator must be 1")
                return (<Rational>x)._lshift(y)
        return bin_op(x, y, operator.lshift)

    cdef _rshift(self, long int exp):
        r"""
        Return ``self / 2^exp``.
        """
        cdef Rational x
        x = <Rational> Rational.__new__(Rational)
        sig_on()
        if exp < 0:
            mpq_mul_2exp(x.value,self.value,-exp)
        else:
            mpq_div_2exp(x.value,self.value,exp)
        sig_off()
        return x

    def __rshift__(x,y):
        """
        Right shift operator ``x >> y``.

        INPUT:

        -  ``x, y`` -- integer or rational

        OUTPUT: Rational

        EXAMPLES::

            sage: (2/3).__rshift__(4/1)
            1/24
            sage: (2/3).__rshift__(4/7)
            Traceback (most recent call last):
            ...
            ValueError: denominator must be 1
            sage: (2).__rshift__(4/1)
            0
            sage: (2/1).__rshift__(4)
            1/8
            sage: (2/1) >>(4/1)
            1/8
        """
        if isinstance(x, Rational):
            if isinstance(y, (int, long, integer.Integer)):
                return (<Rational>x)._rshift(y)
            if isinstance(y, Rational):
                if mpz_cmp_si(mpq_denref((<Rational>y).value), 1) != 0:
                    raise ValueError("denominator must be 1")
                return (<Rational>x)._rshift(y)
        return bin_op(x, y, operator.rshift)

    def conjugate(self):
        """
        Return the complex conjugate of this rational number, which is
        the number itself.

        EXAMPLES::

            sage: n = 23/11
            sage: n.conjugate()
            23/11
        """
        return self

    ##################################################
    # Support for interfaces
    ##################################################

    def _pari_(self):
        """
        Returns the PARI version of this rational number.

        EXAMPLES::

            sage: n = 9390823/17
            sage: m = n._pari_(); m
            9390823/17
            sage: type(m)
            <type 'sage.libs.pari.gen.gen'>
            sage: m.type()
            't_FRAC'
        """
        cdef PariInstance P = sage.libs.pari.pari_instance.pari
        return P.new_gen_from_mpq_t(self.value)

    def _interface_init_(self, I=None):
        """
        Return representation of this rational suitable for coercing into
        almost any computer algebra system.

        OUTPUT: string

        EXAMPLES::

            sage: (2/3)._interface_init_()
            '2/3'
            sage: kash(3/1).Type()              # optional - kash
            elt-fld^rat
            sage: magma(3/1).Type()             # optional - magma
            FldRatElt
        """
        return '%s/%s'%(self.numerator(), self.denominator())

    def _sage_input_(self, sib, coerced):
        r"""
        Produce an expression which will reproduce this value when evaluated.

        EXAMPLES::

            sage: sage_input(QQ(1), verify=True)
            # Verified
            QQ(1)
            sage: sage_input(-22/7, verify=True)
            # Verified
            -22/7
            sage: sage_input(-22/7, preparse=False)
            -ZZ(22)/7
            sage: sage_input(10^-50, verify=True)
            # Verified
            1/100000000000000000000000000000000000000000000000000
            sage: from sage.misc.sage_input import SageInputBuilder
            sage: (-2/37)._sage_input_(SageInputBuilder(preparse=False), False)
            {unop:- {binop:/ {call: {atomic:ZZ}({atomic:2})} {atomic:37}}}
            sage: QQ(5)._sage_input_(SageInputBuilder(preparse=False), True)
            {atomic:5}
        """

        # This code is extensively described in the docstring
        # for sage_input.py.

        num = self.numerator()
        neg = (num < 0)
        if neg: num = -num
        if self.denominator() == 1:
            if coerced:
                v = sib.int(num)
            else:
                v = sib.name('QQ')(sib.int(num))
        else:
            v = sib(num)/sib.int(self.denominator())
        if neg: v = -v
        return v


# The except value is just some random double, it doesn't matter what it is.
cdef double mpq_get_d_nearest(mpq_t x) except? -648555075988944.5:
    """
    Convert a ``mpq_t`` to a ``double``, with round-to-nearest-even.
    This differs from ``mpq_get_d()`` which does round-to-zero.

    TESTS::

        sage: q = QQ(); float(q)
        0.0
        sage: q = 2^-10000; float(q)
        0.0
        sage: float(-q)
        -0.0
        sage: q = 2^10000/1; float(q)
        inf
        sage: float(-q)
        -inf

    ::

        sage: q = 2^-1075; float(q)
        0.0
        sage: float(-q)
        -0.0
        sage: q = 2^52 / 2^1074; float(q)  # Smallest normal double
        2.2250738585072014e-308
        sage: float(-q)
        -2.2250738585072014e-308
        sage: q = (2^52 + 1/2) / 2^1074; float(q)
        2.2250738585072014e-308
        sage: float(-q)
        -2.2250738585072014e-308
        sage: q = (2^52 + 1) / 2^1074; float(q)  # Next normal double
        2.225073858507202e-308
        sage: float(-q)
        -2.225073858507202e-308
        sage: q = (2^52 - 1) / 2^1074; float(q)  # Largest denormal double
        2.225073858507201e-308
        sage: float(-q)
        -2.225073858507201e-308
        sage: q = 1 / 2^1074; float(q)  # Smallest denormal double
        5e-324
        sage: float(-q)
        -5e-324
        sage: q = (1/2) / 2^1074; float(q)
        0.0
        sage: float(-q)
        -0.0
        sage: q = (3/2) / 2^1074; float(q)
        1e-323
        sage: float(-q)
        -1e-323
        sage: q = (2/3) / 2^1074; float(q)
        5e-324
        sage: float(-q)
        -5e-324
        sage: q = (1/3) / 2^1074; float(q)
        0.0
        sage: float(-q)
        -0.0
        sage: q = (2^53 - 1) * 2^971/1; float(q)  # Largest double
        1.7976931348623157e+308
        sage: float(-q)
        -1.7976931348623157e+308
        sage: q = (2^53) * 2^971/1; float(q)
        inf
        sage: float(-q)
        -inf
        sage: q = (2^53 - 1/2) * 2^971/1; float(q)
        inf
        sage: float(-q)
        -inf
        sage: q = (2^53 - 2/3) * 2^971/1; float(q)
        1.7976931348623157e+308
        sage: float(-q)
        -1.7976931348623157e+308

    AUTHORS:

    - Paul Zimmermann, Jeroen Demeyer (:trac:`14416`)
    """
    cdef mpz_ptr a = mpq_numref(x)
    cdef mpz_ptr b = mpq_denref(x)
    cdef int resultsign = mpz_sgn(a)

    if resultsign == 0:
        return 0.0

    cdef Py_ssize_t sa = mpz_sizeinbase(a, 2)
    cdef Py_ssize_t sb = mpz_sizeinbase(b, 2)

    # Easy case: both numerator and denominator are exactly
    # representable as doubles.
    if sa <= 53 and sb <= 53:
        return mpz_get_d(a) / mpz_get_d(b)

    # General case

    # We should shift a right by this amount
    cdef Py_ssize_t shift = sa - sb - 54

    # At this point, we know that q0 = a/b / 2^shift satisfies
    # 2^53 < q0 < 2^55.
    # The end result d = q0 * 2^shift (rounded).

    # Check for obvious overflow/underflow before shifting
    if shift <= -1130:  # |d| < 2^-1075
        if resultsign < 0:
            return -0.0
        else:
            return 0.0
    elif shift >= 971:  # |d| > 2^1024
        if resultsign < 0:
            return -1.0/0.0
        else:
            return 1.0/0.0

    sig_on()

    # Compute q = trunc(a / 2^shift) and let remainder_is_zero be True
    # if and only if no truncation occurred.
    cdef mpz_t q, r
    mpz_init(q)
    mpz_init(r)
    cdef int remainder_is_zero
    if shift > 0:
        remainder_is_zero = mpz_divisible_2exp_p(a, shift)
        mpz_tdiv_q_2exp(q, a, shift)
    else:
        mpz_mul_2exp(q, a, -shift)
        remainder_is_zero = True

    # Now divide by b to get q = trunc(a/b / 2^shift).
    # remainder_is_zero is True if and only if no truncation occurred
    # (in neither division).
    mpz_tdiv_qr(q, r, q, b)
    if remainder_is_zero:
        remainder_is_zero = (mpz_cmp_ui(r, 0) == 0)

    # Convert abs(q) to a 64-bit integer.
    cdef mp_limb_t* q_limbs = (<mpz_ptr>q)._mp_d
    cdef uint64_t q64
    if sizeof(mp_limb_t) >= 8:
        q64 = q_limbs[0]
    else:
        assert sizeof(mp_limb_t) == 4
        q64 = q_limbs[1]
        q64 = (q64 << 32) + q_limbs[0]

    mpz_clear(q)
    mpz_clear(r)
    sig_off()

    # The quotient q64 has 54 or 55 bits, but we need exactly 54.
    # Shift it down by 1 one if needed.
    cdef Py_ssize_t add_shift
    if q64 < (1ULL << 54):
        add_shift = 0
    else:
        add_shift = 1

    if (shift + add_shift) < -1075:
        # The result will be denormal, ensure the final shift is -1075
        # to avoid a double rounding.
        add_shift = -1075 - shift

    # Add add_shift to shift and let q = trunc(a/b / 2^shift)
    # for the new shift value.
    cdef uint64_t mask
    if add_shift:
        assert add_shift > 0
        assert add_shift < 64
        shift += add_shift
        # We do an additional division of q by 2^add_shift.
        if remainder_is_zero:
            mask = ((1ULL << add_shift)-1)
            remainder_is_zero = ((q64 & mask) == 0)
        q64 = q64 >> add_shift

    # Round q64 from 54 to 53 bits of precision.
    if ((q64 & 1) == 0):
        # Round towards zero
        pass
    else:
        if not remainder_is_zero:
            # Remainder is non-zero: round away from zero
            q64 += 1
        else:
            # Halfway case: round to even
            q64 += (q64 & 2) - 1

    # The conversion of q64 to double is *exact*.
    # This is because q64 is even and satisfies q64 <= 2^54,
    # (with 2^53 <= q64 <= 2^54 unless in the denormal case).
    cdef double d = <double>q64
    if resultsign < 0:
        d = -d
    return ldexp(d, shift)


def make_rational(s):
    """
    Make a rational number from ``s`` (a string in base 32)

    INPUT:

    -  ``s`` - string in base 32

    OUTPUT: Rational

    EXAMPLES::

        sage: (-7/15).str(32)
        '-7/f'
        sage: sage.rings.rational.make_rational('-7/f')
        -7/15
    """
    r = Rational()
    r._reduce_set(s)
    return r

cdef class Z_to_Q(Morphism):
    r"""
    A morphism from `\ZZ` to `\QQ`.
    """

    def __init__(self):
        """
        Create morphism from integers to rationals.

        EXAMPLES::

            sage: sage.rings.rational.Z_to_Q()
            Natural morphism:
              From: Integer Ring
              To:   Rational Field
        """
        from . import integer_ring
        from . import rational_field
        import sage.categories.homset
        Morphism.__init__(self, sage.categories.homset.Hom(integer_ring.ZZ, rational_field.QQ))

    cpdef Element _call_(self, x):
        """
        Return the image of the morphism on ``x``.

        EXAMPLES::

            sage: sage.rings.rational.Z_to_Q()(2) # indirect doctest
            2
        """
        cdef Rational rat
        rat = <Rational> Rational.__new__(Rational)
        mpq_set_z(rat.value, (<integer.Integer>x).value)
        return rat

    def _repr_type(self):
        """
        Return string that describes the type of morphism.

        EXAMPLES::

            sage: sage.rings.rational.Z_to_Q()._repr_type()
            'Natural'
        """
        return "Natural"

    def section(self):
        """
        Return a section of this morphism.

        EXAMPLES::

            sage: f = QQ.coerce_map_from(ZZ).section(); f
            Generic map:
              From: Rational Field
              To:   Integer Ring

        This map is a morphism in the category of sets with partial
        maps (see :trac:`15618`)::

            sage: f.parent()
            Set of Morphisms from Rational Field to Integer Ring in Category of sets with partial maps
        """
        from sage.categories.sets_with_partial_maps import SetsWithPartialMaps
        return Q_to_Z(self._codomain.Hom(self.domain(), category=SetsWithPartialMaps()))

cdef class Q_to_Z(Map):
    r"""
    A morphism from `\QQ` to `\ZZ`.

    TESTS::

        sage: type(ZZ.convert_map_from(QQ))
        <type 'sage.rings.rational.Q_to_Z'>
    """
    cpdef Element _call_(self, x):
        """
        A fast map from the rationals to the integers.

        EXAMPLES::

            sage: f = sage.rings.rational.Q_to_Z(QQ, ZZ)
            sage: f(1/2) # indirect doctest
            Traceback (most recent call last):
            ...
            TypeError: no conversion of this rational to integer
            sage: f(4/2) # indirect doctest
            2
        """
        if not mpz_cmp_si(mpq_denref((<Rational>x).value), 1) == 0:
            raise TypeError("no conversion of this rational to integer")
        cdef integer.Integer n
        n = <integer.Integer>PY_NEW(integer.Integer)
        n.set_from_mpz(mpq_numref((<Rational>x).value))
        return n

    def section(self):
        """
        Return a section of this morphism.

        EXAMPLES::

            sage: sage.rings.rational.Q_to_Z(QQ, ZZ).section()
            Natural morphism:
              From: Integer Ring
              To:   Rational Field
        """
        return Z_to_Q()

cdef class int_to_Q(Morphism):
    r"""
    A morphism from ``int`` to `\QQ`.
    """
    def __init__(self):
        """
        Initialize ``self``.

        EXAMPLES::

            sage: sage.rings.rational.int_to_Q()
            Native morphism:
              From: Set of Python objects of type 'int'
              To:   Rational Field
        """
        from . import rational_field
        import sage.categories.homset
        from sage.structure.parent import Set_PythonType
        Morphism.__init__(self, sage.categories.homset.Hom(Set_PythonType(int), rational_field.QQ))

    cpdef Element _call_(self, a):
        """
        Return the image of the morphism on ``a``.

        EXAMPLES::

            sage: f = sage.rings.rational.int_to_Q()
            sage: f(int(4)) # indirect doctest
            4
            sage: f(int(4^100))   # random garbage, not an int
            14
        """
        cdef Rational rat
        rat = <Rational> Rational.__new__(Rational)
        mpq_set_si(rat.value, PyInt_AS_LONG(a), 1)
        return rat

    def _repr_type(self):
        """
        Return string that describes the type of morphism.

        EXAMPLES::

            sage: sage.rings.rational.int_to_Q()._repr_type()
            'Native'
        """
        return "Native"
<|MERGE_RESOLUTION|>--- conflicted
+++ resolved
@@ -2078,7 +2078,6 @@
     ################################################################
     # Optimized arithmetic
     ################################################################
-<<<<<<< HEAD
     def __add__(left, right):
         """
         Return ``left`` plus ``right``
@@ -2104,10 +2103,7 @@
 
         return coercion_model.bin_op(left, right, operator.add)
 
-    cpdef ModuleElement _add_(self, ModuleElement right):
-=======
     cpdef _add_(self, right):
->>>>>>> 671c3d1a
         """
         Return ``right`` plus ``self``.
 
@@ -2123,7 +2119,6 @@
         mpq_add(x.value, self.value, (<Rational>right).value)
         return x
 
-<<<<<<< HEAD
     def __sub__(left, right):
         """
         Return ``left`` minus ``right``
@@ -2160,10 +2155,7 @@
 
         return coercion_model.bin_op(left, right, operator.sub)
 
-    cpdef ModuleElement _sub_(self, ModuleElement right):
-=======
     cpdef _sub_(self, right):
->>>>>>> 671c3d1a
         """
         Return ``self`` minus ``right``.
 
@@ -2191,7 +2183,6 @@
         mpq_neg(x.value, self.value)
         return x
 
-<<<<<<< HEAD
     def __mul__(left, right):
         """
         Return ``left`` times ``right``.
@@ -2217,10 +2208,7 @@
 
         return coercion_model.bin_op(left, right, operator.mul)
 
-    cpdef RingElement _mul_(self, RingElement right):
-=======
     cpdef _mul_(self, right):
->>>>>>> 671c3d1a
         """
         Return ``self`` times ``right``.
 
@@ -2242,7 +2230,6 @@
             mpq_mul(x.value, self.value, (<Rational>right).value)
         return x
 
-<<<<<<< HEAD
     def __div__(left, right):
         """
         Return ``left`` divided by ``right``
@@ -2278,10 +2265,7 @@
 
         return coercion_model.bin_op(left, right, operator.div)
 
-    cpdef RingElement _div_(self, RingElement right):
-=======
     cpdef _div_(self, right):
->>>>>>> 671c3d1a
         """
         Return ``self`` divided by ``right``.
 
