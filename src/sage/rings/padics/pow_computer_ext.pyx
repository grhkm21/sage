--- conflicted
+++ resolved
@@ -584,11 +584,7 @@
         mpz_clear(self.temp_m)
         mpz_clear(self.temp_m2)
 
-<<<<<<< HEAD
-    cdef mpz_srcptr pow_mpz_t_tmp(self, unsigned long n):
-=======
     cdef mpz_srcptr pow_mpz_t_tmp(self, long n) except NULL:
->>>>>>> 5d7dbb90
         """
         Provides fast access to an mpz_t* pointing to self.prime^n.
 
