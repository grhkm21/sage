--- conflicted
+++ resolved
@@ -1702,11 +1702,7 @@
         """
         R = self.base_ring()
         S = R[var]
-<<<<<<< HEAD
         if self.is_zero():
-=======
-        if self.absprec == 0:
->>>>>>> d7d5fb61
             return S([])
         e = self.parent().e()
         L = [Integer(c) for c in self._ntl_rep().list()]
@@ -1863,27 +1859,17 @@
             sage: A.<a> = R.ext(g)
             sage: y = 75 + 45*a + 1200*a^2; y
             4*a*5 + (3*a^2 + a + 3)*5^2 + 4*a^2*5^3 + a^2*5^4 + O(5^5)
-<<<<<<< HEAD
-            sage: y.expansion()
-            [[], [0, 4], [3, 1, 3], [0, 0, 4], [0, 0, 1]]
-            sage: y.expansion(lift_mode='smallest')
-=======
             sage: E = y.expansion(); E
             5-adic expansion of 4*a*5 + (3*a^2 + a + 3)*5^2 + 4*a^2*5^3 + a^2*5^4 + O(5^5)
             sage: list(E)
             [[], [0, 4], [3, 1, 3], [0, 0, 4], [0, 0, 1]]
             sage: list(y.expansion(lift_mode='smallest'))
->>>>>>> d7d5fb61
             [[], [0, -1], [-2, 2, -2], [1], [0, 0, 2]]
             sage: 5*((-2*5 + 25) + (-1 + 2*5)*a + (-2*5 + 2*125)*a^2)
             4*a*5 + (3*a^2 + a + 3)*5^2 + 4*a^2*5^3 + a^2*5^4 + O(5^5)
             sage: W(0).expansion()
             []
-<<<<<<< HEAD
-            sage: A(0,4).expansion()
-=======
             sage: list(A(0,4).expansion())
->>>>>>> d7d5fb61
             []
         """
         if lift_mode == 'teichmuller':
@@ -2025,13 +2011,9 @@
         EXAMPLES::
 
             sage: R.<a> = Zq(5^4,4)
-<<<<<<< HEAD
-            sage: L = a.teichmuller_expansion(); L
-=======
             sage: E = a.teichmuller_expansion(); E
             5-adic expansion of a + O(5^4) (teichmuller)
             sage: list(E)
->>>>>>> d7d5fb61
             [a + (2*a^3 + 2*a^2 + 3*a + 4)*5 + (4*a^3 + 3*a^2 + 3*a + 2)*5^2 + (4*a^2 + 2*a + 2)*5^3 + O(5^4), (3*a^3 + 3*a^2 + 2*a + 1) + (a^3 + 4*a^2 + 1)*5 + (a^2 + 4*a + 4)*5^2 + O(5^3), (4*a^3 + 2*a^2 + a + 1) + (2*a^3 + 2*a^2 + 2*a + 4)*5 + O(5^2), (a^3 + a^2 + a + 4) + O(5)]
             sage: sum([c * 5^i for i, c in enumerate(E)])
             a + O(5^4)
