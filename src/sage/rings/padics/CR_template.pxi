--- conflicted
+++ resolved
@@ -1480,11 +1480,7 @@
             <type 'sage.rings.padics.padic_capped_relative_element.pAdicCoercion_ZZ_CR'>
         """
         RingHomomorphism.__init__(self, ZZ.Hom(R))
-<<<<<<< HEAD
-        self._zero = <CRElement?>R._element_constructor(R, 0)
-=======
         self._zero = R.element_class(R, 0)
->>>>>>> a2e82e15
         self._section = pAdicConvert_CR_ZZ(R)
 
     cdef dict _extra_slots(self, dict _slots):
@@ -1510,11 +1506,7 @@
 
         """
         _slots['_zero'] = self._zero
-<<<<<<< HEAD
-        _slots['_section'] = self._section
-=======
         _slots['_section'] = self.section() # use method since it copies coercion-internal sections.
->>>>>>> a2e82e15
         return RingHomomorphism._extra_slots(self, _slots)
 
     cdef _update_slots(self, dict _slots):
@@ -1706,11 +1698,7 @@
             <type 'sage.rings.padics.padic_capped_relative_element.pAdicCoercion_QQ_CR'>
         """
         RingHomomorphism.__init__(self, QQ.Hom(R))
-<<<<<<< HEAD
-        self._zero = R._element_constructor(R, 0)
-=======
         self._zero = R.element_class(R, 0)
->>>>>>> a2e82e15
         self._section = pAdicConvert_CR_QQ(R)
 
     cdef dict _extra_slots(self, dict _slots):
@@ -1736,11 +1724,7 @@
 
         """
         _slots['_zero'] = self._zero
-<<<<<<< HEAD
-        _slots['_section'] = self._section
-=======
         _slots['_section'] = self.section() # use method since it copies coercion-internal sections.
->>>>>>> a2e82e15
         return RingHomomorphism._extra_slots(self, _slots)
 
     cdef _update_slots(self, dict _slots):
@@ -2075,10 +2059,7 @@
     TESTS::
 
         sage: TestSuite(f).run()
-<<<<<<< HEAD
-=======
-
->>>>>>> a2e82e15
+
     """
     def __init__(self, R, K):
         """
@@ -2213,11 +2194,7 @@
 
         """
         _slots['_zero'] = self._zero
-<<<<<<< HEAD
-        _slots['_section'] = self._section
-=======
         _slots['_section'] = self.section() # use method since it copies coercion-internal sections.
->>>>>>> a2e82e15
         return RingHomomorphism._extra_slots(self, _slots)
 
     cdef _update_slots(self, dict _slots):
