# distutils: libraries = NTL_LIBRARIES gmp
# distutils: extra_compile_args = NTL_CFLAGS
# distutils: include_dirs = NTL_INCDIR
# distutils: library_dirs = NTL_LIBDIR
# distutils: extra_link_args = NTL_LIBEXTRA
# distutils: language = c++
r"""
Univariate polynomials over `\QQ` implemented via FLINT

AUTHOR:

- Sebastian Pancratz
"""

#*****************************************************************************
#          Copyright (C) 2010 Sebastian Pancratz <sfp@pancratz.org>
#
# This program is free software: you can redistribute it and/or modify
# it under the terms of the GNU General Public License as published by
# the Free Software Foundation, either version 2 of the License, or
# (at your option) any later version.
#                  http://www.gnu.org/licenses/
#*****************************************************************************

from cysignals.memory cimport check_allocarray, sig_free
from cysignals.signals cimport sig_on, sig_str, sig_off

from cpython.long cimport PyLong_AsLong
from sage.arith.long cimport pyobject_to_long

from sage.libs.arb.acb cimport acb_div_fmpz
from sage.libs.arb.arb cimport arb_div_fmpz
from sage.libs.arb.arb_fmpz_poly cimport _arb_fmpz_poly_evaluate_arb, _arb_fmpz_poly_evaluate_acb
from sage.libs.gmp.mpz cimport *
from sage.libs.gmp.mpq cimport *
from sage.libs.flint.fmpz cimport *
from sage.libs.flint.fmpq cimport *
from sage.libs.flint.fmpz_poly cimport *
from sage.libs.flint.fmpq_poly cimport *
from sage.libs.flint.fmpq_poly_sage cimport *

from sage.interfaces.singular import singular as singular_default

from cypari2.gen import Gen as pari_gen

from sage.rings.complex_arb cimport ComplexBall
from sage.rings.integer cimport Integer, smallInteger
from sage.rings.integer_ring import ZZ
from sage.rings.fraction_field_element import FractionFieldElement
from sage.rings.rational cimport Rational
from sage.rings.rational_field import QQ
from sage.rings.real_arb cimport RealBall
from sage.rings.polynomial.polynomial_element cimport Polynomial
from sage.rings.polynomial.polynomial_integer_dense_flint cimport Polynomial_integer_dense_flint

from sage.structure.parent cimport Parent
from sage.structure.element cimport Element
from sage.structure.element import coerce_binop

from sage.misc.cachefunc import cached_method

cdef inline bint _do_sig(fmpq_poly_t op) noexcept:
    """
    Return 1 when signal handling should be carried out for an operation
    on this polynomial and 0 otherwise.

    Strictly speaking, whether or not signal handling should be carried
    ought to depend on the operation as well as the operands in question.
    For simplicity we carry out signal handling for all but the simplest
    of operands regardless of the operation.

    TESTS::

        sage: R.<t> = QQ[]
        sage: f = 1 + t/2
        sage: g = 2/3 + t^2
        sage: _ = f * g      # indirect doctest
    """
    # Issue #12173: check that the degree is greater than 1000 before computing
    # the max limb size
    return (fmpq_poly_length(op) > 0 and
            (fmpq_poly_degree(op) > 1000 or
                sage_fmpq_poly_max_limbs(op) > 1))

cdef class Polynomial_rational_flint(Polynomial):
    """
    Univariate polynomials over the rationals, implemented via FLINT.

    Internally, we represent rational polynomial as the quotient of an integer
    polynomial and a positive denominator which is coprime to the content of
    the numerator.

    TESTS::

        sage: f = QQ['x'].random_element()
        sage: from sage.rings.polynomial.polynomial_rational_flint import Polynomial_rational_flint
        sage: isinstance(f, Polynomial_rational_flint)
        True

    .. automethod:: _add_
    .. automethod:: _sub_
    .. automethod:: _lmul_
    .. automethod:: _rmul_
    .. automethod:: _mul_
    .. automethod:: _mul_trunc_
    """

    ###########################################################################
    # Allocation & initialisation                                             #
    ###########################################################################

    cdef Polynomial_rational_flint _new(self) noexcept:
        """
        Quickly creates a new polynomial object in this class.

        OUTPUT:

        - Polynomial of type Polynomial_rational_flint

        TESTS::

            sage: R.<t> = QQ[]
            sage: f = 2/3*t^2
            sage: g = -1/2*t + 2
            sage: f + g           # indirect doctest
            2/3*t^2 - 1/2*t + 2
        """
        cdef Polynomial_rational_flint res = Polynomial_rational_flint.__new__(Polynomial_rational_flint)
        res._parent = self._parent
        res._is_gen = 0
        return res

    cpdef Polynomial _new_constant_poly(self, x, Parent P) noexcept:
        r"""
        Quickly creates a new constant polynomial with value x in parent P

        ASSUMPTION:

        x must be a rational or convertible to an int.

        EXAMPLES::

            sage: R.<x> = QQ[]
            sage: x._new_constant_poly(2/1,R)
            2
            sage: x._new_constant_poly(2,R)
            2
            sage: x._new_constant_poly("2",R)
            2
            sage: x._new_constant_poly("2.1",R)
            Traceback (most recent call last):
            ...
            ValueError: invalid literal for int() with base 10: '2.1'
        """
        cdef Polynomial_rational_flint res = Polynomial_rational_flint.__new__(Polynomial_rational_flint)
        res._parent = P
        res._is_gen = <char>0
        if isinstance(x, int):
            fmpq_poly_set_si(res._poly, <int> x)

        elif isinstance(x, Integer):
            fmpq_poly_set_mpz(res._poly, (<Integer> x).value)

        elif isinstance(x, Rational):
            fmpq_poly_set_mpq(res._poly, (<Rational> x).value)

        else:
            fmpq_poly_set_si(res._poly, int(x))
        return res


    def __cinit__(self):
        """
        Initialises the underlying data structure.

        TESTS::

            sage: R.<t> = QQ[]
            sage: f = 2/3 * t - 7  #indirect doctest
        """
        fmpq_poly_init(self._poly)

    def __dealloc__(self):
        """
        Deallocates the underlying data structure.

        TESTS::

            sage: R.<t> = QQ[]
            sage: f = 1/3 * t
            sage: del f
        """
        fmpq_poly_clear(self._poly)

    def __init__(self, parent, x=None, check=True, is_gen=False, construct=False):
        """
        Initialises the associated data for the polynomial ``self``.

        INPUT:

        - ``parent`` - Polynomial ring, the parent of ``self``
        - ``x`` - Data for the new polynomial self, e.g. a polynomial, an
          integer, a rational, a list of rationals, a dictionary with keys
          the degrees and the rational coefficients, etc (default: ``None``)
        - `check`` - Whether the integrity of the data needs to be verified,
          largely ignored by this method (default: ``True``)
        - ``is_gen`` - Whether self shall be initialised as the generator of
          the parent polynomial ring
        - ``construct`` - Whether the element shall always be constructed
          as an independent copy of any input data (default: ``False``)

        TESTS::

            sage: R.<t> = QQ[]
            sage: f = -4 * t^2 + 1/3 * t - 1/7  # indirect doctest

            sage: f = ZZ['x']([1..10^6])
            sage: g = f.change_ring(QQ)
            sage: g[:10]
            10*x^9 + 9*x^8 + 8*x^7 + 7*x^6 + 6*x^5 + 5*x^4 + 4*x^3 + 3*x^2 + 2*x + 1
        """
        cdef long deg
        cdef unsigned long n
        cdef Rational c
        cdef list L1
        cdef fmpq_t q

        Polynomial.__init__(self, parent, is_gen=is_gen)

        if is_gen:
            fmpq_poly_set_coeff_si(self._poly, 1, 1)

        elif isinstance(x, Polynomial_rational_flint):
            fmpq_poly_set(self._poly, (<Polynomial_rational_flint> x)._poly)

        elif isinstance(x, int):
            fmpq_poly_set_si(self._poly, <int> x)

        elif isinstance(x, Integer):
            fmpq_poly_set_mpz(self._poly, (<Integer> x).value)

        elif isinstance(x, Rational):
            fmpq_poly_set_mpq(self._poly, (<Rational> x).value)

        elif isinstance(x, list) or isinstance(x, tuple):

            if len(x) == 0:
                return
            elif len(x) == 1:
                Polynomial_rational_flint.__init__(self, parent, x[0],
                                check=check, is_gen=False, construct=construct)
                return

            L1 = [e if isinstance(e, Rational) else Rational(e) for e in x]
            n  = <unsigned long> len(x)
            sig_on()
            fmpq_poly_fit_length(self._poly, n)
            for deg from 0 <= deg < n:
                fmpq_init_set_readonly(q, (<Rational> L1[deg]).value)
                fmpq_poly_set_coeff_fmpq(self._poly, deg, q)
                fmpq_clear_readonly(q)
            sig_off()

#           deg = 0
#           for e in x:
#               c = Rational(e)
#               fmpq_poly_set_coeff_mpq(self._poly, deg, c.value)
#               deg += 1

        elif isinstance(x, dict):
            for deg, e in x.iteritems():
                c = Rational(e)
                fmpq_poly_set_coeff_mpq(self._poly, deg, c.value)

        elif isinstance(x, pari_gen):
            k = self._parent.base_ring()
            x = [k(w) for w in x.list()]
            Polynomial_rational_flint.__init__(self, parent, x, check=True,
                                             is_gen=False, construct=construct)

        elif isinstance(x, Polynomial_integer_dense_flint):
            fmpq_poly_set_fmpz_poly(self._poly, (<Polynomial_integer_dense_flint>x)._poly)

        elif isinstance(x, Polynomial):
            k = self._parent.base_ring()
            x = [k(w) for w in list(x)]
            Polynomial_rational_flint.__init__(self, parent, x, check=True,
                                             is_gen=False, construct=construct)

        elif isinstance(x, FractionFieldElement) and (x.parent().base() is parent or x.parent().base() == parent) and x.denominator() == 1:
            x = x.numerator()
            Polynomial_rational_flint.__init__(self, parent, x, check=check,
                                            is_gen=is_gen, construct=construct)

        else:
            x = parent.base_ring()(x)
            Polynomial_rational_flint.__init__(self, parent, x, check=check,
                                            is_gen=is_gen, construct=construct)

    def __reduce__(self):
        """
        This is used when pickling polynomials.

        TESTS::

            sage: R.<t> = QQ[]
            sage: f = 2/3 * t^2 + 1
            sage: r = f.__reduce__(); r
            (<class 'sage.rings.polynomial.polynomial_rational_flint.Polynomial_rational_flint'>, (Univariate Polynomial Ring in t over Rational Field, [1, 0, 2/3], False, False))
            sage: r[0](*r[1])
            2/3*t^2 + 1
            sage: loads(dumps(f)) == f
            True
        """
        return (Polynomial_rational_flint,
               (self.parent(), self.list(), False, self.is_gen()))

    def __copy__(self):
        """
        Return a copy of ``self``.

        TESTS::

            sage: R.<t> = QQ[]
            sage: f = 4/5 * t^3 - 1/17
            sage: copy(f) == f
            True
        """
        cdef Polynomial_rational_flint res = self._new()
        fmpq_poly_set(res._poly, self._poly)
        return res

    def _singular_(self, singular=singular_default):
        """
        Return a Singular representation of ``self``.

        INPUT:

        - ``singular`` - Singular interpreter (default: default interpreter)

        EXAMPLES::

            sage: P.<x> = PolynomialRing(QQ)
            sage: f = 3*x^2 + 2*x + 5
            sage: singular(f)                                                           # needs sage.libs.singular
            3*x^2+2*x+5
        """
        self._parent._singular_(singular).set_ring()  # Expensive!
        return singular(self._singular_init_())

    cpdef list list(self, bint copy=True) noexcept:
        """
        Return a list with the coefficients of ``self``.

        EXAMPLES::

            sage: R.<t> = QQ[]
            sage: f = 1 + t + t^2/2 + t^3/3 + t^4/4
            sage: f.list()
            [1, 1, 1/2, 1/3, 1/4]
            sage: g = R(0)
            sage: g.list()
            []
        """
        cdef unsigned long length = fmpq_poly_length(self._poly)
        return [self.get_unsafe(n) for n in range(length)]

    ###########################################################################
    # Basis access                                                            #
    ###########################################################################

    def degree(self):
        """
        Return the degree of ``self``.

        By convention, the degree of the zero polynomial is `-1`.

        EXAMPLES::

            sage: R.<t> = QQ[]
            sage: f = 1 + t + t^2/2 + t^3/3 + t^4/4
            sage: f.degree()
            4
            sage: g = R(0)
            sage: g.degree()
            -1

        TESTS::

            sage: type(f.degree())
            <class 'sage.rings.integer.Integer'>
        """
        return smallInteger(fmpq_poly_degree(self._poly))

    cdef get_unsafe(self, Py_ssize_t n) noexcept:
        """
        Return the `n`-th coefficient of ``self``.

        INPUT:

        - ``n`` -- Degree of the monomial whose coefficient is to be
          returned.

        EXAMPLES::

            sage: R.<t> = QQ[]
            sage: f = 1 + t + t^2/2 + t^3/3 + t^4/4
            sage: f[-1], f[0], f[3], f[5]           # indirect doctest
            (0, 1, 1/3, 0)
            sage: f[:3]                             # indirect doctest
            1/2*t^2 + t + 1
        """
        cdef Rational z = Rational.__new__(Rational)
        fmpq_poly_get_coeff_mpq(z.value, self._poly, n)
        return z

    cpdef _unsafe_mutate(self, unsigned long n, value) noexcept:
        """
        Sets the `n`-th coefficient of ``self`` to value.

        TESTS::

            sage: R.<t> = QQ[]
            sage: f = 1 + t + t^2/2 + t^3/3 + t^4/4
            sage: f._unsafe_mutate(4, 1/5)
            sage: f
            1/5*t^4 + 1/3*t^3 + 1/2*t^2 + t + 1

        WARNING:

        Polynomials in Sage are meant to be immutable, and some methods may
        rely on this convention.  This method should be used only with the
        utmost care.
        """
        cdef bint do_sig = _do_sig(self._poly)
        cdef fmpz_t tmpfz

        if isinstance(value, int):
            if do_sig: sig_str("FLINT exception")
            fmpq_poly_set_coeff_si(self._poly, n, value)
            if do_sig: sig_off()
        elif isinstance(value, Integer):
            if do_sig: sig_str("FLINT exception")
            fmpz_init_set_readonly(tmpfz, (<Integer> value).value)
            fmpq_poly_set_coeff_fmpz(self._poly, n, tmpfz)
            fmpz_clear_readonly(tmpfz)
            if do_sig: sig_off()
        elif isinstance(value, Rational):
            if do_sig: sig_str("FLINT exception")
            fmpq_poly_set_coeff_mpq(self._poly, n, (<Rational> value).value)
            if do_sig: sig_off()
        else:
            value = Rational(value)
            if do_sig: sig_str("FLINT exception")
            fmpq_poly_set_coeff_mpq(self._poly, n, (<Rational> value).value)
            if do_sig: sig_off()

    def __call__(self, *x, **kwds):
        """
        Calls this polynomial with the given parameters, which can be
        interpreted as polynomial composition or evaluation by this
        method.

        If the argument is not simply an integer, a rational, or a
        polynomial, the call is passed on to the generic implementation
        in the Polynomial class.

        EXAMPLES:

        The first example illustrates polynomial composition::

            sage: R.<t> = QQ[]
            sage: f = t^2 - 1
            sage: g = t + 1
            sage: f(g)          # indirect doctest
            t^2 + 2*t

        Now we illustrate how a polynomial can be evaluated at a rational
        number::

            sage: f(-2/3)       # indirect doctest
            -5/9

        TESTS:

            sage: t(-sys.maxsize-1r) == t(-sys.maxsize-1)
            True
            sage: (t/3)(RealBallField(100)(1))
            [0.33333333333333333333333333333...]
            sage: (t/3)(ComplexBallField(10)(1+i))                                      # needs sage.symbolic
            [0.33...] + [0.33...]*I
        """
        cdef Polynomial_rational_flint f
        cdef Rational r
        cdef fmpz_t tmpfz
        cdef fmpq_t tmpfq, tmpfq1
        cdef RealBall arb_a, arb_z
        cdef ComplexBall acb_a, acb_z

        if len(x) == 1:
            a = x[0]
            if isinstance(a, Polynomial_rational_flint):
                f = (<Polynomial_rational_flint> a)._new()
                sig_str("FLINT exception")
                fmpq_poly_compose(f._poly, self._poly,
                    (<Polynomial_rational_flint> a)._poly)
                sig_off()
                return f
            elif isinstance(a, Rational):
                r = Rational.__new__(Rational)
                sig_str("FLINT exception")
                fmpq_init_set_readonly(tmpfq, (<Rational> a).value)
                fmpq_init(tmpfq1)
                fmpq_poly_evaluate_fmpq(tmpfq1, self._poly, tmpfq)
                fmpq_get_mpq(r.value, tmpfq1)
                fmpq_clear(tmpfq1)
                fmpq_clear_readonly(tmpfq)
                sig_off()
                return r
            elif isinstance(a, Integer):
                r = Rational.__new__(Rational)
                sig_str("FLINT exception")
                fmpz_init_set_readonly(tmpfz, (<Integer> a).value)
                fmpq_init(tmpfq)
                fmpq_poly_evaluate_fmpz(tmpfq, self._poly, tmpfz)
                fmpq_get_mpq(r.value, tmpfq)
                fmpq_clear(tmpfq)
                fmpz_clear_readonly(tmpfz)
                sig_off()
                return r
            elif isinstance(a, int):
                r = Rational.__new__(Rational)
                sig_str("FLINT exception")
                fmpz_init(tmpfz)
                fmpq_init(tmpfq)
                fmpz_set_si(tmpfz, PyLong_AsLong(a))
                fmpq_poly_evaluate_fmpz(tmpfq, self._poly, tmpfz)
                fmpq_get_mpq(r.value, tmpfq)
                fmpq_clear(tmpfq)
                fmpz_clear(tmpfz)
                sig_off()
                return r
            if isinstance(a, RealBall):
                arb_a = <RealBall> a
                arb_z = arb_a._new()
                sig_on()
                _arb_fmpz_poly_evaluate_arb(arb_z.value, fmpq_poly_numref(self._poly),
                        fmpq_poly_length(self._poly), arb_a.value, arb_a._parent._prec)
                arb_div_fmpz(arb_z.value, arb_z.value, fmpq_poly_denref(self._poly), arb_a._parent._prec)
                sig_off()
                return arb_z
            if isinstance(a, ComplexBall):
                acb_a = <ComplexBall> a
                acb_z = acb_a._new()
                sig_on()
                _arb_fmpz_poly_evaluate_acb(acb_z.value, fmpq_poly_numref(self._poly),
                        fmpq_poly_length(self._poly), acb_a.value, acb_a._parent._prec)
                acb_div_fmpz(acb_z.value, acb_z.value, fmpq_poly_denref(self._poly), acb_a._parent._prec)
                sig_off()
                return acb_z

        return Polynomial.__call__(self, *x, **kwds)

    cpdef Polynomial truncate(self, long n) noexcept:
        """
        Return self truncated modulo `t^n`.

        INPUT:

        - ``n`` - The power of `t` modulo which ``self`` is truncated

        EXAMPLES::

            sage: R.<t> = QQ[]
            sage: f = 1 - t + 1/2*t^2 - 1/3*t^3
            sage: f.truncate(0)
            0
            sage: f.truncate(2)
            -t + 1
        """
        cdef Polynomial_rational_flint res
        cdef bint do_sig

        if (n >= fmpq_poly_length(self._poly)):
            return self
        else:
            res = self._new()
            if n > 0:
                do_sig = _do_sig(self._poly)
                if do_sig: sig_str("FLINT exception")
                fmpq_poly_get_slice(res._poly, self._poly, 0, n)
                if do_sig: sig_off()
            return res

    def reverse(self, degree=None):
        """
        Reverse the coefficients of this polynomial (thought of as a polynomial
        of degree ``degree``).

        INPUT:

        - ``degree`` (``None`` or integral value that fits in an ``unsigned
          long``, default: degree of ``self``) - if specified, truncate or zero
          pad the list of coefficients to this degree before reversing it.

        EXAMPLES:

        We first consider the simplest case, where we reverse all coefficients
        of a polynomial and obtain a polynomial of the same degree::

            sage: R.<t> = QQ[]
            sage: f = 1 + t + t^2 / 2 + t^3 / 3 + t^4 / 4
            sage: f.reverse()
            t^4 + t^3 + 1/2*t^2 + 1/3*t + 1/4

        Next, an example where the returned polynomial has lower degree because
        the original polynomial has low coefficients equal to zero::

            sage: R.<t> = QQ[]
            sage: f = 3/4*t^2 + 6*t^7
            sage: f.reverse()
            3/4*t^5 + 6

        The next example illustrates the passing of a value for ``degree`` less
        than the length of ``self``, notationally resulting in truncation prior to
        reversing::

            sage: R.<t> = QQ[]
            sage: f = 1 + t + t^2 / 2 + t^3 / 3 + t^4 / 4
            sage: f.reverse(2)
            t^2 + t + 1/2

        Now we illustrate the passing of a value for ``degree`` greater than
        the length of ``self``, notationally resulting in zero padding at the top
        end prior to reversing::

            sage: R.<t> = QQ[]
            sage: f = 1 + t + t^2 / 2 + t^3 / 3
            sage: f.reverse(4)
            t^4 + t^3 + 1/2*t^2 + 1/3*t

        TESTS:

        We illustrate two ways in which the interpretation of ``degree`` as an
        unsigned long int may fail.  Firstly, an integral value which is
        too large, yielding an ``OverflowError``::

            sage: R.<t> = QQ[]
            sage: f = 1 + t/2
            sage: f.reverse(2**64 - 1)
            Traceback (most recent call last):
            ...
            OverflowError:... int too large to convert...

        Secondly, a value which cannot be converted to an integral value,
        resulting in a ValueError::

            sage: R.<t> = QQ[]
            sage: f = 1 + t/2
            sage: f.reverse(I)
            Traceback (most recent call last):
            ...
            ValueError: degree must be convertible to long

        We check that this specialized implementation is compatible with the
        generic one::

            sage: all((t + 2*t^2).reverse(degree=d)
            ....:     == Polynomial.reverse(t + 2*t^2, degree=d)
            ....:     for d in [None, 0, 1, 2, 3, 4, 5])
            True
        """
        cdef unsigned long len
        cdef Polynomial_rational_flint res
        cdef bint do_sig

        if degree is None:
            len = fmpq_poly_length(self._poly)
        else:
            try:
                len = <unsigned long> (degree + 1)
            except (TypeError, ValueError):
                raise ValueError('degree must be convertible to long')

        res = self._new()
        do_sig = _do_sig(self._poly)
        if do_sig: sig_str("FLINT exception")
        fmpq_poly_reverse(res._poly, self._poly, len)
        if do_sig: sig_off()
        return res

    def revert_series(self, n):
        r"""
        Return a polynomial `f` such that ``f(self(x)) = self(f(x)) = x mod x^n``.

        EXAMPLES::

            sage: R.<t> = QQ[]
            sage: f = t - t^3/6 + t^5/120
            sage: f.revert_series(6)
            3/40*t^5 + 1/6*t^3 + t

            sage: f.revert_series(-1)
            Traceback (most recent call last):
            ValueError: argument n must be a non-negative integer, got -1

            sage: g = - t^3/3 + t^5/5
            sage: g.revert_series(6)
            Traceback (most recent call last):
            ...
            ValueError: self must have constant coefficient 0 and a unit for coefficient t^1
        """

        cdef Polynomial_rational_flint res = self._new()
        cdef unsigned long m
        if n < 0:
            raise ValueError("argument n must be a non-negative integer, got {}".format(n))
        m = n
        if not self[0].is_zero() or not self[1].is_unit():
            raise ValueError("self must have constant coefficient 0 and a unit for coefficient {}^1".format(self.parent().gen()))

        sig_str("FLINT exception")
        fmpq_poly_revert_series(res._poly, self._poly, m)
        sig_off()

        return res

    ###########################################################################
    # Comparisons                                                             #
    ###########################################################################

    cpdef bint is_zero(self) except -1:
        """
        Return whether or not ``self`` is the zero polynomial.

        EXAMPLES::

            sage: R.<t> = QQ[]
            sage: f = 1 - t + 1/2*t^2 - 1/3*t^3
            sage: f.is_zero()
            False
            sage: R(0).is_zero()
            True
        """
        return fmpq_poly_is_zero(self._poly)

    cpdef bint is_one(self) except -1:
        r"""
        Return whether or not this polynomial is one.

        EXAMPLES::

            sage: R.<x> = QQ[]
            sage: R([0,1]).is_one()
            False
            sage: R([1]).is_one()
            True
            sage: R([0]).is_one()
            False
            sage: R([-1]).is_one()
            False
            sage: R([1,1]).is_one()
            False
        """
        return fmpq_poly_is_one(self._poly)

    def __bool__(self):
        """
        Return whether or not ``self`` is non-zero.

        EXAMPLES::

            sage: R.<t> = QQ[]
            sage: f = 1 - t + 1/2*t^2 - 1/3*t^3
            sage: bool(f)
            True
            sage: bool(R(0))
            False
        """
        return not fmpq_poly_is_zero(self._poly)

    ###########################################################################
    # Shifting                                                                #
    ###########################################################################

    def __lshift__(self, n):
        """
        Notationally multiplies self by `t^n`.

        EXAMPLES::

            sage: R.<t> = QQ[]
            sage: t << 10                     # indirect doctest
            t^11

        TESTS::

            sage: R.<t> = QQ[]
            sage: f = R.random_element(1000)
            sage: (f << 23) >> 23 == f        # indirect doctest
            True
        """
        cdef unsigned long k = <unsigned long> n
        cdef Polynomial_rational_flint f = <Polynomial_rational_flint> self
        cdef Polynomial_rational_flint res
        cdef bint do_sig

        if k == 0 or fmpq_poly_is_zero(f._poly):
            return self
        else:
            res = f._new()
            do_sig = fmpq_poly_length(f._poly) > 5000 or n > 5000

            if do_sig: sig_str("FLINT exception")
            fmpq_poly_shift_left(res._poly, f._poly, k)
            if do_sig: sig_off()
            return res

    def __rshift__(self, n):
        """
        Notationally returns the quotient of Euclidean division of ``self``
        by `t^n`.

        EXAMPLES::

            sage: R.<t> = QQ[]
            sage: f = 1 + t + t^2/2 + t^3/3 + t^4/4
            sage: f >> 2
            1/4*t^2 + 1/3*t + 1/2
        """
        cdef unsigned long k = <unsigned long> n
        cdef Polynomial_rational_flint f = <Polynomial_rational_flint> self
        cdef Polynomial_rational_flint res
        cdef bint do_sig

        if k == 0 or fmpq_poly_is_zero(f._poly):
            return self
        else:
            res = f._new()
            do_sig = _do_sig(f._poly)

            if do_sig: sig_str("FLINT exception")
            fmpq_poly_shift_right(res._poly, f._poly, k)
            if do_sig: sig_off()
            return res

    ###########################################################################
    # Arithmetic                                                              #
    ###########################################################################

    cpdef _add_(self, right) noexcept:
        """
        Return the sum of two rational polynomials.

        EXAMPLES::

            sage: R.<t> = QQ[]
            sage: f = 2/3 + t + 2*t^3
            sage: g = -1 + t/3 - 10/11*t^4
            sage: f + g
            -10/11*t^4 + 2*t^3 + 4/3*t - 1/3

        TESTS::

            sage: R.<t> = QQ[]
            sage: f = R.random_element(2000)
            sage: f + f == 2 * f              # indirect doctest
            True
        """
        cdef Polynomial_rational_flint op2 = <Polynomial_rational_flint> right
        cdef Polynomial_rational_flint res = self._new()
        cdef bint do_sig = _do_sig(self._poly) or _do_sig(op2._poly)

        if do_sig: sig_str("FLINT exception")
        fmpq_poly_add(res._poly, self._poly, op2._poly)
        if do_sig: sig_off()
        return res

    cpdef _sub_(self, right) noexcept:
        """
        Return the difference of two rational polynomials.

        EXAMPLES::

            sage: R.<t> = QQ[]
            sage: f = -10/11*t^4 + 2*t^3 + 4/3*t - 1/3
            sage: g = 2*t^3
            sage: f - g                                 # indirect doctest
            -10/11*t^4 + 4/3*t - 1/3

        TESTS::

            sage: R.<t> = QQ[]
            sage: f = R.random_element(2000)
            sage: f - f/2 == 1/2 * f          # indirect doctest
            True
        """
        cdef Polynomial_rational_flint op2 = <Polynomial_rational_flint> right
        cdef Polynomial_rational_flint res = self._new()
        cdef bint do_sig = _do_sig(self._poly) or _do_sig(op2._poly)

        if do_sig: sig_str("FLINT exception")
        fmpq_poly_sub(res._poly, self._poly, op2._poly)
        if do_sig: sig_off()
        return res

    cpdef _neg_(self) noexcept:
        """
        Return the difference of two rational polynomials.

        EXAMPLES::

            sage: R.<t> = QQ[]
            sage: f = 3*t/2
            sage: -f            # indirect doctest
            -3/2*t

        TESTS::

            sage: R.<t> = QQ[]
            sage: f = R.random_element(2000)
            sage: f + (-f) == 0               # indirect doctest
            True
        """
        cdef Polynomial_rational_flint res = self._new()
        cdef bint do_sig = _do_sig(self._poly)

        if do_sig: sig_str("FLINT exception")
        fmpq_poly_neg(res._poly, self._poly)
        if do_sig: sig_off()
        return res

    @coerce_binop
    def quo_rem(self, right):
        r"""
        Return the quotient and remainder of the Euclidean division of
        ``self`` and ``right``.

        Raises a :class:`ZeroDivisionError` if ``right`` is zero.

        EXAMPLES::

            sage: R.<t> = QQ[]
            sage: f = R.random_element(2000)
            sage: g = R.random_element(1000)
            sage: q, r = f.quo_rem(g)
            sage: f == q*g + r
            True
        """
        if right.is_zero():
            raise ZeroDivisionError("division by zero polynomial")
        if self.is_zero():
            return self, self

        cdef Polynomial_rational_flint qq = self._new()
        cdef Polynomial_rational_flint rr = self._new()

        sig_str("FLINT exception")
        fmpq_poly_divrem(qq._poly, rr._poly, self._poly,
                         (<Polynomial_rational_flint> right)._poly)
        sig_off()
        return qq, rr

    @coerce_binop
    def gcd(self, right):
        r"""
        Return the (monic) greatest common divisor of ``self`` and ``right``.

        Corner cases:  if ``self`` and ``right`` are both zero, returns zero.  If
        only one of them is zero, returns the other polynomial, up to
        normalisation.

        EXAMPLES::

            sage: R.<t> = QQ[]
            sage: f = -2 + 3*t/2 + 4*t^2/7 - t^3
            sage: g = 1/2 + 4*t + 2*t^4/3
            sage: f.gcd(g)
            1
            sage: f = (-3*t + 1/2) * f
            sage: g = (-3*t + 1/2) * (4*t^2/3 - 1) * g
            sage: f.gcd(g)
            t - 1/6
        """
        cdef Polynomial_rational_flint res = self._new()

        sig_str("FLINT exception")
        fmpq_poly_gcd(res._poly, self._poly,
                (<Polynomial_rational_flint> right)._poly)
        sig_off()
        return res

    @coerce_binop
    def lcm(self, right):
        r"""
        Return the monic (or zero) least common multiple of ``self`` and ``right``.

        Corner cases:  if either of ``self`` and ``right`` are zero, returns zero.
        This behaviour is ensures that the relation `\lcm(a,b)\cdot \gcd(a,b) = a\cdot b`
        holds up to multiplication by rationals.

        EXAMPLES::

            sage: R.<t> = QQ[]
            sage: f = -2 + 3*t/2 + 4*t^2/7 - t^3
            sage: g = 1/2 + 4*t + 2*t^4/3
            sage: f.lcm(g)
            t^7 - 4/7*t^6 - 3/2*t^5 + 8*t^4 - 75/28*t^3 - 66/7*t^2 + 87/8*t + 3/2
            sage: f.lcm(g) * f.gcd(g) // (f * g)
            -3/2
        """
        cdef Polynomial_rational_flint res = self._new()

        sig_str("FLINT exception")
        fmpq_poly_lcm(res._poly, self._poly,
                      (<Polynomial_rational_flint> right)._poly)
        sig_off()
        return res

    @coerce_binop
    def xgcd(self, right):
        r"""
        Return polynomials `d`, `s`, and `t` such that ``d == s * self + t * right``,
        where `d` is the (monic) greatest common divisor of ``self`` and ``right``.
        The choice of `s` and `t` is not specified any further.

        Corner cases:  if ``self`` and ``right`` are zero, returns zero polynomials.
        Otherwise, if only ``self`` is zero, returns ``(d, s, t) = (right, 0, 1)`` up
        to normalisation, and similarly if only ``right`` is zero.

        EXAMPLES::

            sage: R.<t> = QQ[]
            sage: f = 2/3 + 3/4 * t - t^2
            sage: g = -3 + 1/7 * t
            sage: f.xgcd(g)
            (1, -12/5095, -84/5095*t - 1701/5095)

        TESTS:

        The following example used to crash (cf. :trac:`11771`)::

            sage: R.<t> = QQ[]
            sage: f = 10**383 * (t+1)
            sage: g = 10**445 * t^2 + 1
            sage: r = f.xgcd(g)
            sage: r[0] == f.gcd(g)
            True
            sage: r[1]*f + r[2]*g == r[0]
            True
        """
        cdef Polynomial_rational_flint d = self._new()
        cdef Polynomial_rational_flint s = self._new()
        cdef Polynomial_rational_flint t = self._new()

        sig_str("FLINT exception")
        fmpq_poly_xgcd(d._poly, s._poly, t._poly, self._poly, (<Polynomial_rational_flint>right)._poly)
        sig_off()
        return d, s, t

    cpdef _mul_(self, right) noexcept:
        """
        Return the product of ``self`` and ``right``.

        EXAMPLES::

            sage: R.<t> = QQ[]
            sage: f = -1 + 3*t/2 - t^3
            sage: g = 2/3 + 7/3*t + 3*t^2
            sage: f * g                           # indirect doctest
            -3*t^5 - 7/3*t^4 + 23/6*t^3 + 1/2*t^2 - 4/3*t - 2/3

        TESTS::

            sage: R.<t> = QQ[]
            sage: f = R.random_element(2000)
            sage: g = R.random_element(2000)
            sage: (f + g) * (f - g) == f^2 - g^2  # indirect doctest
            True
        """
        cdef Polynomial_rational_flint op2 = <Polynomial_rational_flint> right
        cdef Polynomial_rational_flint res = self._new()
        cdef bint do_sig = _do_sig(self._poly) or _do_sig(op2._poly)

        if do_sig: sig_str("FLINT exception")
        fmpq_poly_mul(res._poly, self._poly, op2._poly)
        if do_sig: sig_off()
        return res

    cpdef Polynomial _mul_trunc_(self, Polynomial right, long n) noexcept:
        r"""
        Truncated multiplication.

        EXAMPLES::

            sage: x = polygen(QQ)
            sage: p1 = 1/2 - 3*x + 2/7*x**3
            sage: p2 = x + 2/5*x**5 + x**7
            sage: p1._mul_trunc_(p2, 5)
            2/7*x^4 - 3*x^2 + 1/2*x
            sage: (p1*p2).truncate(5)
            2/7*x^4 - 3*x^2 + 1/2*x

            sage: p1._mul_trunc_(p2, 1)
            0
            sage: p1._mul_trunc_(p2, 0)
            Traceback (most recent call last):
            ...
            ValueError: n must be > 0

        ALGORITHM:

        Call the FLINT method ``fmpq_poly_mullow``.
        """
        cdef Polynomial_rational_flint op2 = <Polynomial_rational_flint> right
        cdef Polynomial_rational_flint res = self._new()
        cdef bint do_sig = _do_sig(self._poly) or _do_sig(op2._poly)

        if n <= 0:
            raise ValueError("n must be > 0")

        if do_sig: sig_str("FLINT exception")
        fmpq_poly_mullow(res._poly, self._poly, op2._poly, n)
        if do_sig: sig_off()
        return res

    cpdef _rmul_(self, Element left) noexcept:
        r"""
        Return ``left * self``, where ``left`` is a rational number.

        EXAMPLES::

            sage: R.<t> = QQ[]
            sage: f = 3/2*t^3 - t + 1/3
            sage: 6 * f                  # indirect doctest
            9*t^3 - 6*t + 2
        """
        cdef Polynomial_rational_flint res = self._new()
        cdef bint do_sig = _do_sig(self._poly)

        if do_sig: sig_str("FLINT exception")
        fmpq_poly_scalar_mul_mpq(res._poly, self._poly,
                                 (<Rational> left).value)
        if do_sig: sig_off()
        return res

    cpdef _lmul_(self, Element right) noexcept:
        r"""
        Return ``self * right``, where ``right`` is a rational number.

        EXAMPLES::

            sage: R.<t> = QQ[]
            sage: f = 3/2*t^3 - t + 1/3
            sage: f * 6                   # indirect doctest
            9*t^3 - 6*t + 2
        """
        cdef Polynomial_rational_flint res = self._new()
        cdef bint do_sig = _do_sig(self._poly)

        if do_sig: sig_str("FLINT exception")
        fmpq_poly_scalar_mul_mpq(res._poly, self._poly,
                                 (<Rational> right).value)
        if do_sig: sig_off()
        return res

    def __pow__(Polynomial_rational_flint self, exp, ignored):
        """
        Return self raised to the power of exp.

        The corner case of ``exp == 0`` is handled by returning the constant
        polynomial 1.  Note that this includes the case ``0^0 == 1``.

        This method only supports integral values for exp that fit into
        a signed long int (except when this is a constant polynomial).

        INPUT:

        - ``exp`` - Exponent

        OUTPUT:

        Polynomial; this polynomial raised to the power of ``exp``

        EXAMPLES::

            sage: R.<t> = QQ[]
            sage: f = 1/2 + 2*t - t^2/3
            sage: f^0
            1
            sage: f^3
            -1/27*t^6 + 2/3*t^5 - 23/6*t^4 + 6*t^3 + 23/4*t^2 + 3/2*t + 1/8
            sage: f^(-3)
            -27/(t^6 - 18*t^5 + 207/2*t^4 - 162*t^3 - 621/4*t^2 - 81/2*t - 27/8)

        TESTS::

            sage: R.<t> = QQ[]
            sage: t^0
            1
            sage: R(0)^0
            1
            sage: R(0)^(-1)
            Traceback (most recent call last):
            ...
            ZeroDivisionError: negative exponent in power of zero

        We verify the checking of the exponent::

            sage: R.<t> = QQ[]
            sage: (1 + t)^(2/3)
            Traceback (most recent call last):
            ...
            ValueError: not a 3rd power
            sage: (1 + t)^(2^63)
            Traceback (most recent call last):
            ...
            OverflowError: Sage Integer too large to convert to C long

        FLINT memory errors do not crash Sage (:trac:`17629`)::

            sage: t^(sys.maxsize//2)
            Traceback (most recent call last):
            ...
            RuntimeError: FLINT exception

        Flush the output buffer to get rid of stray output -- see
        :trac:`28649`::

            sage: from sage.misc.misc_c import cyflush
            sage: cyflush()
            ...

        Test fractional powers (:trac:`20086`)::

            sage: P.<R> = QQ[]
            sage: (1/27*R^3 + 2/3*R^2 + 4*R + 8)^(2/3)
            1/9*R^2 + 4/3*R + 4
            sage: _.parent()
            Univariate Polynomial Ring in R over Rational Field
            sage: P(1/4)^(1/2)
            1/2
            sage: _.parent()
            Univariate Polynomial Ring in R over Rational Field

            sage: (R+2)^(2/5)
            Traceback (most recent call last):
            ...
            ValueError: not a 5th power

            sage: P(1/3)^(1/2)
            Traceback (most recent call last):
            ...
            ValueError: not a perfect 2nd power
            sage: P(4)^P(1/2)
            Traceback (most recent call last):
            ...
            TypeError: no canonical coercion from Univariate Polynomial
            Ring in R over Rational Field to Rational Field
            sage: (R + 1)^P(2)
            Traceback (most recent call last):
            ...
            TypeError: no canonical coercion from Univariate Polynomial
            Ring in R over Rational Field to Rational Field
            sage: (R + 1)^R
            Traceback (most recent call last):
            ...
            TypeError: no canonical coercion from Univariate Polynomial
            Ring in R over Rational Field to Rational Field
            sage: 2^R
            Traceback (most recent call last):
            ...
            TypeError: no canonical coercion from Univariate Polynomial
            Ring in R over Rational Field to Rational Field
        """
        cdef Polynomial_rational_flint res
        cdef long n

        try:
            n = pyobject_to_long(exp)
        except TypeError:
            r = QQ.coerce(exp)
            num = r.numerator()
            den = r.denominator()

            if fmpq_poly_degree(self._poly) == 0:
                return self.parent()(self[0].nth_root(den) ** num)

            return self.nth_root(den) ** num

        else:
            if n < 0:
                if fmpq_poly_is_zero(self._poly):
                    raise ZeroDivisionError("negative exponent in power of zero")
                res = self._new()
                sig_str("FLINT exception")
                fmpq_poly_pow(res._poly, self._poly, -n)
                sig_off()
                return ~res
            else:
                res = self._new()
                sig_str("FLINT exception")
                if self._is_gen:
                    fmpq_poly_set_coeff_si(res._poly, n, 1)
                else:
                    fmpq_poly_pow(res._poly, self._poly, n)
                sig_off()
                return res

    def __floordiv__(Polynomial_rational_flint self, right):
        """
        Return the quotient of ``self`` and ``right`` obtained by Euclidean division.

        EXAMPLES::

            sage: R.<t> = QQ[]
            sage: f = t^3 - t/2 + 1/5
            sage: g = 2/3*t - 1
            sage: f // g                       # indirect doctest
            3/2*t^2 + 9/4*t + 21/8

        TESTS::

            sage: R.<t> = QQ[]
            sage: f  = R.random_element(1000)
            sage: g  = R.random_element(500)
            sage: if g == 0: g = R(1)
            sage: qr = f.quo_rem(g)
            sage: q  = f // g                  # indirect doctest
            sage: qr[0] == q
            True
        """
        cdef Polynomial_rational_flint res
        cdef bint do_sig
        cdef fmpq_t tmpfq

        if right == 0:
            raise ZeroDivisionError("division by zero polynomial")

        if not isinstance(right, Polynomial_rational_flint):
            if right in QQ:
                res = self._new()
                do_sig = _do_sig(self._poly)

                if do_sig: sig_str("FLINT exception")
                fmpq_init_set_readonly(tmpfq, (<Rational> QQ(right)).value)
                fmpq_poly_scalar_div_fmpq(res._poly, self._poly, tmpfq)
                fmpq_clear_readonly(tmpfq)
                if do_sig: sig_off()
                return res

            right = self._parent(right)

        res = self._new()
        sig_str("FLINT exception")
        fmpq_poly_div(res._poly, self._poly,
                                     (<Polynomial_rational_flint>right)._poly)
        sig_off()
        return res

    cpdef Polynomial inverse_series_trunc(self, long prec) noexcept:
        r"""
        Return a polynomial approximation of precision ``prec`` of the inverse
        series of this polynomial.

        EXAMPLES::

            sage: x = polygen(QQ)
            sage: p = 2 + x - 3/5*x**2
            sage: q5 = p.inverse_series_trunc(5)
            sage: q5
            151/800*x^4 - 17/80*x^3 + 11/40*x^2 - 1/4*x + 1/2
            sage: q5 * p
            -453/4000*x^6 + 253/800*x^5 + 1

            sage: q100 = p.inverse_series_trunc(100)
            sage: (q100 * p).truncate(100)
            1

        TESTS::

            sage: (0*x).inverse_series_trunc(4)
            Traceback (most recent call last):
            ...
            ValueError: constant term is zero
            sage: x.inverse_series_trunc(4)
            Traceback (most recent call last):
            ...
            ValueError: constant term is zero
            sage: (x+1).inverse_series_trunc(0)
            Traceback (most recent call last):
            ...
            ValueError: the precision must be positive, got 0
        """
        if prec <= 0:
            raise ValueError("the precision must be positive, got {}".format(prec))
        if fmpq_poly_degree(self._poly) == -1 or \
           fmpz_is_zero(fmpq_poly_numref(self._poly)):
            raise ValueError("constant term is zero")

        cdef Polynomial_rational_flint res = self._new()
        if prec <= 0:
            return res
        sig_on()
        fmpq_poly_inv_series(res._poly, self._poly, prec)
        sig_off()
        return res

    cpdef _mod_(self, right) noexcept:
        """
        Return the remainder of ``self`` and ``right`` obtain by Euclidean division.

        EXAMPLES::

            sage: R.<t> = QQ[]
            sage: f = t^3 - t/2 + 1/5
            sage: g = 2/3*t - 1
            sage: f % g                        # indirect doctest
            113/40

        TESTS::

            sage: R.<t> = QQ[]
            sage: f  = R.random_element(1000)
            sage: g  = R.random_element(500)
            sage: if g == 0: g = R(1)
            sage: qr = f.quo_rem(g)
            sage: r  = f % g                   # indirect doctest
            sage: qr[1] == r
            True
        """
        cdef Polynomial_rational_flint res

        if right == 0:
            raise ZeroDivisionError("division by zero polynomial")

        res = self._new()
        sig_str("FLINT exception")
        fmpq_poly_rem(res._poly, self._poly,
                                     (<Polynomial_rational_flint>right)._poly)
        sig_off()
        return res

    ###########################################################################
    # Further methods                                                         #
    ###########################################################################

    def numerator(self):
        """
        Return the numerator of ``self``.

        Representing self as the quotient of an integer polynomial and
        a positive integer denominator (coprime to the content of the
        polynomial), returns the integer polynomial.

        EXAMPLES::

            sage: R.<t> = QQ[]
            sage: f = (3 * t^3 + 1) / -3
            sage: f.numerator()
            -3*t^3 - 1
        """
        cdef Polynomial_integer_dense_flint num
        num = Polynomial_integer_dense_flint.__new__(Polynomial_integer_dense_flint)
        parent = ZZ[self.variable_name()]
        Polynomial_integer_dense_flint.__init__(num, parent, x=None,
                                    check=False, is_gen=False, construct=False)
        sig_str("FLINT exception")
        fmpq_poly_get_numerator(num._poly, self._poly)
        sig_off()
        return num

    def denominator(self):
        """
        Return the denominator of ``self``.

        EXAMPLES::

            sage: R.<t> = QQ[]
            sage: f = (3 * t^3 + 1) / -3
            sage: f.denominator()
            3
        """
        cdef Integer den = Integer.__new__(Integer)
        if fmpq_poly_denref(self._poly) is NULL:
            mpz_set_ui(den.value, 1)
        else:
            fmpz_get_mpz(den.value, <fmpz *> fmpq_poly_denref(self._poly))
        return den

    def _derivative(self, var = None):
        """
        Return the derivative of this polynomial with respect to ``var``.

        INPUT:

        -  ``var`` - Must be either (equal to) the generator of the polynomial
           ring to which this polynomial belongs, or ``None``; either way the
           behaviour is the same.

        OUTPUT:

        -  Derivative as a ``Polynomial_rational_flint``

        .. SEEALSO:: :meth:`~Polynomial.derivative`

        EXAMPLES::

            sage: R.<x> = QQ[]
            sage: f = x^4 - x - 1
            sage: f._derivative()
            4*x^3 - 1
            sage: f._derivative(None)
            4*x^3 - 1
            sage: f._derivative(2*x)
            Traceback (most recent call last):
            ...
            ValueError: cannot differentiate with respect to 2*x

        Check that :trac:`28187` is fixed::

            sage: x = var("x")                                                          # needs sage.symbolic
            sage: f._derivative(x)                                                      # needs sage.symbolic
            4*x^3 - 1
        """
        cdef Polynomial_rational_flint der
        cdef bint do_sig

        if var is not None and var != self._parent.gen():
            raise ValueError("cannot differentiate with respect to {}".format(var))

        der = self._new()
        do_sig = _do_sig(self._poly)

        if do_sig: sig_str("FLINT exception")
        fmpq_poly_derivative(der._poly, self._poly)
        if do_sig: sig_off()
        return der

    def real_root_intervals(self):
        """
        Return isolating intervals for the real roots of ``self``.

        EXAMPLES:

        We compute the roots of the characteristic polynomial of some
        Salem numbers::

            sage: R.<t> = QQ[]
            sage: f = 1 - t^2 - t^3 - t^4 + t^6
            sage: f.real_root_intervals()
            [((1/2, 3/4), 1), ((1, 3/2), 1)]
        """
        from sage.rings.polynomial.real_roots import real_roots
        return real_roots(self)

    @coerce_binop
    def resultant(Polynomial_rational_flint self, right):
        r"""
        Return the resultant of ``self`` and ``right``.

        Enumerating the roots over `\QQ` as `r_1, \dots, r_m` and
        `s_1, \dots, s_n` and letting `x` and `y` denote the leading
        coefficients of `f` and `g`, the resultant of the two polynomials
        is defined by

        .. MATH::

            x^{\deg g} y^{\deg f} \prod_{i,j} (r_i - s_j).

        Corner cases:  if one of the polynomials is zero, the resultant
        is zero.  Note that otherwise if one of the polynomials is constant,
        the last term in the above is the empty product.

        EXAMPLES::

            sage: R.<t> = QQ[]
            sage: f = (t - 2/3) * (t + 4/5) * (t - 1)
            sage: g = (t - 1/3) * (t + 1/2) * (t + 1)
            sage: f.resultant(g)
            119/1350
            sage: h = (t - 1/3) * (t + 1/2) * (t - 1)
            sage: f.resultant(h)
            0
        """
        cdef Rational res = Rational.__new__(Rational)
        cdef fmpq_t t
        fmpq_init(t)
        sig_str("FLINT exception")
        fmpq_poly_resultant(t, self._poly,
                            (<Polynomial_rational_flint>right)._poly)
        fmpq_get_mpq(res.value, t)
        sig_off()
        fmpq_clear(t)
        return res

    @cached_method
    def is_irreducible(self):
        r"""
        Return whether this polynomial is irreducible.

        This method computes the primitive part as an element of `\ZZ[t]` and
        calls the method ``is_irreducible`` for elements of that polynomial
        ring.

        By definition, over any integral domain, an element `r` is irreducible
        if and only if it is non-zero, not a unit and whenever `r = ab` then
        `a` or `b` is a unit.

        EXAMPLES::

            sage: R.<t> = QQ[]
            sage: (t^2 + 2).is_irreducible()
            True
            sage: (t^2 - 1).is_irreducible()
            False

        TESTS::

            sage: R.<t> = QQ[]
            sage: R(0).is_irreducible()
            False
            sage: R(-1/2).is_irreducible()
            False
            sage: (t + 1).is_irreducible()
            True

        Test that caching works::

           sage: R.<t> = QQ[]
           sage: f = t + 1
           sage: f.is_irreducible()
           True
           sage: f.is_irreducible.cache
           True

        """
        cdef Polynomial_integer_dense_flint primitive
        cdef unsigned long length = fmpq_poly_length(self._poly)

        if length < 2:
            return False
        elif length == 2:
            return True
        else:
            primitive = Polynomial_integer_dense_flint.__new__(Polynomial_integer_dense_flint)
            parent = ZZ[self.variable_name()]
            Polynomial_integer_dense_flint.__init__(primitive, parent,
                             x=None, check=True, is_gen=False, construct=False)

            sig_str("FLINT exception")
            fmpq_poly_get_numerator(primitive._poly, self._poly)
            fmpz_poly_primitive_part(primitive._poly, primitive._poly)
            sig_off()
            return primitive.is_irreducible()

    #######################################################
    # Transcendental functions (return truncated series)  #
    #######################################################

    def _log_series(self, long prec):
        r"""
        Return the logarithm of this polynomial up to precision ``prec``.

        EXAMPLES::

            sage: x = polygen(QQ)
            sage: (1+x)._log_series(5)
            -1/4*x^4 + 1/3*x^3 - 1/2*x^2 + x

            sage: (1/3*x^3 - 2*x^2 + x + 1)._log_series(10)._exp_series(10)
            1/3*x^3 - 2*x^2 + x + 1

        TESTS::

            sage: x._log_series(5)
            Traceback (most recent call last):
            ...
            ValueError: constant term should be 1 in order to take logarithm
            sage: (0*x)._log_series(5)
            Traceback (most recent call last):
            ...
            ValueError: constant term should be 1 in order to take logarithm
        """
        if fmpq_poly_degree(self._poly) == -1 or \
           fmpz_cmp(fmpq_poly_numref(self._poly),
                    fmpq_poly_denref(self._poly)):
            raise ValueError("constant term should be 1 in order to take logarithm")

        cdef Polynomial_rational_flint res = self._new()
        sig_on()
        fmpq_poly_log_series(res._poly, self._poly, prec)
        sig_off()
        return res

    def _exp_series(self, long prec):
        r"""
        Return the exponential of this polynomial up to precision ``prec``.

        EXAMPLES::

            sage: x = polygen(QQ)
            sage: x._exp_series(5)
            1/24*x^4 + 1/6*x^3 + 1/2*x^2 + x + 1
            sage: (1/3*x^4 - 3*x^2 - 1/2*x)._exp_series(5)._log_series(5)
            1/3*x^4 - 3*x^2 - 1/2*x

        TESTS::

            sage: (x+1)._exp_series(5)
            Traceback (most recent call last):
            ...
            ValueError: constant term should be 0 in order to take exponential
            sage: (0*x)._exp_series(5)
            1
            sage: _.parent()
            Univariate Polynomial Ring in x over Rational Field
        """
        if fmpq_poly_degree(self._poly) == -1:
            return self._parent.one()
        elif not fmpz_is_zero(fmpq_poly_numref(self._poly)):
            raise ValueError("constant term should be 0 in order to take exponential")

        cdef Polynomial_rational_flint res = self._new()
        sig_on()
        fmpq_poly_exp_series(res._poly, self._poly, prec)
        sig_off()
        return res

    def _atan_series(self, long prec):
        r"""
        Return the arctangent of this polynomial up to precision ``prec``.

        EXAMPLES::

            sage: x = polygen(QQ)
            sage: x._atan_series(7)
            1/5*x^5 - 1/3*x^3 + x
            sage: (1/5*x^3 + 2*x^2 - x)._atan_series(10)._tan_series(10)
            1/5*x^3 + 2*x^2 - x

        TESTS::

            sage: (1+x)._atan_series(3)
            Traceback (most recent call last):
            ...
            ValueError: constant term should be 0 in order to take arctangent
            sage: (0*x)._atan_series(10)
            0
            sage: _.parent()
            Univariate Polynomial Ring in x over Rational Field
        """
        if fmpq_poly_degree(self._poly) == -1:
            return self._parent.zero()
        elif not fmpz_is_zero(fmpq_poly_numref(self._poly)):
            raise ValueError("constant term should be 0 in order to take arctangent")

        cdef Polynomial_rational_flint res = self._new()
        sig_on()
        fmpq_poly_atan_series(res._poly, self._poly, prec)
        sig_off()
        return res

    def _atanh_series(self, long prec):
        r"""
        Return the hyperbolic arctangent of this polynomial up to precision
        ``prec``.

        EXAMPLES::

            sage: x = polygen(QQ)
            sage: x._atanh_series(7)
            1/5*x^5 + 1/3*x^3 + x
            sage: (1/5*x^3 + 2*x^2 - x)._atanh_series(10)._tanh_series(10)
            1/5*x^3 + 2*x^2 - x

        TESTS::

            sage: (0*x)._atanh_series(10)
            0
            sage: _.parent()
            Univariate Polynomial Ring in x over Rational Field
        """
        if fmpq_poly_degree(self._poly) == -1:
            return self._parent.zero()
        elif not fmpz_is_zero(fmpq_poly_numref(self._poly)):
            raise ValueError("constant term should be 0 in order to take hyperbolic arctangent")

        cdef Polynomial_rational_flint res = self._new()
        sig_on()
        fmpq_poly_atanh_series(res._poly, self._poly, prec)
        sig_off()
        return res

    def _asin_series(self, long prec):
        r"""
        Return the arcsine of this polynomial up to precision ``prec``.

        EXAMPLES::

            sage: x = polygen(QQ)
            sage: x._asin_series(7)
            3/40*x^5 + 1/6*x^3 + x
            sage: (1/5*x^3 + 2*x^2 - x)._asin_series(10)._sin_series(10)
            1/5*x^3 + 2*x^2 - x

        TESTS::

            sage: (x+1)._asin_series(5)
            Traceback (most recent call last):
            ...
            ValueError: constant term should be 0 in order to take arcsine
            sage: (0*x)._asin_series(5)
            0
            sage: _.parent()
            Univariate Polynomial Ring in x over Rational Field
        """
        if fmpq_poly_degree(self._poly) == -1:
            return self._parent.zero()
        elif not fmpz_is_zero(fmpq_poly_numref(self._poly)):
            raise ValueError("constant term should be 0 in order to take arcsine")

        cdef Polynomial_rational_flint res = self._new()
        sig_on()
        fmpq_poly_asin_series(res._poly, self._poly, prec)
        sig_off()
        return res

    def _asinh_series(self, long prec):
        r"""
        Return the hyperbolic arcsine of this polynomial up to precision
        ``prec``.

        EXAMPLES::

            sage: x = polygen(QQ)
            sage: x._asinh_series(7)
            3/40*x^5 - 1/6*x^3 + x
            sage: (1/5*x^3 + 2*x^2 - x)._asinh_series(10)._sinh_series(10)
            1/5*x^3 + 2*x^2 - x

        TESTS::

            sage: (x+1)._asinh_series(5)
            Traceback (most recent call last):
            ...
            ValueError: constant term should be 0 in order to take hyperbolic arcsine
            sage: (0*x)._asinh_series(5)
            0
            sage: _.parent()
            Univariate Polynomial Ring in x over Rational Field
        """
        if fmpq_poly_degree(self._poly) == -1:
            return self._parent.zero()
        elif not fmpz_is_zero(fmpq_poly_numref(self._poly)):
            raise ValueError("constant term should be 0 in order to take hyperbolic arcsine")

        cdef Polynomial_rational_flint res = self._new()
        sig_on()
        fmpq_poly_asinh_series(res._poly, self._poly, prec)
        sig_off()
        return res

    def _tan_series(self, long prec):
        r"""
        Return the tangent of this polynomial up to precision ``prec``.

        EXAMPLES::

            sage: x = polygen(QQ)
            sage: x._tan_series(8)
            17/315*x^7 + 2/15*x^5 + 1/3*x^3 + x
            sage: (1/5*x^3 + 2*x^2 - x)._tan_series(10)._atan_series(10)
            1/5*x^3 + 2*x^2 - x

        TESTS::

            sage: (x+1)._tan_series(10)
            Traceback (most recent call last):
            ...
            ValueError: constant term should be 0 in order to take tangent
            sage: (0*x)._tan_series(5)
            0
            sage: _.parent()
            Univariate Polynomial Ring in x over Rational Field
        """
        if fmpq_poly_degree(self._poly) == -1:
            return self._parent.zero()
        elif not fmpz_is_zero(fmpq_poly_numref(self._poly)):
            raise ValueError("constant term should be 0 in order to take tangent")

        cdef Polynomial_rational_flint res = self._new()
        sig_on()
        fmpq_poly_tan_series(res._poly, self._poly, prec)
        sig_off()
        return res

    def _sin_series(self, long prec):
        r"""
        Return the sine of this polynomial up to precision ``prec``.

        EXAMPLES::

            sage: x = polygen(QQ)
            sage: x._sin_series(8)
            -1/5040*x^7 + 1/120*x^5 - 1/6*x^3 + x
            sage: (1/5*x^3 - 2*x^2 + 1/2*x)._sin_series(10)._asin_series(10)
            1/5*x^3 - 2*x^2 + 1/2*x

        TESTS::

            sage: (x+1)._sin_series(10)
            Traceback (most recent call last):
            ...
            ValueError: constant term should be 0 in order to take sine
            sage: (0*x)._sin_series(5)
            0
            sage: _.parent()
            Univariate Polynomial Ring in x over Rational Field
        """
        if fmpq_poly_degree(self._poly) == -1:
            return self._parent.zero()
        elif not fmpz_is_zero(fmpq_poly_numref(self._poly)):
            raise ValueError("constant term should be 0 in order to take sine")

        cdef Polynomial_rational_flint res = self._new()
        sig_on()
        fmpq_poly_sin_series(res._poly, self._poly, prec)
        sig_off()
        return res

    def _cos_series(self, long prec):
        r"""
        Return the cosine of this polynomial up to precision ``prec``

        EXAMPLES::

            sage: x = polygen(QQ)
            sage: x._cos_series(10)
            1/40320*x^8 - 1/720*x^6 + 1/24*x^4 - 1/2*x^2 + 1

        TESTS::

            sage: (x+1)._cos_series(5)
            Traceback (most recent call last):
            ...
            ValueError: constant term should be 0 in order to take cosine
            sage: (0*x)._cos_series(5)
            0
            sage: _.parent()
            Univariate Polynomial Ring in x over Rational Field
        """
        if fmpq_poly_degree(self._poly) == -1:
            return self._parent.zero()
        elif not fmpz_is_zero(fmpq_poly_numref(self._poly)):
            raise ValueError("constant term should be 0 in order to take cosine")

        cdef Polynomial_rational_flint res = self._new()
        sig_on()
        fmpq_poly_cos_series(res._poly, self._poly, prec)
        sig_off()
        return res

    def _sinh_series(self, long prec):
        r"""
        Return the hyperbolic sine of this polynomial up to precision ``prec``.

        EXAMPLES::

            sage: x = polygen(QQ)
            sage: x._sinh_series(8)
            1/5040*x^7 + 1/120*x^5 + 1/6*x^3 + x

        TESTS::

            sage: (x+1)._sinh_series(5)
            Traceback (most recent call last):
            ...
            ValueError: constant term should be 0 in order to take hyperbolic sine
            sage: (0*x)._sinh_series(5)
            0
            sage: _.parent()
            Univariate Polynomial Ring in x over Rational Field
        """
        if fmpq_poly_degree(self._poly) == -1:
            return self._parent.zero()
        elif not fmpz_is_zero(fmpq_poly_numref(self._poly)):
            raise ValueError("constant term should be 0 in order to take hyperbolic sine")

        cdef Polynomial_rational_flint res = self._new()
        sig_on()
        fmpq_poly_sinh_series(res._poly, self._poly, prec)
        sig_off()
        return res

    def _cosh_series(self, long prec):
        r"""
        Return the hyperbolic cosine of this polynomial up to precision
        ``prec``.

        EXAMPLES::

            sage: x = polygen(QQ)
            sage: x._cosh_series(8)
            1/720*x^6 + 1/24*x^4 + 1/2*x^2 + 1

        A trigonometric identity::

            sage: x._cosh_series(8) + x._sinh_series(8) == x._exp_series(8)
            True

        TESTS::

            sage: (x+1)._cosh_series(5)
            Traceback (most recent call last):
            ...
            ValueError: constant term should be 0 in order to take hyperbolic cosine
            sage: (0*x)._cosh_series(5)
            1
            sage: _.parent()
            Univariate Polynomial Ring in x over Rational Field
        """
        if fmpq_poly_degree(self._poly) == -1:
            return self._parent.one()
        elif not fmpz_is_zero(fmpq_poly_numref(self._poly)):
            raise ValueError("constant term should be 0 in order to take hyperbolic cosine")

        cdef Polynomial_rational_flint res = self._new()
        sig_on()
        fmpq_poly_cosh_series(res._poly, self._poly, prec)
        sig_off()
        return res

    def _tanh_series(self, long prec):
        r"""
        Return the hyperbolic tangent of this polynomial up to precision
        ``prec``.

        EXAMPLES::

            sage: x = polygen(QQ)
            sage: x._tanh_series(8)
            -17/315*x^7 + 2/15*x^5 - 1/3*x^3 + x

        TESTS::

            sage: (x+1)._tanh_series(5)
            Traceback (most recent call last):
            ...
            ValueError: constant term should be 0 in order to take hyperbolic tangent
            sage: (0*x)._tanh_series(5)
            0
            sage: _.parent()
            Univariate Polynomial Ring in x over Rational Field
        """
        if fmpq_poly_degree(self._poly) == -1:
            return self._parent.zero()
        elif not fmpz_is_zero(fmpq_poly_numref(self._poly)):
            raise ValueError("constant term should be 0 in order to take hyperbolic tangent")

        cdef Polynomial_rational_flint res = self._new()
        sig_on()
        fmpq_poly_tanh_series(res._poly, self._poly, prec)
        sig_off()
        return res

    ###########################################################################
    # Methods using PARI                                                      #
    ###########################################################################

    def galois_group(self, pari_group=False, algorithm='pari'):
        """
        Return the Galois group of this polynomial as a permutation group.

        INPUT:

        -  ``self`` - Irreducible polynomial

        -  ``pari_group`` - bool (default: ``False``); if ``True`` instead
           return the Galois group as a PARI group.  This has a useful label
           in it, and may be slightly faster since it doesn't require looking
           up a group in GAP.  To get a permutation group from a PARI
           group ``P``, type ``PermutationGroup(P)``.

        -  ``algorithm`` - ``'pari'``, ``'gap'``, ``'kash'``, ``'magma'`` (default:
           ``'pari'``, for degrees is at most 11;
           ``'gap'``, for degrees from 12 to 15;
           ``'kash'``, for degrees from 16 or more).

        OUTPUT: Galois group

        ALGORITHM:

        The Galois group is computed using PARI in C library mode, or possibly
        GAP, KASH, or MAGMA.

        .. NOTE::

            The PARI documentation contains the following warning: The method
            used is that of resolvent polynomials and is sensitive to the
            current precision. The precision is updated internally but, in very
            rare cases, a wrong result may be returned if the initial precision
            was not sufficient.

            GAP uses the "Transitive Groups Libraries" from the "TransGrp"
            GAP package which comes installed with the "gap" Sage package.

            MAGMA does not return a provably correct result.  Please see the
            MAGMA documentation for how to obtain a provably correct result.

        EXAMPLES::

            sage: # needs sage.groups sage.libs.pari
            sage: R.<x> = QQ[]
            sage: f = x^4 - 17*x^3 - 2*x + 1
            sage: G = f.galois_group(); G
            Transitive group number 5 of degree 4
            sage: G.gens()
            ((1,2), (1,2,3,4))
            sage: G.order()
            24

        It is potentially useful to instead obtain the corresponding PARI
        group, which is little more than a 4-tuple.  See the PARI manual for
        the exact details.  (Note that the third entry in the tuple is in the
        new standard ordering.)

        ::

            sage: # needs sage.groups sage.libs.pari
<<<<<<< HEAD
            sage: R.<x> = QQ[]
=======
>>>>>>> 30b3d78f
            sage: f = x^4 - 17*x^3 - 2*x + 1
            sage: G = f.galois_group(pari_group=True); G
            PARI group [24, -1, 5, "S4"] of degree 4
            sage: PermutationGroup(G)
            Transitive group number 5 of degree 4

        You can use KASH or GAP to compute Galois groups as well.  The advantage is
        that KASH (resp. GAP) can compute Galois groups of fields up to
        degree 23 (resp. 15), whereas PARI only goes to degree 11.
        (In my not-so-thorough experiments PARI is faster than KASH.)

        ::

            sage: R.<x> = QQ[]
            sage: f = x^4 - 17*x^3 - 2*x + 1
            sage: f.galois_group(algorithm='kash')   # optional - kash
            Transitive group number 5 of degree 4

            sage: # needs sage.libs.gap
            sage: f = x^4 - 17*x^3 - 2*x + 1
            sage: f.galois_group(algorithm='gap')
            Transitive group number 5 of degree 4
            sage: f = x^13 - 17*x^3 - 2*x + 1
            sage: f.galois_group(algorithm='gap')
            Transitive group number 9 of degree 13
            sage: f = x^12 - 2*x^8 - x^7 + 2*x^6 + 4*x^4 - 2*x^3 - x^2 - x + 1
            sage: f.galois_group(algorithm='gap')
            Transitive group number 183 of degree 12

            sage: f.galois_group(algorithm='magma')  # optional - magma
            Transitive group number 5 of degree 4

        TESTS:

        We illustrate the behaviour in the case of reducible polynomials::

            sage: R.<t> = QQ[]
            sage: f = (1 + t)^2
            sage: f.galois_group()
            Traceback (most recent call last):
            ...
            ValueError: The polynomial must be irreducible

        Variable names that are reserved in PARI, such as ``zeta``,
        are supported (see :trac:`20631`)::

            sage: R.<zeta> = QQ[]
            sage: (zeta^2 + zeta + 1).galois_group(pari_group=True)                     # needs sage.libs.pari
            PARI group [2, -1, 1, "S2"] of degree 2
        """
        from sage.groups.pari_group import PariGroup
        from sage.groups.perm_gps.permgroup import PermutationGroup
        from sage.groups.perm_gps.permgroup_named import TransitiveGroup

        if not self.is_irreducible():
            raise ValueError("The polynomial must be irreducible")

        if self.degree() > 11 and algorithm == 'pari':
            if self.degree() < 16:
                algorithm = 'gap'
            else:
                algorithm = 'kash'

        if self.degree() > 21 and algorithm == 'kash':
            raise NotImplementedError("Galois group computation is "
                "supported for degrees up to 11 using PARI, or up to 21 "
                "if KASH is installed.  Try "
                "algorithm='magma' if you have magma.")

        if algorithm == 'pari':
            G = self._pari_with_name().Polrev().polgalois()
            H = PariGroup(G, self.degree())
            if pari_group:
                return H
            else:
                return PermutationGroup(H)

        elif algorithm == 'kash':
            try:
                from sage.interfaces.kash import kash
                kash.eval('X := PolynomialRing(RationalField()).1')
                s = self._repr(name='X')
                G = kash('Galois(%s)'%s)
                d = int(kash.eval('%s.ext1'%G.name()))
                n = int(kash.eval('%s.ext2'%G.name()))
                return TransitiveGroup(d, n)
            except RuntimeError as msg:
                raise NotImplementedError(str(msg) + "\nSorry, " +
                    "computation of Galois groups of fields of degree " +
                    "bigger than 11 is not yet implemented.  Try installing " +
                    "the optional free (closed source) KASH software, which " +
                    "supports degrees up to 21, or use algorithm='magma' if " +
                    "you have magma.")

        elif algorithm == 'gap':
            if self.degree() > 15:
                raise NotImplementedError("Galois group computation is " +
                    "supported for degrees up to 15 using GAP. Try " +
                    "algorithm='kash'.")
            from sage.libs.gap.libgap import libgap
            fgap = libgap(self)
            return TransitiveGroup(self.degree(), fgap.GaloisType())

        elif algorithm == 'magma':
            from sage.interfaces.magma import magma
            X = magma(self).GaloisGroup()
            try:
                n, d = X.TransitiveGroupIdentification(nvals=2)
                d = int(d)
                n = int(n)
            except RuntimeError as msg:
                raise RuntimeError(str(msg) + "\nUnable to lookup " +
                    "description of Galois group as a transitive " +
                    "group.\n%s" % X)
            return TransitiveGroup(d, n)

        else:
            raise ValueError("Algorithm %s not supported." % algorithm)

    def factor_mod(self, p):
        """
        Return the factorization of ``self`` modulo the prime `p`.

        Assumes that the degree of this polynomial is at least one, and raises
        a :class:`ValueError` otherwise.

        INPUT:

        -  ``p`` - Prime number

        OUTPUT: Factorization of this polynomial  modulo `p`

        EXAMPLES::

            sage: R.<x> = QQ[]
            sage: (x^5 + 17*x^3 + x + 3).factor_mod(3)
            x * (x^2 + 1)^2
            sage: (x^5 + 2).factor_mod(5)
            (x + 2)^5

        Variable names that are reserved in PARI, such as ``zeta``,
        are supported (see :trac:`20631`)::

            sage: R.<zeta> = QQ[]
            sage: (zeta^2 + zeta + 1).factor_mod(7)
            (zeta + 3) * (zeta + 5)

        """
        from sage.rings.finite_rings.finite_field_constructor import FiniteField

        p = Integer(p)
        if not p.is_prime():
            raise ValueError("p must be prime")

        if self.degree() < 1:
            raise ValueError("The polynomial must have degree at least 1")

        G = self._pari_with_name().factormod(p)
        K = FiniteField(p)
        R = K[self.parent().variable_name()]
        return R(1)._factor_pari_helper(G, unit=R(self).leading_coefficient())

    def factor_padic(self, p, prec=10):
        r"""
        Return the `p`-adic factorization of this polynomial to the given
        precision.

        INPUT:

        -  ``p`` - Prime number

        -  ``prec`` - Integer; the precision

        OUTPUT: factorization of ``self`` viewed as a `p`-adic polynomial

        EXAMPLES::

            sage: # needs sage.rings.padic
            sage: R.<x> = QQ[]
            sage: f = x^3 - 2
            sage: f.factor_padic(2)
            (1 + O(2^10))*x^3 + O(2^10)*x^2 + O(2^10)*x
            + 2 + 2^2 + 2^3 + 2^4 + 2^5 + 2^6 + 2^7 + 2^8 + 2^9 + O(2^10)
            sage: f.factor_padic(3)
            (1 + O(3^10))*x^3 + O(3^10)*x^2 + O(3^10)*x
            + 1 + 2*3 + 2*3^2 + 2*3^3 + 2*3^4 + 2*3^5 + 2*3^6 + 2*3^7 + 2*3^8 + 2*3^9 + O(3^10)
            sage: f.factor_padic(5)
            ((1 + O(5^10))*x
             + 2 + 4*5 + 2*5^2 + 2*5^3 + 5^4 + 3*5^5 + 4*5^7 + 2*5^8 + 5^9 + O(5^10))
            * ((1 + O(5^10))*x^2
               + (3 + 2*5^2 + 2*5^3 + 3*5^4 + 5^5 + 4*5^6 + 2*5^8 + 3*5^9 + O(5^10))*x
               + 4 + 5 + 2*5^2 + 4*5^3 + 4*5^4 + 3*5^5 + 3*5^6 + 4*5^7 + 4*5^9 + O(5^10))

        The input polynomial is considered to have "infinite" precision,
        therefore the `p`-adic factorization of the polynomial is not
        the same as first coercing to `\QQ_p` and then factoring
        (see also :trac:`15422`)::

            sage: # needs sage.rings.padic
            sage: f = x^2 - 3^6
            sage: f.factor_padic(3, 5)
            ((1 + O(3^5))*x + 3^3 + O(3^5)) * ((1 + O(3^5))*x + 2*3^3 + 2*3^4 + O(3^5))
            sage: f.change_ring(Qp(3,5)).factor()
            Traceback (most recent call last):
            ...
            PrecisionError: p-adic factorization not well-defined since
            the discriminant is zero up to the requestion p-adic precision

        A more difficult example::

            sage: R.<x> = QQ[]
            sage: f = 100 * (5*x + 1)^2 * (x + 5)^2
            sage: f.factor_padic(5, 10)                                                 # needs sage.rings.padic
            (4*5^4 + O(5^14)) * ((1 + O(5^9))*x + 5^-1 + O(5^9))^2
            * ((1 + O(5^10))*x + 5 + O(5^10))^2

        Try some bogus inputs::

            sage: # needs sage.rings.padic
            sage: f.factor_padic(3, -1)
            Traceback (most recent call last):
            ...
            ValueError: prec_cap must be non-negative
            sage: f.factor_padic(6, 10)
            Traceback (most recent call last):
            ...
            ValueError: p must be prime
            sage: f.factor_padic('hello', 'world')
            Traceback (most recent call last):
            ...
            TypeError: unable to convert 'hello' to an integer
        """
        from sage.rings.padics.factory import Qp

        p = Integer(p)
        prec = Integer(prec)

        # Parent field for coefficients and polynomial
        K = Qp(p, prec, type='capped-rel')
        R = K[self.parent().variable_name()]

        # Factor the *exact* polynomial using factorpadic()
        G = self._pari_with_name().factorpadic(p, prec)

        from sage.rings.polynomial.padics.polynomial_padic import _pari_padic_factorization_to_sage
        return _pari_padic_factorization_to_sage(G, R, self.leading_coefficient())

    def hensel_lift(self, p, e):
        r"""
        Assuming that this polynomial factors modulo `p` into distinct
        monic factors, computes the Hensel lifts of these factors modulo
        `p^e`. We assume that ``self`` has integer coefficients.

        Return an empty list if this polynomial has degree less than one.

        INPUT:

        -  ``p`` - Prime number; coerceable to :class:`Integer`
        -  ``e`` - Exponent; coerceable to :class:`Integer`

        OUTPUT: Hensel lifts; list of polynomials over `\ZZ / p^e \ZZ`

        EXAMPLES::

            sage: R.<x> = QQ[]
            sage: R((x-1)*(x+1)).hensel_lift(7, 2)
            [x + 1, x + 48]

        If the input polynomial `f` is not monic, we get a factorization of
        `f / lc(f)`::

            sage: R(2*x^2 - 2).hensel_lift(7, 2)
            [x + 1, x + 48]

        TESTS::

            sage: R.<x> = QQ[]
            sage: R(0).hensel_lift(7, 2)
            []
            sage: R(x).hensel_lift(7, 2)
            [x]
            sage: R(x - 1).hensel_lift(7, 2)
            [x + 48]

        Variable names that are reserved in PARI, such as ``I``, are
        supported (see :trac:`20631`)::

            sage: R.<I> = QQ[]
            sage: (I^2 + 1).hensel_lift(5, 3)
            [I + 57, I + 68]
            sage: (I^2 + 1).hensel_lift(2, 3)
            Traceback (most recent call last):
            ...
            ValueError: I^2 + 1 is not square-free modulo 2

        """
        from sage.rings.finite_rings.integer_mod_ring import IntegerModRing

        p = Integer(p)
        if not p.is_prime():
            raise ValueError("p must be prime")
        e = Integer(e)
        if e < 1:
            raise ValueError("e must be at least 1")

        # The relevant PARI method doesn't seem to play well with constant and
        # linear polynomials, so we handle these separately.
        #
        if self.degree() < 1:
            return [ ]
        elif self.degree() == 1:
            R = IntegerModRing(p**e)
            S = R[self.parent().variable_name()]
            return [S(self)]

        f = self._pari_with_name()
        F = f.factormod(p)
        if any(n > 1 for n in F[1]):
            raise ValueError("{} is not square-free modulo {}".format(self, p))
        H = f.polhensellift(F[0].liftint(), p, e)
        R = IntegerModRing(p**e)
        S = R[self.parent().variable_name()]
        return [S(m) for m in H]

    def discriminant(self):
        r"""
        Return the discriminant of this polynomial.

        The discriminant `R_n` is defined as

        .. MATH::

            R_n = a_n^{2 n-2} \prod_{1 \le i < j \le n} (r_i - r_j)^2,

        where `n` is the degree of this polynomial, `a_n` is the leading
        coefficient and the roots over `\QQbar` are `r_1, \ldots, r_n`.

        The discriminant of constant polynomials is defined to be 0.

        OUTPUT: Discriminant, an element of the base ring of the polynomial ring

        .. NOTE::

            Note the identity `R_n(f) := (-1)^{(n (n-1)/2)} R(f,f') a_n^{(n-k-2)}`,
            where `n` is the degree of this polynomial, `a_n` is the leading
            coefficient, `f'` is the derivative of `f`, and `k` is the degree
            of `f'`.  Calls :meth:`resultant`.

        ALGORITHM:

        Use PARI.

        EXAMPLES:

        In the case of elliptic curves in special form, the discriminant is
        easy to calculate::

            sage: R.<t> = QQ[]
            sage: f = t^3 + t + 1
            sage: d = f.discriminant(); d
            -31
            sage: d.parent() is QQ
            True
            sage: EllipticCurve([1, 1]).discriminant() / 16                             # needs sage.schemes
            -31

        ::

            sage: R.<t> = QQ[]
            sage: f = 2*t^3 + t + 1
            sage: d = f.discriminant(); d
            -116

        ::

            sage: R.<t> = QQ[]
            sage: f = t^3 + 3*t - 17
            sage: f.discriminant()
            -7911

        TESTS::

            sage: R.<t> = QQ[]
            sage: R(0).discriminant()
            0
            sage: R(2/3).discriminant()
            0
            sage: (t + 1/2).discriminant()
            1

        Variable names that are reserved in PARI, such as ``I``, are
        supported (see :trac:`20631`)::

            sage: R.<I> = QQ[]
            sage: (I^2 + 1).discriminant()
            -4

        """
        return QQ(self._pari_with_name().poldisc())

    # Alias for discriminant
    disc = discriminant

    def galois_group_davenport_smith_test(self, num_trials=50, assume_irreducible=False):
        """
        Use the Davenport-Smith test to attempt to certify that `f` has Galois group `A_n` or `S_n`.

        Return 1 if the Galois group is certified as `S_n`, 2 if `A_n`, or 0 if no conclusion is reached.

        By default, we first check that `f` is irreducible. For extra efficiency, one can override this
        by specifying ``assume_irreducible=True``; this yields undefined results if `f` is not irreducible.

        A corresponding function in Magma is ``IsEasySnAn``.

        EXAMPLES::

            sage: P.<x> = QQ[]
            sage: u = x^7 + x + 1
            sage: u.galois_group_davenport_smith_test()
            1
            sage: u = x^7 - x^4 - x^3 + 3*x^2 - 1
            sage: u.galois_group_davenport_smith_test()
            2
            sage: u = x^7 - 2
            sage: u.galois_group_davenport_smith_test()
            0

        """
        from sage.arith.misc import primes_first_n
        from sage.rings.finite_rings.integer_mod_ring import IntegerModRing

        if not assume_irreducible and not self.is_irreducible():
            return 0
        d = self.degree()
        for p in primes_first_n(num_trials):
            fp = self.change_ring(IntegerModRing(p))
            g = fp.factor()[-1][0]
            d1 = g.degree()
            # Here we use the fact that a transitive permutation representation with a long prime cycle
            # must have image at least as big as A_n.
            if (d1 <= 7 and (d,d1) in ((1,1),(2,2),(3,2),(3,3),(4,3),(5,3),(5,4),(6,5),(7,5))) or\
                (d1 > d/2 and d1 < d-2 and d1.is_prime()):
                return (2 if self.disc().is_square() else 1)
        return 0<|MERGE_RESOLUTION|>--- conflicted
+++ resolved
@@ -2123,15 +2123,9 @@
         It is potentially useful to instead obtain the corresponding PARI
         group, which is little more than a 4-tuple.  See the PARI manual for
         the exact details.  (Note that the third entry in the tuple is in the
-        new standard ordering.)
-
-        ::
-
-            sage: # needs sage.groups sage.libs.pari
-<<<<<<< HEAD
+        new standard ordering.)::
+
             sage: R.<x> = QQ[]
-=======
->>>>>>> 30b3d78f
             sage: f = x^4 - 17*x^3 - 2*x + 1
             sage: G = f.galois_group(pari_group=True); G
             PARI group [24, -1, 5, "S4"] of degree 4
@@ -2141,9 +2135,7 @@
         You can use KASH or GAP to compute Galois groups as well.  The advantage is
         that KASH (resp. GAP) can compute Galois groups of fields up to
         degree 23 (resp. 15), whereas PARI only goes to degree 11.
-        (In my not-so-thorough experiments PARI is faster than KASH.)
-
-        ::
+        (In my not-so-thorough experiments PARI is faster than KASH.)::
 
             sage: R.<x> = QQ[]
             sage: f = x^4 - 17*x^3 - 2*x + 1
