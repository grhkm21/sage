--- conflicted
+++ resolved
@@ -1191,7 +1191,7 @@
 
         NOTE:
 
-        This method has been added in :trac:`11316`. There used
+        This method has been added in :issue:`11316`. There used
         to be an *attribute* of the same name and the same content.
         So, it is a backward incompatible syntax change.
 
@@ -1262,12 +1262,8 @@
 
         TESTS:
 
-<<<<<<< HEAD
         We assert that comparisons take into account the block size of
-        orderings (cf. :trac:`24981`)::
-=======
-        Check that the issue in :issue:`27139` is fixed::
->>>>>>> e417e220
+        orderings (cf. :issue:`24981`)::
 
             sage: R = PolynomialRing(QQ, 6, 'x', order="lex(1),degrevlex(5)")
             sage: S = R.change_ring(order="lex(2),degrevlex(4)")
@@ -1564,7 +1560,7 @@
     TESTS:
 
     Check that ``degneglex`` term orders are converted correctly
-    (:trac:`29635`)::
+    (:issue:`29635`)::
 
         sage: # needs sage.libs.singular
         sage: _ = singular.ring(0, '(x,y,z,w)', '(a(1:4),ls(4))')
@@ -1813,13 +1809,7 @@
 
         INPUT:
 
-<<<<<<< HEAD
         - ``f`` -- exponent tuple
-=======
-        This method has been added in :issue:`11316`. There used
-        to be an *attribute* of the same name and the same content.
-        So, it is a backward incompatible syntax change.
->>>>>>> e417e220
 
         EXAMPLES::
 
@@ -1914,12 +1904,7 @@
 
         TESTS:
 
-<<<<<<< HEAD
         Check that the issue in :trac:`27139` is fixed::
-=======
-        We assert that comparisons take into account the block size of
-        orderings (cf. :issue:`24981`)::
->>>>>>> e417e220
 
             sage: R.<x,y,z,t> = PolynomialRing(AA, order='lex(2),lex(2)')               # needs sage.rings.number_field
             sage: x > y                                                                 # needs sage.rings.number_field
@@ -2180,12 +2165,7 @@
 
         - ``f`` - exponent tuple
 
-<<<<<<< HEAD
         - ``g`` - exponent tuple
-=======
-    Check that ``degneglex`` term orders are converted correctly
-    (:issue:`29635`)::
->>>>>>> e417e220
 
         EXAMPLES::
 
