"""
Univariate Polynomial Rings

Sage implements sparse and dense polynomials over commutative and
non-commutative rings.  In the non-commutative case, the polynomial
variable commutes with the elements of the base ring.

AUTHOR:

- William Stein

- Kiran Kedlaya (2006-02-13): added macaulay2 option

- Martin Albrecht (2006-08-25): removed it again as it isn't needed anymore

- Simon King (2011-05): Dense and sparse polynomial rings must not be equal.

- Simon King (2011-10): Choice of categories for polynomial rings.

EXAMPLES::

    sage: z = QQ['z'].0
    sage: (z^3 + z - 1)^3
    z^9 + 3*z^7 - 3*z^6 + 3*z^5 - 6*z^4 + 4*z^3 - 3*z^2 + 3*z - 1

Saving and loading of polynomial rings works::

    sage: loads(dumps(QQ['x'])) == QQ['x']
    True
    sage: k = PolynomialRing(QQ['x'],'y'); loads(dumps(k))==k
    True
    sage: k = PolynomialRing(ZZ,'y'); loads(dumps(k)) == k
    True
    sage: k = PolynomialRing(ZZ,'y', sparse=True); loads(dumps(k))
    Sparse Univariate Polynomial Ring in y over Integer Ring

Rings with different variable names are not equal; in fact,
by :trac:`9944`, polynomial rings are equal if and only
<<<<<<< HEAD
if they are identic (which should be the  case for all parent
=======
if they are identical (which should be the  case for all parent
>>>>>>> 698579c2
structures in Sage)::

    sage: QQ['y'] != QQ['x']
    True
    sage: QQ['y'] != QQ['z']
    True

We create a polynomial ring over a quaternion algebra::

    sage: A.<i,j,k> = QuaternionAlgebra(QQ, -1,-1)
    sage: R.<w> = PolynomialRing(A,sparse=True)
    sage: f = w^3 + (i+j)*w + 1
    sage: f
    w^3 + (i + j)*w + 1
    sage: f^2
    w^6 + (2*i + 2*j)*w^4 + 2*w^3 - 2*w^2 + (2*i + 2*j)*w + 1
    sage: f = w + i ; g = w + j
    sage: f * g
    w^2 + (i + j)*w + k
    sage: g * f
    w^2 + (i + j)*w - k

:trac:`9944` introduced some changes related with
coercion. Previously, a dense and a sparse polynomial ring with the
same variable name over the same base ring evaluated equal, but of
course they were not identical.Coercion maps are cached - but if a
coercion to a dense ring is requested and a coercion to a sparse ring
is returned instead (since the cache keys are equal!), all hell breaks
loose.

Therefore, the coercion between rings of sparse and dense polynomials
works as follows::

    sage: R.<x> = PolynomialRing(QQ, sparse=True)
    sage: S.<x> = QQ[]
    sage: S == R
    False
    sage: S.has_coerce_map_from(R)
    True
    sage: R.has_coerce_map_from(S)
    False
    sage: (R.0+S.0).parent()
    Univariate Polynomial Ring in x over Rational Field
    sage: (S.0+R.0).parent()
    Univariate Polynomial Ring in x over Rational Field

It may be that one has rings of dense or sparse polynomials over
different base rings. In that situation, coercion works by means of
the :func:`~sage.categories.pushout.pushout` formalism::

    sage: R.<x> = PolynomialRing(GF(5), sparse=True)
    sage: S.<x> = PolynomialRing(ZZ)
    sage: R.has_coerce_map_from(S)
    False
    sage: S.has_coerce_map_from(R)
    False
    sage: S.0 + R.0
    2*x
    sage: (S.0 + R.0).parent()
    Univariate Polynomial Ring in x over Finite Field of size 5
    sage: (S.0 + R.0).parent().is_sparse()
    False

Similarly, there is a coercion from the (non-default) NTL
implementation for univariate polynomials over the integers
to the default FLINT implementation, but not vice versa::

    sage: R.<x> = PolynomialRing(ZZ, implementation = 'NTL')
    sage: S.<x> = PolynomialRing(ZZ, implementation = 'FLINT')
    sage: (S.0+R.0).parent() is S
    True
    sage: (R.0+S.0).parent() is S
    True

TESTS::

    sage: K.<x>=FractionField(QQ['x'])
    sage: V.<z> = K[]
    sage: x+z
    z + x

Check that :trac:`5562` has been fixed::

    sage: R.<u> = PolynomialRing(RDF, 1, 'u')
    sage: v1 = vector([u])
    sage: v2 = vector([CDF(2)])
    sage: v1 * v2
    2.0*u

These may change over time::

    sage: x = var('x')
    sage: type(ZZ['x'].0)
    <type 'sage.rings.polynomial.polynomial_integer_dense_flint.Polynomial_integer_dense_flint'>
    sage: type(QQ['x'].0)
    <type 'sage.rings.polynomial.polynomial_rational_flint.Polynomial_rational_flint'>
    sage: type(RR['x'].0)
    <type 'sage.rings.polynomial.polynomial_real_mpfr_dense.PolynomialRealDense'>
    sage: type(Integers(4)['x'].0)
    <type 'sage.rings.polynomial.polynomial_zmod_flint.Polynomial_zmod_flint'>
    sage: type(Integers(5*2^100)['x'].0)
    <type 'sage.rings.polynomial.polynomial_modn_dense_ntl.Polynomial_dense_modn_ntl_ZZ'>
    sage: type(CC['x'].0)
    <class 'sage.rings.polynomial.polynomial_element_generic.PolynomialRing_field_with_category.element_class'>
    sage: type(CC['t']['x'].0)
    <type 'sage.rings.polynomial.polynomial_element.Polynomial_generic_dense'>
    sage: type(NumberField(x^2+1,'I')['x'].0)
    <class 'sage.rings.polynomial.polynomial_number_field.Polynomial_absolute_number_field_dense'>
    sage: type(NumberField(x^2+1,'I')['x'])
    <class 'sage.rings.polynomial.polynomial_ring.PolynomialRing_field_with_category'>
    sage: type(NumberField([x^2-2,x^2-3],'a')['x'].0)
    <class 'sage.rings.polynomial.polynomial_number_field.Polynomial_relative_number_field_dense'>
    sage: type(NumberField([x^2-2,x^2-3],'a')['x'])
    <class 'sage.rings.polynomial.polynomial_ring.PolynomialRing_field_with_category'>
"""

#*****************************************************************************
#       Copyright (C) 2006 William Stein <wstein@gmail.com>
#
# This program is free software: you can redistribute it and/or modify
# it under the terms of the GNU General Public License as published by
# the Free Software Foundation, either version 2 of the License, or
# (at your option) any later version.
#                  http://www.gnu.org/licenses/
#*****************************************************************************

from sage.structure.element import Element
from sage.structure.category_object import check_default_category
import sage.algebras.algebra
import sage.categories.basic as categories
import sage.rings.commutative_ring as commutative_ring
import sage.rings.commutative_algebra as commutative_algebra
import sage.rings.ring as ring
from sage.structure.element import is_RingElement
import sage.rings.integral_domain as integral_domain
import sage.rings.principal_ideal_domain as principal_ideal_domain
import sage.rings.polynomial.polynomial_element_generic as polynomial_element_generic
import sage.rings.rational_field as rational_field
from sage.rings.integer_ring import is_IntegerRing, IntegerRing
from sage.rings.integer import Integer
from sage.rings.number_field.number_field_base import is_NumberField
from sage.libs.pari.all import pari_gen
from sage.rings.polynomial.polynomial_ring_constructor import polynomial_default_category

import sage.misc.latex as latex
from sage.misc.prandom import randint
from sage.misc.cachefunc import cached_method

from sage.rings.real_mpfr import is_RealField
from polynomial_real_mpfr_dense import PolynomialRealDense
from sage.rings.polynomial.polynomial_singular_interface import PolynomialRing_singular_repr
from sage.rings.fraction_field_element import FractionFieldElement
from sage.rings.finite_rings.element_base import FiniteRingElement

from polynomial_element import PolynomialBaseringInjection

from sage.categories.commutative_rings import CommutativeRings
_CommutativeRings = CommutativeRings()

import cyclotomic

ZZ_sage = IntegerRing()

from sage.interfaces.singular import SingularElement


def is_PolynomialRing(x):
    """
    Return True if x is a *univariate* polynomial ring (and not a
    sparse multivariate polynomial ring in one variable).

    EXAMPLES::

        sage: from sage.rings.polynomial.polynomial_ring import is_PolynomialRing
        sage: from sage.rings.polynomial.multi_polynomial_ring import is_MPolynomialRing
        sage: is_PolynomialRing(2)
        False

    This polynomial ring is not univariate.

    ::

        sage: is_PolynomialRing(ZZ['x,y,z'])
        False
        sage: is_MPolynomialRing(ZZ['x,y,z'])
        True

    ::

        sage: is_PolynomialRing(ZZ['w'])
        True

    Univariate means not only in one variable, but is a specific data
    type. There is a multivariate (sparse) polynomial ring data type,
    which supports a single variable as a special case.

    ::

        sage: is_PolynomialRing(PolynomialRing(ZZ,1,'w'))
        False
        sage: R = PolynomialRing(ZZ,1,'w'); R
        Multivariate Polynomial Ring in w over Integer Ring
        sage: is_PolynomialRing(R)
        False
        sage: type(R)
        <type 'sage.rings.polynomial.multi_polynomial_libsingular.MPolynomialRing_libsingular'>
    """
    return isinstance(x, PolynomialRing_general)


#########################################################################################

class PolynomialRing_general(sage.algebras.algebra.Algebra):
    """
    Univariate polynomial ring over a ring.
    """
    _no_generic_basering_coercion = True
    def __init__(self, base_ring, name=None, sparse=False, element_class=None, category=None):
        """
        EXAMPLES::

            sage: R.<x> = QQ['x']
            sage: R(-1) + R(1)
            0
            sage: (x - 2/3)*(x^2 - 8*x + 16)
            x^3 - 26/3*x^2 + 64/3*x - 32/3

            sage: category(ZZ['x'])
            Join of Category of unique factorization domains
                and Category of commutative algebras over
                        (euclidean domains and infinite enumerated sets)
            sage: category(GF(7)['x'])
            Join of Category of euclidean domains and
                    Category of commutative algebras over (finite fields and
                        subquotients of monoids and quotients of semigroups)

        TESTS:

        Verify that :trac:`15232` has been resolved::

            sage: K.<x> = FunctionField(QQ)
            sage: R.<y> = K[]
            sage: TestSuite(R).run()

        """
        # We trust that, if category is given, it is useful and does not need to be joined
        # with the default category
        if category is None:
            category = polynomial_default_category(base_ring.category(),False)
        self.__is_sparse = sparse
        if element_class:
            self._polynomial_class = element_class
        else:
            if sparse:
                self._polynomial_class = polynomial_element_generic.Polynomial_generic_sparse
            else:
                from sage.rings.polynomial import polynomial_element
                self._polynomial_class = polynomial_element.Polynomial_generic_dense
        self.Element = self._polynomial_class
        self.__cyclopoly_cache = {}
        self._has_singular = False
        # Algebra.__init__ also calls __init_extra__ of Algebras(...).parent_class, which
        # tries to provide a conversion from the base ring, if it does not exist.
        # This is for algebras that only do the generic stuff in their initialisation.
        # But the attribute _no_generic_basering_coercion prevents that from happening,
        # since we want to use PolynomialBaseringInjection.
        sage.algebras.algebra.Algebra.__init__(self, base_ring, names=name, normalize=True, category=category)
        self.__generator = self.element_class(self, [0,1], is_gen=True)
        self._populate_coercion_lists_(
                #coerce_list = [base_inject],
                #convert_list = [list, base_inject],
                convert_method_name = '_polynomial_')
        if is_PolynomialRing(base_ring):
            self._Karatsuba_threshold = 0
        else:
            from sage.matrix.matrix_space import is_MatrixSpace
            if is_MatrixSpace(base_ring):
                self._Karatsuba_threshold = 0
            else:
                self._Karatsuba_threshold = 8

    def __reduce__(self):
        import sage.rings.polynomial.polynomial_ring_constructor
        return (sage.rings.polynomial.polynomial_ring_constructor.PolynomialRing,
                (self.base_ring(), self.variable_name(), None, self.is_sparse()))


    def _element_constructor_(self, x=None, check=True, is_gen = False, construct=False, **kwds):
        r"""
        Convert ``x`` into this univariate polynomial ring,
        possibly non-canonically.

        Conversion from power series::

            sage: R.<x> = QQ[]
            sage: R(1 + x + x^2 + O(x^3))
            x^2 + x + 1

        Stacked polynomial rings coerce into constants if possible. First,
        the univariate case::

            sage: R.<x> = QQ[]
            sage: S.<u> = R[]
            sage: S(u + 2)
            u + 2
            sage: S(x + 3)
            x + 3
            sage: S(x + 3).degree()
            0

        Second, the multivariate case::

            sage: R.<x,y> = QQ[]
            sage: S.<u> = R[]
            sage: S(x + 2*y)
            x + 2*y
            sage: S(x + 2*y).degree()
            0
            sage: S(u + 2*x)
            u + 2*x
            sage: S(u + 2*x).degree()
            1

        Foreign polynomial rings coerce into the highest ring; the point
        here is that an element of T could coerce to an element of R or an
        element of S; it is anticipated that an element of T is more likely
        to be "the right thing" and is historically consistent.

        ::

            sage: R.<x> = QQ[]
            sage: S.<u> = R[]
            sage: T.<a> = QQ[]
            sage: S(a)
            u

        Coercing in pari elements::

            sage: QQ['x'](pari('[1,2,3/5]'))
            3/5*x^2 + 2*x + 1
            sage: QQ['x'](pari('(-1/3)*x^10 + (2/3)*x - 1/5'))
            -1/3*x^10 + 2/3*x - 1/5

        Coercing strings::

            sage: QQ['y']('-y')
            -y

        TESTS:

        This shows that the issue at :trac:`4106` is fixed::

            sage: x = var('x')
            sage: R = IntegerModRing(4)
            sage: S = R['x']
            sage: S(x)
            x

        Throw a TypeError if any of the coefficients cannot be coerced
        into the base ring (:trac:`6777`)::

            sage: RealField(300)['x']( [ 1, ComplexField(300).gen(), 0 ])
            Traceback (most recent call last):
            ...
            TypeError: Unable to convert x (='1.00...00*I') to real number.

        Check that the bug in :trac:`11239` is fixed::

            sage: K.<a> = GF(5^2, conway=True, prefix='z')
            sage: L.<b> = GF(5^4, conway=True, prefix='z')
            sage: f = K['x'].gen() + a
            sage: L['x'](f)
            x + b^3 + b^2 + b + 3

        """
        C = self.element_class
        if isinstance(x, list):
            return C(self, x, check=check, is_gen=False,construct=construct)
        if isinstance(x, Element):
            P = x.parent()
            if P is self:
                return x
            elif P is self.base_ring():
                # It *is* the base ring, hence, we should not need to check.
                # Moreover, if x is equal to zero then we usually need to
                # provide [] to the polynomial class, not [x], if we don't want
                # to check (normally, polynomials like to strip trailing zeroes).
                # However, in the padic case, we WANT that trailing
                # zeroes are not stripped, because O(5)==0, but still it must
                # not be forgotten. It should be the job of the __init__ method
                # to decide whether to strip or not to strip.
                return C(self, [x], check=False, is_gen=False,
                         construct=construct)
            elif P == self.base_ring():
                return C(self, [x], check=True, is_gen=False,
                         construct=construct)
        if isinstance(x, SingularElement) and self._has_singular:
            self._singular_().set_ring()
            try:
                return x.sage_poly(self)
            except Exception:
                raise TypeError("Unable to coerce singular object")
        elif isinstance(x , str):
            try:
                from sage.misc.parser import Parser, LookupNameMaker
                R = self.base_ring()
                p = Parser(Integer, R, LookupNameMaker({self.variable_name(): self.gen()}, R))
                return self(p.parse(x))
            except NameError:
                raise TypeError("Unable to coerce string")
        elif isinstance(x, FractionFieldElement):
            if x.denominator().is_unit():
                x = x.numerator() * x.denominator().inverse_of_unit()
            else:
                raise TypeError("denominator must be a unit")
        elif isinstance(x, pari_gen):
            if x.type() == 't_RFRAC':
                raise TypeError("denominator must be a unit")
            if x.type() != 't_POL':
                x = x.Polrev()
        elif isinstance(x, FiniteRingElement):
            try:
                return self(x.polynomial())
            except AttributeError:
                pass
        elif isinstance(x, sage.rings.power_series_ring_element.PowerSeries):
            x = x.truncate()
        return C(self, x, check, is_gen, construct=construct, **kwds)

    def is_integral_domain(self, proof = True):
        """
        EXAMPLES::

            sage: ZZ['x'].is_integral_domain()
            True
            sage: Integers(8)['x'].is_integral_domain()
            False
        """
        return self.base_ring().is_integral_domain(proof)

    def is_unique_factorization_domain(self, proof = True):
        """
        EXAMPLES::

            sage: ZZ['x'].is_unique_factorization_domain()
            True
            sage: Integers(8)['x'].is_unique_factorization_domain()
            False
        """
        return self.base_ring().is_unique_factorization_domain(proof)

    def is_noetherian(self):
        return self.base_ring().is_noetherian()

    def some_elements(self):
        r"""
        Return a list of polynomials.

        This is typically used for running generic tests.

        EXAMPLES::

            sage: R.<x> = QQ[]
            sage: R.some_elements()
            [x, 0, 1, 1/2, x^2 + 2*x + 1, x^3, x^2 - 1, x^2 + 1, 2*x^2 + 2]
        """
        # the comments in the following lines describe the motivation for
        # adding these elements, they are not accurate over all rings and in
        # all contexts
        R = self.base_ring()
        # Doing things this way is a little robust against rings where
        #    2 might not convert in
        one = R.one()
        return [self.gen(),
            self.zero(), self(one), self(R.an_element()), # elements of the base ring
            self([one,2*one,one]), # a square
            self([0,0,0,one]), # a power but not a square
            self([-one,0,one]), # a reducible element
            self([one,0,one]), # an irreducible element
            self([2*one,0,2*one]), # an element with non-trivial content
        ]

    def construction(self):
        from sage.categories.pushout import PolynomialFunctor
        return PolynomialFunctor(self.variable_name(), sparse=self.__is_sparse), self.base_ring()

    def completion(self, p, prec=20, extras=None):
        """
        Return the completion of self with respect to the irreducible
        polynomial p. Currently only implemented for p=self.gen(), i.e. you
        can only complete R[x] with respect to x, the result being a ring
        of power series in x. The prec variable controls the precision used
        in the power series ring.

        EXAMPLES::

            sage: P.<x>=PolynomialRing(QQ)
            sage: P
            Univariate Polynomial Ring in x over Rational Field
            sage: PP=P.completion(x)
            sage: PP
            Power Series Ring in x over Rational Field
            sage: f=1-x
            sage: PP(f)
            1 - x
            sage: 1/f
            1/(-x + 1)
            sage: 1/PP(f)
            1 + x + x^2 + x^3 + x^4 + x^5 + x^6 + x^7 + x^8 + x^9 + x^10 + x^11 + x^12 + x^13 + x^14 + x^15 + x^16 + x^17 + x^18 + x^19 + O(x^20)
        """
        if str(p) == self._names[0]:
            from sage.rings.power_series_ring import PowerSeriesRing
            return PowerSeriesRing(self.base_ring(), name=self._names[0], default_prec=prec)
        else:
            raise TypeError("Cannot complete %s with respect to %s" % (self, p))

    def _coerce_map_from_(self, P):
        """
        The rings that canonically coerce to this polynomial ring are:

        - this ring itself

        - any ring that canonically coerces to the base ring of this ring.

        - polynomial rings in the same variable over any base ring that
          canonically coerces to the base ring of this ring.

        - a multivariate polynomial ring P such that self's variable name
          is among the variable names of P, and the ring obtained by
          removing that variable is different from the base ring of self,
          but coerces into it. (see :trac:`813` for a discussion of this)

        Caveat: There is no coercion from a dense into a sparse
        polynomial ring. So, when adding a dense and a sparse
        polynomial, the result will be dense. See :trac:`9944`.

        EXAMPLES::

            sage: R = QQ['x']
            sage: R.has_coerce_map_from(QQ)
            True
            sage: R.has_coerce_map_from(ZZ)
            True
            sage: R.has_coerce_map_from(GF(7))
            False
            sage: R.has_coerce_map_from(ZZ['x'])
            True
            sage: R.has_coerce_map_from(ZZ['y'])
            False

            sage: R.coerce_map_from(ZZ)
            Composite map:
              From: Integer Ring
              To:   Univariate Polynomial Ring in x over Rational Field
              Defn:   Natural morphism:
                      From: Integer Ring
                      To:   Rational Field
                    then
                      Polynomial base injection morphism:
                      From: Rational Field
                      To:   Univariate Polynomial Ring in x over Rational Field

        Here we test against the change in the coercions introduced
        in :trac:`9944`::

            sage: R.<x> = PolynomialRing(QQ, sparse=True)
            sage: S.<x> = QQ[]
            sage: (R.0+S.0).parent()
            Univariate Polynomial Ring in x over Rational Field
            sage: (S.0+R.0).parent()
            Univariate Polynomial Ring in x over Rational Field

        Here we test a feature that was implemented in :trac:`813`::

            sage: P = QQ['x','y']
            sage: Q = Frac(QQ['x'])['y']
            sage: Q.has_coerce_map_from(P)
            True
            sage: P.0+Q.0
            y + x

        In order to avoid bidirectional coercions (which are generally
        problematic), we only have a coercion from P to Q if the base
        ring of Q is more complicated than "P minus one variable"::

            sage: Q = QQ['x']['y']
            sage: P.has_coerce_map_from(Q)
            True
            sage: Q.has_coerce_map_from(P)
            False
            sage: Q.base_ring() is P.remove_var(Q.variable_name())
            True
        """
        # In the first place, handle the base ring
        base_ring = self.base_ring()
        if P is base_ring:
            return PolynomialBaseringInjection(base_ring, self)
        # handle constants that canonically coerce into self.base_ring()
        # first, if possible
        try:
            connecting = base_ring.coerce_map_from(P)
            if connecting is not None:
                return self.coerce_map_from(base_ring) * connecting
        except TypeError:
            pass

        # polynomial rings in the same variable over a base that canonically
        # coerces into self.base_ring()
        try:
            if is_PolynomialRing(P):
                if self.__is_sparse and not P.is_sparse():
                    return False
                if P.construction()[0] == self.construction()[0]:
                    if P.base_ring() is base_ring and \
                            base_ring is ZZ_sage:
                        # We're trying to coerce from FLINT->NTL
                        # or vice versa.  Only allow coercions from
                        # NTL->FLINT, not vice versa.
                        # Unfortunately this doesn't work, because
                        # the parents for ZZ[x]-with-NTL and
                        # ZZ[x]-with-FLINT are equal, and the coercion model
                        # believes this means that both coercions are valid;
                        # but we'll probably change that in the
                        # coercion model, at which point this code will
                        # become useful.
                        if self._implementation_names == ('NTL',):
                            return False
                    f = base_ring.coerce_map_from(P.base_ring())
                    if f is not None:
                        from sage.rings.homset import RingHomset
                        from sage.rings.polynomial.polynomial_ring_homomorphism import PolynomialRingHomomorphism_from_base
                        return PolynomialRingHomomorphism_from_base(RingHomset(P, self), f)
        except AttributeError:
            pass

        # Last, we consider multivariate polynomial rings:
        from sage.rings.polynomial.multi_polynomial_ring import is_MPolynomialRing
        if is_MPolynomialRing(P) and self.variable_name() in P.variable_names():
            P_ = P.remove_var(self.variable_name())
            return self.base_ring()!=P_ and self.base_ring().has_coerce_map_from(P_)

    def _magma_init_(self, magma):
        """
        Used in converting this ring to the corresponding ring in MAGMA.

        EXAMPLES::

            sage: R = QQ['y']
            sage: R._magma_init_(magma)                     # optional - magma
            'SageCreateWithNames(PolynomialRing(_sage_ref...),["y"])'
            sage: S = magma(R)                              # optional - magma
            sage: print S                                   # optional - magma
            Univariate Polynomial Ring in y over Rational Field
            sage: S.1                                       # optional - magma
            y
            sage: magma(PolynomialRing(GF(7), 'x'))         # optional - magma
            Univariate Polynomial Ring in x over GF(7)
            sage: magma(PolynomialRing(GF(49,'a'), 'x'))    # optional - magma
            Univariate Polynomial Ring in x over GF(7^2)
            sage: magma(PolynomialRing(PolynomialRing(ZZ,'w'), 'x')) # optional - magma
            Univariate Polynomial Ring in x over Univariate Polynomial Ring in w over Integer Ring

        Watch out, Magma has different semantics from Sage, i.e., in Magma
        there is a unique univariate polynomial ring, and the variable name
        has no intrinsic meaning (it only impacts printing), so can't be
        reliably set because of caching.

        ::

            sage: m = Magma()            # new magma session; optional - magma
            sage: m(QQ['w'])                                # optional - magma
            Univariate Polynomial Ring in w over Rational Field
            sage: m(QQ['x'])                                # optional - magma
            Univariate Polynomial Ring in x over Rational Field
            sage: m(QQ['w'])   # same magma object, now prints as x; optional - magma
            Univariate Polynomial Ring in x over Rational Field

        A nested example over a Givaro finite field::

            sage: k.<a> = GF(9)
            sage: R.<x> = k[]
            sage: magma(a^2*x^3 + (a+1)*x + a)              # optional - magma
            a^2*x^3 + a^2*x + a
        """
        B = magma(self.base_ring())
        Bref = B._ref()
        s = 'PolynomialRing(%s)'%(Bref)
        return magma._with_names(s, self.variable_names())

    def _gap_(self, G=None):
        """
        Used in converting this ring to the corresponding ring in GAP.

        EXAMPLES::

            sage: R.<z> = ZZ[]
            sage: gap(R)
            PolynomialRing( Integers, ["z"] )
            sage: gap(z^2 + z)
            z^2+z
        """
        if G is None:
            import sage.interfaces.gap
            G = sage.interfaces.gap.gap
        R = G(self._gap_init_())
        v = self.variable_name()
        G.eval('%s := IndeterminatesOfPolynomialRing(%s)[1]'%(v, R.name()))
        return R

    def _gap_init_(self):
        return 'PolynomialRing(%s, ["%s"])'%(self.base_ring()._gap_init_(), self.variable_name())

    def _sage_input_(self, sib, coerced):
        r"""
        Produce an expression which will reproduce this value when
        evaluated.

        EXAMPLES::

            sage: sage_input(GF(5)['x']['y'], verify=True)
            # Verified
            GF(5)['x']['y']
            sage: from sage.misc.sage_input import SageInputBuilder
            sage: ZZ['z']._sage_input_(SageInputBuilder(), False)
            {constr_parent: {subscr: {atomic:ZZ}[{atomic:'z'}]} with gens: ('z',)}
        """
        base = sib(self.base_ring())
        sie = base[self.variable_name()]
        gens_syntax = sib.empty_subscript(base)
        return sib.parent_with_gens(self, sie, self.variable_names(), 'R',
                                    gens_syntax=gens_syntax)

    def _macaulay2_(self, m2=None):
        """
        EXAMPLES::

            sage: R = QQ['x']
            sage: macaulay2(R) # optional - macaulay2
            QQ[x, Degrees => {1}, Heft => {1}, MonomialOrder => {MonomialSize => 32}, DegreeRank => 1]
                                                                {GRevLex => {1}    }
                                                                {Position => Up    }
        """
        if m2 is None:
            import sage.interfaces.macaulay2
            m2 = sage.interfaces.macaulay2.macaulay2
        base_ring = m2( self.base_ring() )
        var = self.gen()
        return m2("%s[symbol %s]"%(base_ring.name(), var))


    def _is_valid_homomorphism_(self, codomain, im_gens):
        try:
            # all that is needed is that elements of the base ring
            # of the polynomial ring canonically coerce into codomain.
            # Since poly rings are free, any image of the gen
            # determines a homomorphism
            codomain.coerce(self.base_ring().one())
        except TypeError:
            return False
        return True

#    Polynomial rings should be unique parents. Hence,
#    no need for __cmp__. Or actually, having a __cmp__
#    method that identifies a dense with a sparse ring
#    is a bad bad idea!
#    def __cmp__(left, right):
#        c = cmp(type(left),type(right))
#        if c: return c
#        return cmp((left.base_ring(), left.variable_name()), (right.base_ring(), right.variable_name()))

    def __hash__(self):
        # should be faster than just relying on the string representation
        try:
            return self._cached_hash
        except AttributeError:
            pass
        h = self._cached_hash = hash((self.base_ring(),self.variable_name()))
        return h

    def _repr_(self):
        try:
            return self._cached_repr
        except AttributeError:
            pass
        s = "Univariate Polynomial Ring in %s over %s"%(
                self.variable_name(), self.base_ring())
        if self.is_sparse():
            s = "Sparse " + s
        self._cached_repr = s
        return s

    def _latex_(self):
        r"""
        EXAMPLES::

            sage: S.<alpha12>=ZZ[]
            sage: latex(S)
            \Bold{Z}[\alpha_{12}]
        """
        return "%s[%s]"%(latex.latex(self.base_ring()), self.latex_variable_names()[0])

    def base_extend(self, R):
        """
        Return the base extension of this polynomial ring to R.

        EXAMPLES::

            sage: R.<x> = RR[]; R
            Univariate Polynomial Ring in x over Real Field with 53 bits of precision
            sage: R.base_extend(CC)
            Univariate Polynomial Ring in x over Complex Field with 53 bits of precision
            sage: R.base_extend(QQ)
            Traceback (most recent call last):
            ...
            TypeError: no such base extension
            sage: R.change_ring(QQ)
            Univariate Polynomial Ring in x over Rational Field
        """
        from sage.rings.polynomial.polynomial_ring_constructor import PolynomialRing

        if R.has_coerce_map_from(self.base_ring()):
            return PolynomialRing(R, names=self.variable_name(), sparse=self.is_sparse())
        else:
            raise TypeError("no such base extension")

    def change_ring(self, R):
        """
        Return the polynomial ring in the same variable as self over R.

        EXAMPLES::

            sage: R.<ZZZ> = RealIntervalField() []; R
            Univariate Polynomial Ring in ZZZ over Real Interval Field with 53 bits of precision
            sage: R.change_ring(GF(19^2,'b'))
            Univariate Polynomial Ring in ZZZ over Finite Field in b of size 19^2
        """
        from sage.rings.polynomial.polynomial_ring_constructor import PolynomialRing

        return PolynomialRing(R, names=self.variable_name(), sparse=self.is_sparse())

    def change_var(self, var):
        r"""
        Return the polynomial ring in variable var over the same base
        ring.

        EXAMPLES::

            sage: R.<x> = ZZ[]; R
            Univariate Polynomial Ring in x over Integer Ring
            sage: R.change_var('y')
            Univariate Polynomial Ring in y over Integer Ring
        """
        from sage.rings.polynomial.polynomial_ring_constructor import PolynomialRing

        return PolynomialRing(self.base_ring(), names = var, sparse=self.is_sparse())

    def extend_variables(self, added_names, order = 'degrevlex'):
        r"""
        Returns a multivariate polynomial ring with the same base ring but
        with added_names as additional variables.

        EXAMPLES::

            sage: R.<x> = ZZ[]; R
            Univariate Polynomial Ring in x over Integer Ring
            sage: R.extend_variables('y, z')
            Multivariate Polynomial Ring in x, y, z over Integer Ring
            sage: R.extend_variables(('y', 'z'))
            Multivariate Polynomial Ring in x, y, z over Integer Ring
        """
        from sage.rings.polynomial.polynomial_ring_constructor import PolynomialRing

        if isinstance(added_names, str):
            added_names = added_names.split(',')
        return PolynomialRing(self.base_ring(), names = self.variable_names() + tuple(added_names), order = order)

    def variable_names_recursive(self, depth=sage.rings.infinity.infinity):
        r"""
        Returns the list of variable names of this and its base rings, as if
        it were a single multi-variate polynomial.

        EXAMPLES::

            sage: R = QQ['x']['y']['z']
            sage: R.variable_names_recursive()
            ('x', 'y', 'z')
            sage: R.variable_names_recursive(2)
            ('y', 'z')
        """
        if depth <= 0:
            return ()
        elif depth == 1:
            return self.variable_names()
        else:
            my_vars = self.variable_names()
            try:
               return self.base_ring().variable_names_recursive(depth - len(my_vars)) + my_vars
            except AttributeError:
                return my_vars

    def _mpoly_base_ring(self, variables=None):
        r"""
        Returns the base ring if this is viewed as a polynomial ring over
        ``variables``. See also
        Polynomial._mpoly_dict_recursive
        """
        if variables is None:
            variables = self.variable_names_recursive()
        variables = list(variables)
        var = self.variable_name()
        if not var in variables:
            return self
        else:
            try:
                return self.base_ring()._mpoly_base_ring(variables[:variables.index(var)])
            except AttributeError:
                return self.base_ring()

    def characteristic(self):
        """
        Return the characteristic of this polynomial ring, which is the
        same as that of its base ring.

        EXAMPLES::

            sage: R.<ZZZ> = RealIntervalField() []; R
            Univariate Polynomial Ring in ZZZ over Real Interval Field with 53 bits of precision
            sage: R.characteristic()
            0
            sage: S = R.change_ring(GF(19^2,'b')); S
            Univariate Polynomial Ring in ZZZ over Finite Field in b of size 19^2
            sage: S.characteristic()
            19
        """
        return self.base_ring().characteristic()

    def cyclotomic_polynomial(self, n):
        """
        Return the nth cyclotomic polynomial as a polynomial in this
        polynomial ring. For details of the implementation, see the
        documentation for
        :func:`sage.rings.polynomial.cyclotomic.cyclotomic_coeffs`.

        EXAMPLES::

            sage: R = ZZ['x']
            sage: R.cyclotomic_polynomial(8)
            x^4 + 1
            sage: R.cyclotomic_polynomial(12)
            x^4 - x^2 + 1
            sage: S = PolynomialRing(FiniteField(7), 'x')
            sage: S.cyclotomic_polynomial(12)
            x^4 + 6*x^2 + 1
            sage: S.cyclotomic_polynomial(1)
            x + 6

        TESTS:

        Make sure it agrees with other systems for the trivial case::

            sage: ZZ['x'].cyclotomic_polynomial(1)
            x - 1
            sage: gp('polcyclo(1)')
            x - 1
        """
        if n <= 0:
            raise ArithmeticError("n=%s must be positive"%n)
        elif n == 1:
            return self.gen() - 1
        else:
            return self(cyclotomic.cyclotomic_coeffs(n), check=True)

    def gen(self, n=0):
        """
        Return the indeterminate generator of this polynomial ring.

        EXAMPLES::

            sage: R.<abc> = Integers(8)[]; R
            Univariate Polynomial Ring in abc over Ring of integers modulo 8
            sage: t = R.gen(); t
            abc
            sage: t.is_gen()
            True

        An identical generator is always returned.

        ::

            sage: t is R.gen()
            True
        """
        if n != 0:
            raise IndexError("generator n not defined")
        return self.__generator

    def gens_dict(self):
        """
        Return a dictionary whose entries are ``{name:variable,...}``,
        where ``name`` stands for the variable names of this
        object (as strings) and ``variable`` stands for the corresponding
        generators (as elements of this object).

        EXAMPLES::

            sage: R.<y,x,a42> = RR[]
            sage: R.gens_dict()
            {'a42': a42, 'x': x, 'y': y}
        """
        gens = self.gens()
        names = self.variable_names()
        assert len(gens) == len(names)
        return dict(zip(names, gens))

    def parameter(self):
        """
        Return the generator of this polynomial ring.

        This is the same as ``self.gen()``.
        """
        return self.gen()

    def is_finite(self):
        """
        Return False since polynomial rings are not finite (unless the base
        ring is 0.)

        EXAMPLES::

            sage: R = Integers(1)['x']
            sage: R.is_finite()
            True
            sage: R = GF(7)['x']
            sage: R.is_finite()
            False
            sage: R['x']['y'].is_finite()
            False
        """
        R = self.base_ring()
        if R.is_finite() and R.order() == 1:
            return True
        return False

    def is_exact(self):
        return self.base_ring().is_exact()

    def is_field(self, proof = True):
        """
        Return False, since polynomial rings are never fields.

        EXAMPLES::

            sage: R.<z> = Integers(2)[]; R
            Univariate Polynomial Ring in z over Ring of integers modulo 2 (using NTL)
            sage: R.is_field()
            False
        """
        return False

    def is_sparse(self):
        """
        Return true if elements of this polynomial ring have a sparse
        representation.

        EXAMPLES::

            sage: R.<z> = Integers(8)[]; R
            Univariate Polynomial Ring in z over Ring of integers modulo 8
            sage: R.is_sparse()
            False
            sage: R.<W> = PolynomialRing(QQ, sparse=True); R
            Sparse Univariate Polynomial Ring in W over Rational Field
            sage: R.is_sparse()
            True
        """
        return self.__is_sparse

    def krull_dimension(self):
        """
        Return the Krull dimension of this polynomial ring, which is one
        more than the Krull dimension of the base ring.

        EXAMPLES::

            sage: R.<x> = QQ[]
            sage: R.krull_dimension()
            1
            sage: R.<z> = GF(9,'a')[]; R
            Univariate Polynomial Ring in z over Finite Field in a of size 3^2
            sage: R.krull_dimension()
            1
            sage: S.<t> = R[]
            sage: S.krull_dimension()
            2
            sage: for n in range(10):
            ...    S = PolynomialRing(S,'w')
            sage: S.krull_dimension()
            12
        """
        return self.base_ring().krull_dimension() + 1

    def ngens(self):
        """
        Return the number of generators of this polynomial ring, which is 1
        since it is a univariate polynomial ring.

        EXAMPLES::

            sage: R.<z> = Integers(8)[]; R
            Univariate Polynomial Ring in z over Ring of integers modulo 8
            sage: R.ngens()
            1
        """
        return 1

    def random_element(self, degree=(-1,2), *args, **kwds):
        r"""
        Return a random polynomial of given degree or with given degree bounds.

        INPUT:

        -  ``degree`` - optional integer for fixing the degree or
           or a tuple of minimum and maximum degrees. By default set to
           ``(-1,2)``.

        -  ``*args, **kwds`` - Passed on to the ``random_element`` method for
           the base ring

        EXAMPLES::

            sage: R.<x> = ZZ[]
            sage: R.random_element(10, 5,10)
            9*x^10 + 8*x^9 + 6*x^8 + 8*x^7 + 8*x^6 + 9*x^5 + 8*x^4 + 8*x^3 + 6*x^2 + 8*x + 8
            sage: R.random_element(6)
            x^6 - 3*x^5 - x^4 + x^3 - x^2 + x + 1
            sage: R.random_element(6)
            -2*x^6 - 2*x^5 + 2*x^4 - 3*x^3 + 1
            sage: R.random_element(6)
            -x^6 + x^5 - x^4 + 4*x^3 - x^2 + x

        If a tuple of two integers is given for the degree argument, a
        polynomial of degree in between the bound is given::

            sage: R.random_element(degree=(0,8))
            x^8 + 4*x^7 + 2*x^6 - x^4 + 4*x^3 - 5*x^2 + x + 14
            sage: R.random_element(degree=(0,8))
            -5*x^7 + x^6 - 3*x^5 + 4*x^4 - x^2 - 2*x + 1

        Note that the zero polynomial has degree ``-1``, so if you want to
        consider it set the minimum degree to ``-1``::

            sage: any(R.random_element(degree=(-1,2),x=-1,y=1) == R.zero() for _ in xrange(100))
            True

        TESTS::

            sage: R.random_element(degree=[5])
            Traceback (most recent call last):
            ...
            ValueError: degree argument must be an integer or a tuple of 2 integers (min_degree, max_degree)

            sage: R.random_element(degree=(5,4))
            Traceback (most recent call last):
            ...
            ValueError: minimum degree must be less or equal than maximum degree

        Check that :trac:`16682` is fixed::

            sage: R = PolynomialRing(GF(2), 'z')
            sage: for _ in xrange(100):
            ....:     d = randint(-1,20)
            ....:     P = R.random_element(degree=d)
            ....:     assert P.degree() == d, "problem with {} which has not degree {}".format(P,d)

            sage: R.random_element(degree=-2)
            Traceback (most recent call last):
            ...
            ValueError: degree should be an integer greater or equal than -1
        """
        R = self.base_ring()

        if isinstance(degree, (list, tuple)):
            if len(degree) != 2:
                raise ValueError("degree argument must be an integer or a tuple of 2 integers (min_degree, max_degree)")
            if degree[0] > degree[1]:
                raise ValueError("minimum degree must be less or equal than maximum degree")
        else:
            degree = (degree,degree)

        if degree[0] <= -2:
            raise ValueError("degree should be an integer greater or equal than -1")

        p = self([R.random_element(*args,**kwds) for _ in xrange(degree[1]+1)])

        if p.degree() < degree[0]:
            p += R._random_nonzero_element() * self.gen()**randint(degree[0],degree[1])

        return p

    def _monics_degree( self, of_degree ):
        """
        Refer to monics() for full documentation.
        """
        base = self.base_ring()
        for coeffs in sage.misc.mrange.xmrange_iter([[base.one()]]+[base]*of_degree):
            # Each iteration returns a *new* list!
            # safe to mutate the return
            coeffs.reverse()
            yield self(coeffs)

    def _monics_max( self, max_degree ):
        """
        Refer to monics() for full documentation.
        """
        for degree in xrange(max_degree + 1):
            for m in self._monics_degree( degree ):
                yield m

    def _polys_degree( self, of_degree ):
        """
        Refer to polynomials() for full documentation.
        """
        base = self.base_ring()
        base0 = base.zero()
        for leading_coeff in base:
            if leading_coeff != base0:
                for lt1 in sage.misc.mrange.xmrange_iter([base]*(of_degree)):
                    # Each iteration returns a *new* list!
                    # safe to mutate the return
                    coeffs = [leading_coeff] + lt1
                    coeffs.reverse()
                    yield self(coeffs)

    def _polys_max( self, max_degree ):
        """
        Refer to polynomials() for full documentation.
        """
        base = self.base_ring()
        for coeffs in sage.misc.mrange.xmrange_iter([base]*(max_degree+1)):
            # Each iteration returns a *new* list!
            # safe to mutate the return
            coeffs.reverse()
            yield self(coeffs)

    def karatsuba_threshold(self):
        """
        Return the Karatsuba threshold used for this ring by the method
        _mul_karatsuba to fall back to the schoolbook algorithm.

        EXAMPLES::

            sage: K = QQ['x']
            sage: K.karatsuba_threshold()
            8
            sage: K = QQ['x']['y']
            sage: K.karatsuba_threshold()
            0
        """
        return self._Karatsuba_threshold

    def set_karatsuba_threshold(self, Karatsuba_threshold):
        """
        Changes the default threshold for this ring in the method _mul_karatsuba
        to fall back to the schoolbook algorithm.

        .. warning::

           This method may have a negative performance impact in polynomial
           arithmetic. So use it at your own risk.

        EXAMPLES::

            sage: K = QQ['x']
            sage: K.karatsuba_threshold()
            8
            sage: K.set_karatsuba_threshold(0)
            sage: K.karatsuba_threshold()
            0
        """
        self._Karatsuba_threshold = ZZ_sage(Karatsuba_threshold)


    def polynomials( self, of_degree = None, max_degree = None ):
        """
        Return an iterator over the polynomials of specified degree.

        INPUT: Pass exactly one of:


        -  ``max_degree`` - an int; the iterator will generate
           all polynomials which have degree less than or equal to
           max_degree

        -  ``of_degree`` - an int; the iterator will generate
           all polynomials which have degree of_degree


        OUTPUT: an iterator

        EXAMPLES::

            sage: P = PolynomialRing(GF(3),'y')
            sage: for p in P.polynomials( of_degree = 2 ): print p
            y^2
            y^2 + 1
            y^2 + 2
            y^2 + y
            y^2 + y + 1
            y^2 + y + 2
            y^2 + 2*y
            y^2 + 2*y + 1
            y^2 + 2*y + 2
            2*y^2
            2*y^2 + 1
            2*y^2 + 2
            2*y^2 + y
            2*y^2 + y + 1
            2*y^2 + y + 2
            2*y^2 + 2*y
            2*y^2 + 2*y + 1
            2*y^2 + 2*y + 2
            sage: for p in P.polynomials( max_degree = 1 ): print p
            0
            1
            2
            y
            y + 1
            y + 2
            2*y
            2*y + 1
            2*y + 2
            sage: for p in P.polynomials( max_degree = 1, of_degree = 3 ): print p
            Traceback (most recent call last):
            ...
            ValueError: you should pass exactly one of of_degree and max_degree

        AUTHORS:

        - Joel B. Mohler
        """

        if self.base_ring().order() is sage.rings.infinity.infinity:
            raise NotImplementedError
        if of_degree is not None and max_degree is None:
            return self._polys_degree( of_degree )
        if max_degree is not None and of_degree is None:
            return self._polys_max( max_degree )
        raise ValueError("you should pass exactly one of of_degree and max_degree")

    def monics( self, of_degree = None, max_degree = None ):
        """
        Return an iterator over the monic polynomials of specified degree.

        INPUT: Pass exactly one of:


        -  ``max_degree`` - an int; the iterator will generate
           all monic polynomials which have degree less than or equal to
           max_degree

        -  ``of_degree`` - an int; the iterator will generate
           all monic polynomials which have degree of_degree


        OUTPUT: an iterator

        EXAMPLES::

            sage: P = PolynomialRing(GF(4,'a'),'y')
            sage: for p in P.monics( of_degree = 2 ): print p
            y^2
            y^2 + a
            y^2 + a + 1
            y^2 + 1
            y^2 + a*y
            y^2 + a*y + a
            y^2 + a*y + a + 1
            y^2 + a*y + 1
            y^2 + (a + 1)*y
            y^2 + (a + 1)*y + a
            y^2 + (a + 1)*y + a + 1
            y^2 + (a + 1)*y + 1
            y^2 + y
            y^2 + y + a
            y^2 + y + a + 1
            y^2 + y + 1
            sage: for p in P.monics( max_degree = 1 ): print p
            1
            y
            y + a
            y + a + 1
            y + 1
            sage: for p in P.monics( max_degree = 1, of_degree = 3 ): print p
            Traceback (most recent call last):
            ...
            ValueError: you should pass exactly one of of_degree and max_degree

        AUTHORS:

        - Joel B. Mohler
        """

        if self.base_ring().order() is sage.rings.infinity.infinity:
            raise NotImplementedError
        if of_degree is not None and max_degree is None:
            return self._monics_degree( of_degree )
        if max_degree is not None and of_degree is None:
            return self._monics_max( max_degree )
        raise ValueError("you should pass exactly one of of_degree and max_degree")

class PolynomialRing_commutative(PolynomialRing_general, commutative_algebra.CommutativeAlgebra):
    """
    Univariate polynomial ring over a commutative ring.
    """
    def __init__(self, base_ring, name=None, sparse=False, element_class=None, category=None):
        if base_ring not in _CommutativeRings:
            raise TypeError("Base ring %s must be a commutative ring."%repr(base_ring))
        # We trust that, if a category is given, that it is useful.
        if category is None:
            category = polynomial_default_category(base_ring.category(),False)
        PolynomialRing_general.__init__(self, base_ring, name=name,
                sparse=sparse, element_class=element_class, category=category)

    def quotient_by_principal_ideal(self, f, names=None):
        """
        Return the quotient of this polynomial ring by the principal
        ideal (generated by) `f`.

        INPUT:

        - ``f`` - either a polynomial in ``self``, or a principal
          ideal of ``self``.

        EXAMPLES::

            sage: R.<x> = QQ[]
            sage: I = (x^2-1)*R
            sage: R.quotient_by_principal_ideal(I)
            Univariate Quotient Polynomial Ring in xbar over Rational Field with modulus x^2 - 1

        The same example, using the polynomial instead of the ideal,
        and customizing the variable name::

            sage: R.<x> = QQ[]
            sage: R.quotient_by_principal_ideal(x^2-1, names=('foo',))
            Univariate Quotient Polynomial Ring in foo over Rational Field with modulus x^2 - 1

        TESTS:

        Quotienting by the zero ideal returns ``self`` (:trac:`5978`)::

            sage: R = QQ['x']
            sage: R.quotient_by_principal_ideal(R.zero_ideal()) is R
            True
            sage: R.quotient_by_principal_ideal(0) is R
            True
        """
        from sage.rings.ideal import Ideal
        I = Ideal(f)
        if I.is_zero():
            return self
        f = I.gen()
        from sage.rings.polynomial.polynomial_quotient_ring import PolynomialQuotientRing
        return PolynomialQuotientRing(self, f, names)

    def weyl_algebra(self):
        """
        Return the Weyl algebra generated from ``self``.

        EXAMPLES::

            sage: R = QQ['x']
            sage: W = R.weyl_algebra(); W
            Differential Weyl algebra of polynomials in x over Rational Field
            sage: W.polynomial_ring() == R
            True
        """
        from sage.algebras.weyl_algebra import DifferentialWeylAlgebra
        return DifferentialWeylAlgebra(self)

class PolynomialRing_integral_domain(PolynomialRing_commutative, integral_domain.IntegralDomain):
    def __init__(self, base_ring, name="x", sparse=False, implementation=None,
            element_class=None):
        """
        TESTS::

            sage: from sage.rings.polynomial.polynomial_ring import PolynomialRing_integral_domain as PRing
            sage: R = PRing(ZZ, 'x'); R
            Univariate Polynomial Ring in x over Integer Ring
            sage: type(R.gen())
            <type 'sage.rings.polynomial.polynomial_integer_dense_flint.Polynomial_integer_dense_flint'>

            sage: R = PRing(ZZ, 'x', implementation='NTL'); R
            Univariate Polynomial Ring in x over Integer Ring (using NTL)
            sage: type(R.gen())
            <type 'sage.rings.polynomial.polynomial_integer_dense_ntl.Polynomial_integer_dense_ntl'>
        """
        self._implementation_repr = ''
        if not element_class:
            if is_IntegerRing(base_ring) and not sparse:
                if implementation == 'NTL':
                    from sage.rings.polynomial.polynomial_integer_dense_ntl \
                            import Polynomial_integer_dense_ntl
                    element_class = Polynomial_integer_dense_ntl
                    self._implementation_names = ('NTL',)
                    self._implementation_repr = ' (using NTL)'
                elif implementation == 'FLINT' or implementation is None:
                    from sage.rings.polynomial.polynomial_integer_dense_flint \
                            import Polynomial_integer_dense_flint
                    element_class = Polynomial_integer_dense_flint
                    self._implementation_names = (None, 'FLINT')
                else:
                    raise ValueError("Unknown implementation %s for ZZ[x]"%implementation)
        PolynomialRing_commutative.__init__(self, base_ring, name=name,
                sparse=sparse, element_class=element_class)

    def _repr_(self):
        """
        TESTS::

            sage: from sage.rings.polynomial.polynomial_ring import PolynomialRing_integral_domain as PRing
            sage: R = PRing(ZZ, 'x', implementation='NTL'); R
            Univariate Polynomial Ring in x over Integer Ring (using NTL)
        """
        s = PolynomialRing_commutative._repr_(self)
        return s + self._implementation_repr


class PolynomialRing_field(PolynomialRing_integral_domain,
                           PolynomialRing_singular_repr,
                           principal_ideal_domain.PrincipalIdealDomain,
                           ):
    def __init__(self, base_ring, name="x", sparse=False, element_class=None):
        """
        TESTS::

            sage: from sage.rings.polynomial.polynomial_ring import PolynomialRing_field as PRing
            sage: R = PRing(QQ, 'x'); R
            Univariate Polynomial Ring in x over Rational Field
            sage: type(R.gen())
            <type 'sage.rings.polynomial.polynomial_rational_flint.Polynomial_rational_flint'>
            sage: R = PRing(QQ, 'x', sparse=True); R
            Sparse Univariate Polynomial Ring in x over Rational Field
            sage: type(R.gen())
            <class 'sage.rings.polynomial.polynomial_element_generic.PolynomialRing_field_with_category.element_class'>
            sage: R = PRing(CC, 'x'); R
            Univariate Polynomial Ring in x over Complex Field with 53 bits of precision
            sage: type(R.gen())
            <class 'sage.rings.polynomial.polynomial_element_generic.PolynomialRing_field_with_category.element_class'>

        Demonstrate that :trac:`8762` is fixed::

<<<<<<< HEAD
=======
        Demonstrate that :trac:`8762` is fixed::

>>>>>>> 698579c2
            sage: R.<x> = PolynomialRing(GF(next_prime(10^20)), sparse=True)
            sage: x^(10^20) # this should be fast
            x^100000000000000000000
        """
        from sage.rings.polynomial.polynomial_singular_interface import can_convert_to_singular

        if not element_class:
            if sparse:
                element_class = polynomial_element_generic.Polynomial_generic_sparse_field
            elif isinstance(base_ring, rational_field.RationalField):
                from sage.rings.polynomial.polynomial_rational_flint import Polynomial_rational_flint
                element_class = Polynomial_rational_flint
            elif is_NumberField(base_ring):
                if base_ring.is_absolute():
                    from sage.rings.polynomial.polynomial_number_field import Polynomial_absolute_number_field_dense
                    element_class = Polynomial_absolute_number_field_dense
                else:
                    from sage.rings.polynomial.polynomial_number_field import Polynomial_relative_number_field_dense
                    element_class = Polynomial_relative_number_field_dense
            elif is_RealField(base_ring):
                element_class = PolynomialRealDense
            else:
                element_class = polynomial_element_generic.Polynomial_generic_dense_field

        PolynomialRing_integral_domain.__init__(self, base_ring, name=name, sparse=sparse, element_class=element_class)

        self._has_singular = can_convert_to_singular(self)

    def _ideal_class_(self, n=0):
        """
        Returns the class representing ideals in univariate polynomial rings over fields.

        EXAMPLES::

            sage: R.<t> = GF(5)[]
            sage: R._ideal_class_()
            <class 'sage.rings.polynomial.ideal.Ideal_1poly_field'>
        """
        from sage.rings.polynomial.ideal import Ideal_1poly_field
        return Ideal_1poly_field

    def divided_difference(self, points, full_table=False):
        r"""
        Return the Newton divided-difference coefficients of the
        Lagrange interpolation polynomial through ``points``.

        INPUT:

        - ``points`` -- a list of pairs `(x_0, y_0), (x_1, y_1),
          \dots, (x_n, y_n)` of elements of the base ring of ``self``,
          where `x_i - x_j` is invertible for `i \neq j`.  This method
          converts the `x_i` and `y_i` into the base ring of `self`.

        - ``full_table`` -- boolean (default: ``False``): If ``True``,
          return the full divided-difference table.  If ``False``,
          only return entries along the main diagonal; these are the
          Newton divided-difference coefficients `F_{i,i}`.

        OUTPUT:

        The Newton divided-difference coefficients of the `n`-th
        Lagrange interpolation polynomial `P_n(x)` that passes through
        the points in ``points`` (see :meth:`lagrange_polynomial`).
        These are the coefficients `F_{0,0}, F_{1,1}, \dots, `F_{n,n}`
        in the base ring of ``self`` such that

        .. math::

            P_n(x) = \sum_{i=0}^n F_{i,i} \prod_{j=0}^{i-1} (x - x_j)

        EXAMPLES:

        Only return the divided-difference coefficients `F_{i,i}`.
        This example is taken from Example 1, page 121 of [BF05]_::

            sage: points = [(1.0, 0.7651977), (1.3, 0.6200860), (1.6, 0.4554022), (1.9, 0.2818186), (2.2, 0.1103623)]
            sage: R = PolynomialRing(RR, "x")
            sage: R.divided_difference(points)
            [0.765197700000000,
            -0.483705666666666,
            -0.108733888888889,
            0.0658783950617283,
            0.00182510288066044]

        Now return the full divided-difference table::

            sage: points = [(1.0, 0.7651977), (1.3, 0.6200860), (1.6, 0.4554022), (1.9, 0.2818186), (2.2, 0.1103623)]
            sage: R = PolynomialRing(RR, "x")
            sage: R.divided_difference(points, full_table=True)
            [[0.765197700000000],
            [0.620086000000000, -0.483705666666666],
            [0.455402200000000, -0.548946000000000, -0.108733888888889],
            [0.281818600000000,
            -0.578612000000000,
            -0.0494433333333339,
            0.0658783950617283],
            [0.110362300000000,
            -0.571520999999999,
            0.0118183333333349,
            0.0680685185185209,
            0.00182510288066044]]

        The following example is taken from Example 4.12, page 225 of
        [MF99]_::

            sage: points = [(1, -3), (2, 0), (3, 15), (4, 48), (5, 105), (6, 192)]
            sage: R = PolynomialRing(QQ, "x")
            sage: R.divided_difference(points)
            [-3, 3, 6, 1, 0, 0]
            sage: R.divided_difference(points, full_table=True)
            [[-3],
            [0, 3],
            [15, 15, 6],
            [48, 33, 9, 1],
            [105, 57, 12, 1, 0],
            [192, 87, 15, 1, 0, 0]]

        REFERENCES:

        .. [MF99] J.H. Mathews and K.D. Fink. *Numerical Methods Using
           MATLAB*.  3rd edition, Prentice-Hall, 1999.

        """
        to_base_ring = self.base_ring()
        points = map(lambda x: map(to_base_ring, x), points)
        n = len(points)
        F = [[points[i][1]] for i in xrange(n)]
        for i in xrange(1, n):
            for j in xrange(1, i+1):
                numer = F[i][j-1] - F[i-1][j-1]
                denom = points[i][0] - points[i-j][0]
                F[i].append(numer / denom)
        if full_table:
            return F
        else:
            return [F[i][i] for i in xrange(n)]

    def lagrange_polynomial(self, points, algorithm="divided_difference", previous_row=None):
        r"""
        Return the Lagrange interpolation polynomial through the
        given points.

        INPUT:

        - ``points`` -- a list of pairs `(x_0, y_0), (x_1, y_1),
          \dots, (x_n, y_n)` of elements of the base ring of ``self``,
          where `x_i - x_j` is invertible for `i \neq j`.  This method
          converts the `x_i` and `y_i` into the base ring of `self`.

        - ``algorithm`` -- (default: ``'divided_difference'``): one of
          the following:

          - ``'divided_difference'``: use the method of divided
            differences.

          - ``algorithm='neville'``: adapt Neville's method as
            described on page 144 of [BF05]_ to recursively generate
            the Lagrange interpolation polynomial.  Neville's method
            generates a table of approximating polynomials, where the
            last row of that table contains the `n`-th Lagrange
            interpolation polynomial.  The adaptation implemented by
            this method is to only generate the last row of this
            table, instead of the full table itself.  Generating the
            full table can be memory inefficient.

        - ``previous_row`` -- (default: ``None``): This option is only
          relevant if used with ``algorithm='neville'``.  If provided,
          this should be the last row of the table resulting from a
          previous use of Neville's method.  If such a row is passed,
          then ``points`` should consist of both previous and new
          interpolating points.  Neville's method will then use that
          last row and the interpolating points to generate a new row
          containing an interpolation polynomial for the new points.

        OUTPUT:

        The Lagrange interpolation polynomial through the points
        `(x_0, y_0), (x_1, y_1), \dots, (x_n, y_n)`.  This is the
        unique polynomial `P_n` of degree at most `n` in ``self``
        satisfying `P_n(x_i) = y_i` for `0 \le i \le n`.

        EXAMPLES:

        By default, we use the method of divided differences::

            sage: R = PolynomialRing(QQ, 'x')
            sage: f = R.lagrange_polynomial([(0,1),(2,2),(3,-2),(-4,9)]); f
            -23/84*x^3 - 11/84*x^2 + 13/7*x + 1
            sage: f(0)
            1
            sage: f(2)
            2
            sage: f(3)
            -2
            sage: f(-4)
            9
            sage: R = PolynomialRing(GF(2**3,'a'), 'x')
            sage: a = R.base_ring().gen()
            sage: f = R.lagrange_polynomial([(a^2+a,a),(a,1),(a^2,a^2+a+1)]); f
            a^2*x^2 + a^2*x + a^2
            sage: f(a^2+a)
            a
            sage: f(a)
            1
            sage: f(a^2)
            a^2 + a + 1

        Now use a memory efficient version of Neville's method::

            sage: R = PolynomialRing(QQ, 'x')
            sage: R.lagrange_polynomial([(0,1),(2,2),(3,-2),(-4,9)], algorithm="neville")
            [9,
            -11/7*x + 19/7,
            -17/42*x^2 - 83/42*x + 53/7,
            -23/84*x^3 - 11/84*x^2 + 13/7*x + 1]
            sage: R = PolynomialRing(GF(2**3,'a'), 'x')
            sage: a = R.base_ring().gen()
            sage: R.lagrange_polynomial([(a^2+a,a),(a,1),(a^2,a^2+a+1)], algorithm="neville")
            [a^2 + a + 1, x + a + 1, a^2*x^2 + a^2*x + a^2]

        Repeated use of Neville's method to get better Lagrange
        interpolation polynomials::

            sage: R = PolynomialRing(QQ, 'x')
            sage: p = R.lagrange_polynomial([(0,1),(2,2)], algorithm="neville")
            sage: R.lagrange_polynomial([(0,1),(2,2),(3,-2),(-4,9)], algorithm="neville", previous_row=p)[-1]
            -23/84*x^3 - 11/84*x^2 + 13/7*x + 1
            sage: R = PolynomialRing(GF(2**3,'a'), 'x')
            sage: a = R.base_ring().gen()
            sage: p = R.lagrange_polynomial([(a^2+a,a),(a,1)], algorithm="neville")
            sage: R.lagrange_polynomial([(a^2+a,a),(a,1),(a^2,a^2+a+1)], algorithm="neville", previous_row=p)[-1]
            a^2*x^2 + a^2*x + a^2

        TESTS:

        The value for ``algorithm`` must be either
        ``'divided_difference'`` (default), or ``'neville'``::

            sage: R = PolynomialRing(QQ, "x")
            sage: R.lagrange_polynomial([(0,1),(2,2),(3,-2),(-4,9)], algorithm="abc")
            Traceback (most recent call last):
            ...
            ValueError: algorithm must be one of 'divided_difference' or 'neville'
            sage: R.lagrange_polynomial([(0,1),(2,2),(3,-2),(-4,9)], algorithm="divided difference")
            Traceback (most recent call last):
            ...
            ValueError: algorithm must be one of 'divided_difference' or 'neville'
            sage: R.lagrange_polynomial([(0,1),(2,2),(3,-2),(-4,9)], algorithm="")
            Traceback (most recent call last):
            ...
            ValueError: algorithm must be one of 'divided_difference' or 'neville'

        Make sure that :trac:`10304` is fixed.  The return value
        should always be an element of ``self`` in the case of
        ``divided_difference``, or a list of elements of ``self`` in
        the case of ``neville``::

            sage: R = PolynomialRing(QQ, "x")
            sage: R.lagrange_polynomial([]).parent() == R
            True
            sage: R.lagrange_polynomial([(2, 3)]).parent() == R
            True
            sage: row = R.lagrange_polynomial([], algorithm='neville')
            sage: all(poly.parent() == R for poly in row)
            True
            sage: row = R.lagrange_polynomial([(2, 3)], algorithm='neville')
            sage: all(poly.parent() == R for poly in row)
            True

        Check that base fields of positive characteristic are treated
        correctly (see :trac:`9787`)::

            sage: R.<x> = GF(101)[]
            sage: R.lagrange_polynomial([[1, 0], [2, 0]])
            0
            sage: R.lagrange_polynomial([[1, 0], [2, 0], [3, 0]])
            0

        REFERENCES:

        .. [BF05] R.L. Burden and J.D. Faires. *Numerical Analysis*.
           8th edition, Thomson Brooks/Cole, 2005.

        """
        # Perhaps we should be slightly stricter on the input and use
        # self.base_ring().coerce here and in the divided_difference()
        # method above.  However, this breaks an example in
        # sage.tests.french_book.nonlinear_doctest where the base ring
        # is CC, but the function values lie in the symbolic ring.
        to_base_ring = self.base_ring()
        points = map(lambda x: map(to_base_ring, x), points)
        var = self.gen()

        # use the method of divided-difference
        if algorithm == "divided_difference":
            # Evaluate in nested form, similar to Horner's method. This is
            # more efficient than evaluation using the definition of
            # Lagrange interpolation polynomial by means of divided
            # difference.
            n = len(points)
            if n == 0:
                return self.zero()

            F = self.divided_difference(points)
            P = self.coerce(F[n-1])
            for i in xrange(n-2, -1, -1):
                P *= (var - points[i][0])
                P += F[i]
            return P

            # Evaluate using the definition of Lagrange interpolation
            # polynomial by means of divided difference. This is slow
            # compared to that above, which is in nested form.
#             P = 0
#             for i in xrange(n):
#                 prod = 1
#                 for j in xrange(i):
#                     prod *= (var - points[j][0])
#                 P += (F[i] * prod)
#             return P

        # using Neville's method for recursively generating the
        # Lagrange interpolation polynomial
        elif algorithm == "neville":
            if previous_row is None:
                previous_row = []
            N = len(points)
            M = len(previous_row)
            # During the computation, P keeps track of the previous row,
            # and Q keeps track of the current row
            P = previous_row + [None] * (N - M) # use results of previous computation if available
            Q = [None] * N
            for i in xrange(M, N):
                Q[0] = self.coerce(points[i][1])  # start populating the current row
                for j in xrange(1, 1 + i):
                    numer = (var - points[i - j][0]) * Q[j - 1] - (var - points[i][0]) * P[j - 1]
                    denom = points[i][0] - points[i - j][0]
                    Q[j] = numer / denom
                P, Q = Q, P # the current row is complete, reuse the old P to hold the next row
            return P # return the last row in the Neville table

#        # use the definition of Lagrange interpolation polynomial
#        elif algorithm == "definition":
#            def Pj(j):
#                denom = 1
#                divis = 1
#                for i in range(len(points)):
#                    if i!=j:
#                        denom *= (var          - points[i][0])
#                        divis *= (points[j][0] - points[i][0])
#            return denom/divis
#
#            P = 0
#            for j in range(len(points)):
#                P += Pj(j)*points[j][1]
#            return P

        else:
            raise ValueError("algorithm must be one of 'divided_difference' or 'neville'")

    def fraction_field(self):
        """
        Returns the fraction field of self.

        EXAMPLES::

            sage: R.<t> = GF(5)[]
            sage: R.fraction_field()
            Fraction Field of Univariate Polynomial Ring in t over Finite Field of size 5
        """
        try:
            return self._fraction_field
        except AttributeError:
            R = self.base_ring()
            p = R.characteristic()
            if p != 0 and R.is_prime_field() and 2 < p and p < 2**16:
                from sage.rings.fraction_field_FpT import FpT
                self._fraction_field = FpT(self)
            else:
                from sage.rings.fraction_field import FractionField_1poly_field
                self._fraction_field = FractionField_1poly_field(self)
            return self._fraction_field

class PolynomialRing_dense_finite_field(PolynomialRing_field):
    """
    Univariate polynomial ring over a finite field.

    EXAMPLE::

        sage: R = PolynomialRing(GF(27, 'a'), 'x')
        sage: type(R)
        <class 'sage.rings.polynomial.polynomial_ring.PolynomialRing_dense_finite_field_with_category'>
    """
    def __init__(self, base_ring, name="x", element_class=None, implementation=None):
        """
        TESTS::

            sage: from sage.rings.polynomial.polynomial_ring import PolynomialRing_dense_finite_field
            sage: R = PolynomialRing_dense_finite_field(GF(5), implementation='generic')
            sage: type(R(0))
            <class 'sage.rings.polynomial.polynomial_element_generic.PolynomialRing_dense_finite_field_with_category.element_class'>

            sage: S = PolynomialRing_dense_finite_field(GF(25, 'a'), implementation='NTL')
            sage: type(S(0))
            <type 'sage.rings.polynomial.polynomial_zz_pex.Polynomial_ZZ_pEX'>
        """
        if implementation is None:
            implementation = "NTL"

        if implementation == "NTL":
            from sage.libs.ntl.ntl_ZZ_pEContext import ntl_ZZ_pEContext
            from sage.libs.ntl.ntl_ZZ_pX import ntl_ZZ_pX
            from sage.rings.polynomial.polynomial_zz_pex import Polynomial_ZZ_pEX

            p=base_ring.characteristic()
            self._modulus = ntl_ZZ_pEContext(ntl_ZZ_pX(list(base_ring.modulus()), p))
            element_class = Polynomial_ZZ_pEX

        PolynomialRing_field.__init__(self, base_ring, sparse=False, name=name,
                                      element_class=element_class)

    def irreducible_element(self, n, algorithm=None):
        """
        Construct a monic irreducible polynomial of degree `n`.

        INPUT:

        - ``n`` -- integer: degree of the polynomial to construct

        - ``algorithm`` -- string: algorithm to use, or ``None``

          - ``'random'``: try random polynomials until an irreducible
            one is found.

          - ``'first_lexicographic'``: try polynomials in
            lexicographic order until an irreducible one is found.

        OUTPUT:

        A monic irreducible polynomial of degree `n` in ``self``.

        EXAMPLES::

            sage: GF(5^3, 'a')['x'].irreducible_element(2)
            x^2 + (4*a^2 + a + 4)*x + 2*a^2 + 2
            sage: GF(19)['x'].irreducible_element(21, algorithm="first_lexicographic")
            x^21 + x + 5
            sage: GF(5**2, 'a')['x'].irreducible_element(17, algorithm="first_lexicographic")
            x^17 + a*x + 4*a + 3

        AUTHORS:

        - Peter Bruin (June 2013)
        - Jean-Pierre Flori (May 2014)
        """
        if n < 1:
            raise ValueError("degree must be at least 1")

        if algorithm is None:
            algorithm = "random"

        if algorithm == "random":
            while True:
                f = self.gen()**n + self.random_element(degree=(0, n - 1))
                if f.is_irreducible():
                    return f
        elif algorithm == "first_lexicographic":
            for g in self.polynomials(max_degree=n-1):
                f = self.gen()**n + g
                if f.is_irreducible():
                    return f
        else:
            raise ValueError("no such algorithm for finding an irreducible polynomial: %s" % algorithm)

class PolynomialRing_dense_padic_ring_generic(PolynomialRing_integral_domain):
    pass

class PolynomialRing_dense_padic_field_generic(PolynomialRing_field):
    pass

class PolynomialRing_dense_padic_ring_capped_relative(PolynomialRing_dense_padic_ring_generic):
    def __init__(self, base_ring, name=None, element_class=None):
        """
        TESTS::

            sage: from sage.rings.polynomial.polynomial_ring import PolynomialRing_dense_padic_ring_capped_relative as PRing
            sage: R = PRing(Zp(13), name='t'); R
            Univariate Polynomial Ring in t over 13-adic Ring with capped relative precision 20
            sage: type(R.gen())
            <class 'sage.rings.polynomial.padics.polynomial_padic_capped_relative_dense.PolynomialRing_dense_padic_ring_capped_relative_with_category.element_class'>
        """
        if element_class is None:
            from sage.rings.polynomial.padics.\
                    polynomial_padic_capped_relative_dense import \
                    Polynomial_padic_capped_relative_dense
            element_class = Polynomial_padic_capped_relative_dense
        PolynomialRing_dense_padic_ring_generic.__init__(self, base_ring,
                name=name, element_class=element_class)

class PolynomialRing_dense_padic_ring_capped_absolute(PolynomialRing_dense_padic_ring_generic):
    def __init__(self, base_ring, name=None, element_class=None):
        """
        TESTS::

            sage: from sage.rings.polynomial.polynomial_ring import PolynomialRing_dense_padic_ring_capped_absolute as PRing
            sage: R = PRing(Zp(13, type='capped-abs'), name='t'); R
            Univariate Polynomial Ring in t over 13-adic Ring with capped absolute precision 20
            sage: type(R.gen())
            <class 'sage.rings.polynomial.padics.polynomial_padic_flat.PolynomialRing_dense_padic_ring_capped_absolute_with_category.element_class'>
        """
        if element_class is None:
            from sage.rings.polynomial.padics.polynomial_padic_flat import \
                    Polynomial_padic_flat
            element_class = Polynomial_padic_flat
        PolynomialRing_dense_padic_ring_generic.__init__(self, base_ring,
                name=name, element_class=element_class)

class PolynomialRing_dense_padic_ring_fixed_mod(PolynomialRing_dense_padic_ring_generic):
    def __init__(self, base_ring, name=None, element_class=None):
        """
        TESTS::

            sage: from sage.rings.polynomial.polynomial_ring import PolynomialRing_dense_padic_ring_fixed_mod as PRing
            sage: R = PRing(Zp(13, type='fixed-mod'), name='t'); R
            Univariate Polynomial Ring in t over 13-adic Ring of fixed modulus 13^20

            sage: type(R.gen())
            <class 'sage.rings.polynomial.padics.polynomial_padic_flat.PolynomialRing_dense_padic_ring_fixed_mod_with_category.element_class'>
        """
        if element_class is None:
            from sage.rings.polynomial.padics.polynomial_padic_flat import \
                    Polynomial_padic_flat
            element_class = Polynomial_padic_flat
        PolynomialRing_dense_padic_ring_generic.__init__(self, base_ring,
                name=name, element_class=element_class)

class PolynomialRing_dense_padic_ring_lazy(PolynomialRing_dense_padic_ring_generic):
    def __init__(self, base_ring, name=None, element_class=None):
        """
        TESTS::

            sage: from sage.rings.polynomial.polynomial_ring import PolynomialRing_dense_padic_ring_lazy as PRing
            sage: R = PRing(Zp(13, type='lazy'), name='t')
            Traceback (most recent call last):
            ...
            NotImplementedError: lazy p-adics need more work.  Sorry.

            #sage: type(R.gen())

        """
        if element_class is None:
            element_class = polynomial_element_generic.Polynomial_generic_dense
        PolynomialRing_dense_padic_ring_generic.__init__(self, base_ring,
                name=name, element_class=element_class)

class PolynomialRing_dense_padic_field_capped_relative(PolynomialRing_dense_padic_field_generic):
    def __init__(self, base_ring, name=None, element_class=None):
        """
        TESTS::

            sage: from sage.rings.polynomial.polynomial_ring import PolynomialRing_dense_padic_field_capped_relative as PRing
            sage: R = PRing(Qp(13), name='t'); R
            Univariate Polynomial Ring in t over 13-adic Field with capped relative precision 20
            sage: type(R.gen())
            <class 'sage.rings.polynomial.padics.polynomial_padic_capped_relative_dense.PolynomialRing_dense_padic_field_capped_relative_with_category.element_class'>
        """
        if element_class is None:
            from sage.rings.polynomial.padics.\
                    polynomial_padic_capped_relative_dense import \
                    Polynomial_padic_capped_relative_dense
            element_class = Polynomial_padic_capped_relative_dense
        PolynomialRing_dense_padic_field_generic.__init__(self, base_ring,
                name=name, element_class=element_class)

class PolynomialRing_dense_padic_field_lazy(PolynomialRing_dense_padic_field_generic):
    def __init__(self, base_ring, name=None, element_class=None):
        """
        TESTS::

            sage: from sage.rings.polynomial.polynomial_ring import PolynomialRing_dense_padic_field_lazy as PRing
            sage: R = PRing(Qp(13, type='lazy'), name='t')
            Traceback (most recent call last):
            ...
            NotImplementedError: lazy p-adics need more work.  Sorry.

            #sage: type(R.gen())
        """
        if element_class is None:
            element_class = polynomial_element_generic.Polynomial_generic_dense
        PolynomialRing_dense_padic_field_generic.__init__(self, base_ring,
                name=name, element_class=element_class)

class PolynomialRing_dense_mod_n(PolynomialRing_commutative):
    def __init__(self, base_ring, name=None, element_class=None,
            implementation=None):
        """
        TESTS::

            sage: from sage.rings.polynomial.polynomial_ring import PolynomialRing_dense_mod_n as PRing
            sage: R = PRing(Zmod(15), 'x'); R
            Univariate Polynomial Ring in x over Ring of integers modulo 15
            sage: type(R.gen())
            <type 'sage.rings.polynomial.polynomial_zmod_flint.Polynomial_zmod_flint'>

            sage: R = PRing(Zmod(15), 'x', implementation='NTL'); R
            Univariate Polynomial Ring in x over Ring of integers modulo 15 (using NTL)
            sage: type(R.gen())
            <type 'sage.rings.polynomial.polynomial_modn_dense_ntl.Polynomial_dense_modn_ntl_zz'>

            sage: R = PRing(Zmod(2**63*3), 'x', implementation='NTL'); R
            Univariate Polynomial Ring in x over Ring of integers modulo 27670116110564327424 (using NTL)
            sage: type(R.gen())
            <type 'sage.rings.polynomial.polynomial_modn_dense_ntl.Polynomial_dense_modn_ntl_ZZ'>

            sage: R = PRing(Zmod(2**63*3), 'x', implementation='FLINT')
            Traceback (most recent call last):
            ...
            ValueError: FLINT does not support modulus 27670116110564327424

            sage: R = PRing(Zmod(2**63*3), 'x'); R
            Univariate Polynomial Ring in x over Ring of integers modulo 27670116110564327424 (using NTL)
            sage: type(R.gen())
            <type 'sage.rings.polynomial.polynomial_modn_dense_ntl.Polynomial_dense_modn_ntl_ZZ'>
        """
        from sage.rings.polynomial.polynomial_zmod_flint import \
                Polynomial_zmod_flint
        import sage.rings.polynomial.polynomial_modn_dense_ntl as \
                modn_dense_ntl
        self.__modulus = base_ring.order()
        if not element_class:
            if implementation is None or implementation == 'FLINT':
                import sys
                if self.__modulus < sys.maxsize:
                    element_class = Polynomial_zmod_flint
                    self._implementation_names = (None, 'FLINT')
                    self._implementation_repr = ''
                elif implementation == 'FLINT':
                    raise ValueError("FLINT does not support modulus %s"%(self.__modulus))
            if not element_class:
                self._implementation_names = ('NTL',)
                self._implementation_repr = ' (using NTL)'
                if self.__modulus < ZZ_sage(modn_dense_ntl.zz_p_max):
                    element_class = modn_dense_ntl.Polynomial_dense_modn_ntl_zz
                else:
                    element_class = modn_dense_ntl.Polynomial_dense_modn_ntl_ZZ
        PolynomialRing_commutative.__init__(self, base_ring, name=name,
                element_class=element_class)

    @cached_method
    def modulus(self):
        """
        EXAMPLES::

            sage: R.<x> = Zmod(15)[]
            sage: R.modulus()
            15
        """
        return self.base_ring().characteristic()

    def _repr_(self):
        """
        TESTS::

            sage: from sage.rings.polynomial.polynomial_ring import PolynomialRing_integral_domain as PRing
            sage: R = PRing(ZZ, 'x', implementation='NTL'); R
            Univariate Polynomial Ring in x over Integer Ring (using NTL)
        """
        s = PolynomialRing_commutative._repr_(self)
        return s + self._implementation_repr

    def residue_field(self, ideal, names=None):
        """
        Return the residue finite field at the given ideal.

        EXAMPLES::

            sage: R.<t> = GF(2)[]
            sage: k.<a> = R.residue_field(t^3+t+1); k
            Residue field in a of Principal ideal (t^3 + t + 1) of Univariate Polynomial Ring in t over Finite Field of size 2 (using NTL)
            sage: k.list()
            [0, a, a^2, a + 1, a^2 + a, a^2 + a + 1, a^2 + 1, 1]
            sage: R.residue_field(t)
            Residue field of Principal ideal (t) of Univariate Polynomial Ring in t over Finite Field of size 2 (using NTL)
            sage: P = R.irreducible_element(8) * R
            sage: P
            Principal ideal (t^8 + t^4 + t^3 + t^2 + 1) of Univariate Polynomial Ring in t over Finite Field of size 2 (using NTL)
            sage: k.<a> = R.residue_field(P); k
            Residue field in a of Principal ideal (t^8 + t^4 + t^3 + t^2 + 1) of Univariate Polynomial Ring in t over Finite Field of size 2 (using NTL)
            sage: k.cardinality()
            256

        Non-maximal ideals are not accepted::

            sage: R.residue_field(t^2 + 1)
            Traceback (most recent call last):
            ...
            ArithmeticError: ideal is not maximal
            sage: R.residue_field(0)
            Traceback (most recent call last):
            ...
            ArithmeticError: ideal is not maximal
            sage: R.residue_field(1)
            Traceback (most recent call last):
            ...
            ArithmeticError: ideal is not maximal
        """
        ideal = self.ideal(ideal)
        if not ideal.is_maximal():
            raise ArithmeticError("ideal is not maximal")
        return ideal.residue_field(names)

class PolynomialRing_dense_mod_p(PolynomialRing_dense_finite_field,
                                 PolynomialRing_dense_mod_n,
                                 PolynomialRing_singular_repr):
    def __init__(self, base_ring, name="x", implementation=None):
        """
        TESTS::

            sage: P = GF(2)['x']; P
            Univariate Polynomial Ring in x over Finite Field of size 2 (using NTL)
            sage: type(P.gen())
            <type 'sage.rings.polynomial.polynomial_gf2x.Polynomial_GF2X'>

            sage: from sage.rings.polynomial.polynomial_ring import PolynomialRing_dense_mod_p
            sage: P = PolynomialRing_dense_mod_p(GF(5), 'x'); P
            Univariate Polynomial Ring in x over Finite Field of size 5
            sage: type(P.gen())
            <type 'sage.rings.polynomial.polynomial_zmod_flint.Polynomial_zmod_flint'>

            sage: P = PolynomialRing_dense_mod_p(GF(5), 'x', implementation='NTL'); P
            Univariate Polynomial Ring in x over Finite Field of size 5 (using NTL)
            sage: type(P.gen())
            <type 'sage.rings.polynomial.polynomial_modn_dense_ntl.Polynomial_dense_mod_p'>

            sage: P = PolynomialRing_dense_mod_p(GF(9223372036854775837), 'x')
            sage: P
            Univariate Polynomial Ring in x over Finite Field of size 9223372036854775837 (using NTL)
            sage: type(P.gen())
            <type 'sage.rings.polynomial.polynomial_modn_dense_ntl.Polynomial_dense_mod_p'>


        """
        from sage.rings.polynomial.polynomial_zmod_flint import \
                Polynomial_zmod_flint
        __modulus = base_ring.characteristic()
        element_class = None
        if __modulus == 2:
            import sage.rings.polynomial.polynomial_gf2x as polynomial_gf2x
            element_class = polynomial_gf2x.Polynomial_GF2X
            self._implementation_repr = ' (using NTL)'
        elif implementation is None or implementation == 'FLINT':
            import sys
            if __modulus < sys.maxsize:
                self._implementation_names = (None, 'FLINT')
                self._implementation_repr = ''
                element_class = Polynomial_zmod_flint
            elif implementation == 'FLINT':
                raise ValueError("FLINT does not support modulus %s"%(__modulus))
        if not element_class:
            from sage.rings.polynomial.polynomial_modn_dense_ntl import \
                    Polynomial_dense_mod_p
            element_class = Polynomial_dense_mod_p
            self._implementation_names = ('NTL',)
            self._implementation_repr = ' (using NTL)'
        PolynomialRing_dense_mod_n.__init__(self, base_ring, name=name,
                element_class=element_class)

        from sage.rings.polynomial.polynomial_singular_interface import can_convert_to_singular
        self._has_singular = can_convert_to_singular(self)

    def irreducible_element(self, n, algorithm=None):
        """
        Construct a monic irreducible polynomial of degree `n`.

        INPUT:

        - ``n`` -- integer: the degree of the polynomial to construct

        - ``algorithm`` -- string: algorithm to use, or ``None``.
          Currently available options are:

          - ``'adleman-lenstra'``: a variant of the Adleman--Lenstra
              algorithm as implemented in PARI.

          - ``'conway'``: look up the Conway polynomial of degree `n`
            over the field of `p` elements in the database; raise a
            ``RuntimeError`` if it is not found.

          - ``'ffprimroot'``: use the ``ffprimroot()`` function from
            PARI.

          - ``'first_lexicographic'``: return the lexicographically
            smallest irreducible polynomial of degree `n`.

          - ``'minimal_weight'``: return an irreducible polynomial of
            degree `n` with minimal number of non-zero coefficients.
            Only implemented for `p = 2`.

          - ``'primitive'``: return a polynomial `f` such that a root of
            `f` generates the multiplicative group of the finite field
            extension defined by `f`. This uses the Conway polynomial if
            possible, otherwise it uses ``ffprimroot``.

          - ``'random'``: try random polynomials until an irreducible
            one is found.

          If ``algorithm`` is ``None``, use `x - 1` in degree 1. In
          degree > 1, the Conway polynomial is used if it is found in
          the database.  Otherwise, the algorithm ``minimal_weight``
          is used if `p = 2`, and the algorithm ``adleman-lenstra`` if
          `p > 2`.

        OUTPUT:

        A monic irreducible polynomial of degree `n` in ``self``.

        EXAMPLES::

            sage: GF(5)['x'].irreducible_element(2)
            x^2 + 4*x + 2
            sage: GF(5)['x'].irreducible_element(2, algorithm="adleman-lenstra")
            x^2 + x + 1
            sage: GF(5)['x'].irreducible_element(2, algorithm="primitive")
            x^2 + 4*x + 2
            sage: GF(5)['x'].irreducible_element(32, algorithm="first_lexicographic")
            x^32 + 2
            sage: GF(5)['x'].irreducible_element(32, algorithm="conway")
            Traceback (most recent call last):
            ...
            RuntimeError: requested Conway polynomial not in database.
            sage: GF(5)['x'].irreducible_element(32, algorithm="primitive")
            x^32 + ...

        In characteristic 2::

            sage: GF(2)['x'].irreducible_element(33)
            x^33 + x^13 + x^12 + x^11 + x^10 + x^8 + x^6 + x^3 + 1
            sage: GF(2)['x'].irreducible_element(33, algorithm="minimal_weight")
            x^33 + x^10 + 1

        In degree 1::
        
            sage: GF(97)['x'].irreducible_element(1)
            x + 96
            sage: GF(97)['x'].irreducible_element(1, algorithm="conway")
            x + 92
            sage: GF(97)['x'].irreducible_element(1, algorithm="adleman-lenstra")
            x

        AUTHORS:

        - Peter Bruin (June 2013)

        - Jeroen Demeyer (September 2014): add "ffprimroot" algorithm,
          see :trac:`8373`.
        """
        from sage.libs.pari.all import pari
        from sage.rings.finite_rings.conway_polynomials import (conway_polynomial,
                                                                exists_conway_polynomial)
        from polynomial_gf2x import (GF2X_BuildIrred_list,
                                     GF2X_BuildSparseIrred_list,
                                     GF2X_BuildRandomIrred_list)

        p = self.characteristic()
        n = int(n)
        if n < 1:
            raise ValueError("degree must be at least 1")

        if algorithm is None:
            if n == 1:
                return self((-1,1))  # Polynomial x - 1
            elif exists_conway_polynomial(p, n):
                algorithm = "conway"
            elif p == 2:
                algorithm = "minimal_weight"
            else:
                algorithm = "adleman-lenstra"
        elif algorithm == "primitive":
            if exists_conway_polynomial(p, n):
                algorithm = "conway"
            else:
                algorithm = "ffprimroot"

        if algorithm == "adleman-lenstra":
            return self(pari(p).ffinit(n))
        elif algorithm == "conway":
            return self(conway_polynomial(p, n))
        elif algorithm == "first_lexicographic":
            if p == 2:
                return self(GF2X_BuildIrred_list(n))
            else:
                # Fallback to PolynomialRing_dense_finite_field.irreducible_element
                pass
        elif algorithm == "ffprimroot":
            return self(pari(p).ffinit(n).ffgen().ffprimroot().charpoly())
        elif algorithm == "minimal_weight":
            if p == 2:
                return self(GF2X_BuildSparseIrred_list(n))
            else:
                raise NotImplementedError("'minimal_weight' option only implemented for p = 2")
        elif algorithm == "random":
            if p == 2:
                return self(GF2X_BuildRandomIrred_list(n))
            else:
                pass

        # No suitable algorithm found, try algorithms from the base class.
        return PolynomialRing_dense_finite_field.irreducible_element(self, n, algorithm)

def polygen(ring_or_element, name="x"):
    """
    Return a polynomial indeterminate.

    INPUT:

    - polygen(base_ring, name="x")

    - polygen(ring_element, name="x")

    If the first input is a ring, return a polynomial generator over
    that ring. If it is a ring element, return a polynomial generator
    over the parent of the element.

    EXAMPLES::

        sage: z = polygen(QQ,'z')
        sage: z^3 + z +1
        z^3 + z + 1
        sage: parent(z)
        Univariate Polynomial Ring in z over Rational Field

    .. note::

       If you give a list or comma separated string to polygen, you'll
       get a tuple of indeterminates, exactly as if you called
       polygens.
    """
    if is_RingElement(ring_or_element):
        base_ring = ring_or_element.parent()
    elif ring.is_Ring(ring_or_element):
        base_ring = ring_or_element
    else:
        raise TypeError("input must be a ring or ring element")
    from sage.rings.polynomial.polynomial_ring_constructor import PolynomialRing

    t = PolynomialRing(base_ring, name)
    if t.ngens() > 1:
        return t.gens()
    return t.gen()

def polygens(base_ring, names="x"):
    """
    Return indeterminates over the given base ring with the given
    names.

    EXAMPLES::

        sage: x,y,z = polygens(QQ,'x,y,z')
        sage: (x+y+z)^2
        x^2 + 2*x*y + y^2 + 2*x*z + 2*y*z + z^2
        sage: parent(x)
        Multivariate Polynomial Ring in x, y, z over Rational Field
        sage: t = polygens(QQ,['x','yz','abc'])
        sage: t
        (x, yz, abc)
    """
    from sage.rings.polynomial.polynomial_ring_constructor import PolynomialRing
    return PolynomialRing(base_ring, names).gens()<|MERGE_RESOLUTION|>--- conflicted
+++ resolved
@@ -36,11 +36,7 @@
 
 Rings with different variable names are not equal; in fact,
 by :trac:`9944`, polynomial rings are equal if and only
-<<<<<<< HEAD
-if they are identic (which should be the  case for all parent
-=======
 if they are identical (which should be the  case for all parent
->>>>>>> 698579c2
 structures in Sage)::
 
     sage: QQ['y'] != QQ['x']
@@ -1593,11 +1589,6 @@
 
         Demonstrate that :trac:`8762` is fixed::
 
-<<<<<<< HEAD
-=======
-        Demonstrate that :trac:`8762` is fixed::
-
->>>>>>> 698579c2
             sage: R.<x> = PolynomialRing(GF(next_prime(10^20)), sparse=True)
             sage: x^(10^20) # this should be fast
             x^100000000000000000000
