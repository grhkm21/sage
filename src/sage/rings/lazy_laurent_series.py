r"""
Lazy Laurent Series

A lazy Laurent series is a Laurent series whose coefficients are
computed on demand.  Therefore, unlike the usual Laurent series in
Sage, lazy Laurent series have infinite precision.

EXAMPLES:

Laurent series over the integer ring are particularly useful as
generating functions for sequences arising in combinatorics.::

    sage: L.<z> = LazyLaurentSeriesRing(ZZ)

The generating function of the Fibonacci sequence is::

    sage: f = 1 / (1 - z - z^2)
    sage: f
    1 + z + 2*z^2 + 3*z^3 + 5*z^4 + 8*z^5 + 13*z^6 + O(z^7)

In principle, we can now compute any coefficient of `f`::

    sage: f.coefficient(100)
    573147844013817084101

Which coefficients are actually computed depends on the type of
implementation.  For the sparse implementation, only the coefficients
that are needed are computed.::

    sage: s = L(lambda n: n, valuation=0); s
    z + 2*z^2 + 3*z^3 + 4*z^4 + 5*z^5 + 6*z^6 + O(z^7)
    sage: s.coefficient(10)
    10
    sage: s._coeff_stream._cache
    {0: 0, 1: 1, 2: 2, 3: 3, 4: 4, 5: 5, 6: 6, 10: 10}

Using the dense implementation, all coefficients up to the required
coefficient are computed.::

    sage: L.<x> = LazyLaurentSeriesRing(ZZ, sparse=False)
    sage: s = L(lambda n: n, valuation=0); s
    x + 2*x^2 + 3*x^3 + 4*x^4 + 5*x^5 + 6*x^6 + O(x^7)
    sage: s.coefficient(10)
    10
    sage: s._coeff_stream._cache
    [0, 1, 2, 3, 4, 5, 6, 7, 8, 9, 10]

We can do arithmetic with lazy power series::

    sage: f
    1 + z + 2*z^2 + 3*z^3 + 5*z^4 + 8*z^5 + 13*z^6 + O(z^7)
    sage: f^-1
    1 - z - z^2 + O(z^7)
    sage: f + f^-1
    2 + z^2 + 3*z^3 + 5*z^4 + 8*z^5 + 13*z^6 + O(z^7)
    sage: g = (f + f^-1)*(f - f^-1); g
    4*z + 6*z^2 + 8*z^3 + 19*z^4 + 38*z^5 + 71*z^6 + O(z^7)

We can change the base ring::

    sage: h = g.change_ring(QQ)
    sage: h.parent()
    Lazy Laurent Series Ring in z over Rational Field
    sage: h
    4*z + 6*z^2 + 8*z^3 + 19*z^4 + 38*z^5 + 71*z^6 + O(z^7)
    sage: hinv = h^-1; hinv
    1/4*z^-1 - 3/8 + 1/16*z - 17/32*z^2 + 5/64*z^3 - 29/128*z^4 + 165/256*z^5 + O(z^6)
    sage: hinv.valuation()
    -1

AUTHORS:

- Kwankyu Lee (2019-02-24): initial version
- Tejasvi Chebrolu, Martin Rubey, Travis Scrimshaw (2021-08):
  refactored and expanded functionality

"""

# ****************************************************************************
#       Copyright (C) 2019 Kwankyu Lee <ekwankyu@gmail.com>
#
# This program is free software: you can redistribute it and/or modify
# it under the terms of the GNU General Public License as published by
# the Free Software Foundation, either version 2 of the License, or
# (at your option) any later version.
#                  https://www.gnu.org/licenses/
# ****************************************************************************


from sage.rings.infinity import infinity
from sage.structure.element import Element
from sage.rings.integer_ring import ZZ
from sage.structure.richcmp import op_EQ, op_NE
from sage.arith.power import generic_power
from sage.rings.polynomial.laurent_polynomial_ring import LaurentPolynomialRing
from sage.data_structures.coefficient_stream import (
    CoefficientStream_add,
    CoefficientStream_cauchy_product,
    CoefficientStream_sub,
    CoefficientStream_composition,
    CoefficientStream_lmul,
    CoefficientStream_rmul,
    CoefficientStream_neg,
    CoefficientStream_cauchy_inverse,
    CoefficientStream_map_coefficients,
    CoefficientStream_zero,
    CoefficientStream_exact,
    CoefficientStream_uninitialized,
<<<<<<< HEAD
    CoefficientStream_coefficient_function,
    CoefficientStream_dirichlet_convolution,
    CoefficientStream_dirichlet_inverse
=======
    CoefficientStream_shift
>>>>>>> ddb863d0
)

class LazyModuleElement(Element):
    r"""
    A lazy sequence with a module structure given by term-wise
    addition and scalar multiplication.

    EXAMPLES::

        sage: L.<z> = LazyLaurentSeriesRing(ZZ)
        sage: M = L(lambda n: n, valuation=0)
        sage: N = L(lambda n: 1, valuation=0)
        sage: M[:10]
        [0, 1, 2, 3, 4, 5, 6, 7, 8, 9]
        sage: N[:10]
        [1, 1, 1, 1, 1, 1, 1, 1, 1, 1]

    Two sequences can be added::

        sage: O = M + N
        sage: O[0:10]
        [1, 2, 3, 4, 5, 6, 7, 8, 9, 10]

    Two sequences can be subracted::

        sage: P = M - N
        sage: P[:10]
        [-1, 0, 1, 2, 3, 4, 5, 6, 7, 8]

    A sequence can be multiplied by a scalar::

        sage: Q = 2 * M
        sage: Q[:10]
        [0, 2, 4, 6, 8, 10, 12, 14, 16, 18]

    The negation of a sequence can also be found::

        sage: R = -M
        sage: R[:10]
        [0, -1, -2, -3, -4, -5, -6, -7, -8, -9]
    """
    def __init__(self, parent, coeff_stream):
        """
        Initialize the series.

        TESTS::

            sage: L.<z> = LazyLaurentSeriesRing(ZZ)
            sage: TestSuite(L.an_element()).run()

            sage: L = LazyDirichletSeriesRing(QQbar, 'z')
            sage: g = L(constant=1)
            sage: TestSuite(g).run()

        """
        Element.__init__(self, parent)
        self._coeff_stream = coeff_stream

    def finite_part(self, degree=None):
        r"""
        Return ``self`` truncated to ``degree`` as an element of an appropriate ring.

        INPUT:

        - ``degree`` -- ``None`` or an integer

        OUTPUT:

        If ``degree`` is not ``None``, the terms of the series of
        degree greater than ``degree`` are removed first. If
        ``degree`` is ``None`` and the series is not known to have
        only finitely many nonzero coefficients, a ``ValueError`` is
        raised.

        EXAMPLES::

            sage: L.<z> = LazyLaurentSeriesRing(ZZ)
            sage: f = L([1,0,0,2,0,0,0,3], valuation=-3); f.finite_part()
            z^-3 + 2 + 3*z^4
            sage: f.polynomial()
            z^-3 + 2 + 3*z^4

            sage: L = LazyDirichletSeriesRing(ZZ, "s")
            sage: f = L([1,0,0,2,0,0,0,3], valuation=2); f.finite_part()
            3/9^s + 2/5^s + 1/2^s

            sage: L.<x,y> = LazyTaylorSeriesRing(ZZ)
            sage: f = 1/(1+x+y^2); f.finite_part(3)
            -x^3 + 2*x*y^2 + x^2 - y^2 - x + 1
        """
        P = self.parent()
        L = P._laurent_poly_ring
        coeff_stream = self._coeff_stream
        if degree is None:
            if isinstance(coeff_stream, CoefficientStream_zero):
                return L.zero()
            elif isinstance(coeff_stream, CoefficientStream_exact) and not coeff_stream._constant:
                m = coeff_stream._degree
            else:
                raise ValueError("not a polynomial")
        else:
            m = degree + 1

        v = coeff_stream.order()
        return L.sum(self[i]*P.monomial(1, i) for i in range(v, m))

    def __getitem__(self, n):
        """
        Return the coefficient of the term with exponent ``n`` of the series.

        INPUT:

        - ``n`` -- integer; the exponent

        EXAMPLES::

            sage: L.<z> = LazyLaurentSeriesRing(ZZ, sparse=False)
            sage: f = z / (1 - 2*z^3)
            sage: [f[n] for n in range(20)]
            [0, 1, 0, 0, 2, 0, 0, 4, 0, 0, 8, 0, 0, 16, 0, 0, 32, 0, 0, 64]
            sage: f[0:20]
            [0, 1, 0, 0, 2, 0, 0, 4, 0, 0, 8, 0, 0, 16, 0, 0, 32, 0, 0, 64]

            sage: M = L(lambda n: n, valuation=0)
            sage: [M[n] for n in range(20)]
            [0, 1, 2, 3, 4, 5, 6, 7, 8, 9, 10, 11, 12, 13, 14, 15, 16, 17, 18, 19]

            sage: L.<z> = LazyLaurentSeriesRing(ZZ, sparse=True)
            sage: M = L(lambda n: n, valuation=0)
            sage: [M[n] for n in range(20)]
            [0, 1, 2, 3, 4, 5, 6, 7, 8, 9, 10, 11, 12, 13, 14, 15, 16, 17, 18, 19]

        Similarly for Dirichlet series::

            sage: L = LazyDirichletSeriesRing(ZZ, "z")
            sage: f = L(lambda n: n)
            sage: [f[n] for n in range(1, 11)]
            [1, 2, 3, 4, 5, 6, 7, 8, 9, 10]
            sage: f[1:11]
            [1, 2, 3, 4, 5, 6, 7, 8, 9, 10]

            sage: M = L(lambda n: n)
            sage: [M[n] for n in range(1, 11)]
            [1, 2, 3, 4, 5, 6, 7, 8, 9, 10]
            sage: L = LazyDirichletSeriesRing(ZZ, "z", sparse=True)
            sage: M = L(lambda n: n)
            sage: [M[n] for n in range(1, 11)]
            [1, 2, 3, 4, 5, 6, 7, 8, 9, 10]

        """
        R = self.parent()._coeff_ring
        if isinstance(n, slice):
            if n.stop is None:
                raise NotImplementedError("cannot list an infinite set")
            start = n.start if n.start is not None else self._coeff_stream._approximate_order
            step = n.step if n.step is not None else 1
            return [R(self._coeff_stream[k]) for k in range(start, n.stop, step)]
        return R(self._coeff_stream[n])

    coefficient = __getitem__

    def map_coefficients(self, func, ring=None):
        r"""
        Return the series with ``func`` applied to each nonzero
        coefficient of ``self``.

        INPUT:

        - ``func`` -- function that takes in a coefficient and returns
          a new coefficient

        EXAMPLES:

        Dense Implementation::

            sage: L.<z> = LazyLaurentSeriesRing(ZZ, sparse=False)
            sage: s = z/(1 - 2*z^2)
            sage: t = s.map_coefficients(lambda c: c + 1)
            sage: s
            z + 2*z^3 + 4*z^5 + 8*z^7 + O(z^8)
            sage: t
            2*z + 3*z^3 + 5*z^5 + 9*z^7 + O(z^8)
            sage: M = L(lambda n: n, valuation=0); M
            z + 2*z^2 + 3*z^3 + 4*z^4 + 5*z^5 + 6*z^6 + O(z^7)
            sage: N = M.map_coefficients(lambda c: c + 1); N
            2*z + 3*z^2 + 4*z^3 + 5*z^4 + 6*z^5 + 7*z^6 + O(z^7)

        Sparse Implementation::

            sage: L.<z> = LazyLaurentSeriesRing(ZZ, sparse=True)
            sage: M = L(lambda n: n, valuation=0); M
            z + 2*z^2 + 3*z^3 + 4*z^4 + 5*z^5 + 6*z^6 + O(z^7)
            sage: N = M.map_coefficients(lambda c: c + 1); N
            2*z + 3*z^2 + 4*z^3 + 5*z^4 + 6*z^5 + 7*z^6 + O(z^7)

        An example where the series is known to be exact::

            sage: f = z + z^2 + z^3
            sage: m = f.map_coefficients(lambda c: c + 1)
            sage: m
            2*z + 2*z^2 + 2*z^3

        Similarly for Dirichlet series::

            sage: L = LazyDirichletSeriesRing(ZZ, "z")
            sage: s = L(lambda n: n-1); s
            1/(2^z) + 2/3^z + 3/4^z + 4/5^z + 5/6^z + 6/7^z + ...
            sage: s = s.map_coefficients(lambda c: c + 1); s
            2/2^z + 3/3^z + 4/4^z + 5/5^z + 6/6^z + 7/7^z + ...

        """
        P = self.parent()
        coeff_stream = self._coeff_stream
        BR = P.base_ring()
        if isinstance(coeff_stream, CoefficientStream_exact):
            initial_coefficients = [func(i) if i else 0
                                    for i in coeff_stream._initial_coefficients]
            c = func(coeff_stream._constant) if coeff_stream._constant else 0
            if not any(initial_coefficients) and not c:
                return P.zero()
            coeff_stream = CoefficientStream_exact(initial_coefficients,
                                                   self._coeff_stream._is_sparse,
                                                   order=coeff_stream._approximate_order,
                                                   degree=coeff_stream._degree,
                                                   constant=BR(c))
            return P.element_class(P, coeff_stream)
        coeff_stream = CoefficientStream_map_coefficients(self._coeff_stream, func, P._coeff_ring)
        return P.element_class(P, coeff_stream)

    def truncate(self, d):
        r"""
        Return this series with its terms of degree >= ``d`` truncated.

        INPUT:

        - ``d`` -- integer; the degree from which the series is truncated

        EXAMPLES:

        Dense Implementation::

            sage: L.<z> = LazyLaurentSeriesRing(ZZ, sparse=False)
            sage: alpha = 1/(1-z)
            sage: alpha
            1 + z + z^2 + z^3 + z^4 + z^5 + z^6 + O(z^7)
            sage: beta = alpha.truncate(5)
            sage: beta
            1 + z + z^2 + z^3 + z^4
            sage: alpha - beta
            z^5 + z^6 + O(z^7)
            sage: M = L(lambda n: n, valuation=0); M
            z + 2*z^2 + 3*z^3 + 4*z^4 + 5*z^5 + 6*z^6 + O(z^7)
            sage: M.truncate(4)
            z + 2*z^2 + 3*z^3

        Sparse Implementation::

            sage: L.<z> = LazyLaurentSeriesRing(ZZ, sparse=True)
            sage: M = L(lambda n: n, valuation=0); M
            z + 2*z^2 + 3*z^3 + 4*z^4 + 5*z^5 + 6*z^6 + O(z^7)
            sage: M.truncate(4)
            z + 2*z^2 + 3*z^3

        Series which are known to be exact can also be truncated::

            sage: M = z + z^2 + z^3 + z^4
            sage: M.truncate(4)
            z + z^2 + z^3
        """
        P = self.parent()
        coeff_stream = self._coeff_stream
        v = coeff_stream._approximate_order
        initial_coefficients = [coeff_stream[i] for i in range(v, d)]
        return P.element_class(P, CoefficientStream_exact(initial_coefficients, P._sparse,
                                                          order=v))

    def prec(self):
        """
        Return the precision of the series, which is infinity.

        EXAMPLES::

            sage: L.<z> = LazyLaurentSeriesRing(ZZ)
            sage: f = 1/(1 - z)
            sage: f.prec()
            +Infinity
        """
        return infinity

    def _richcmp_(self, other, op):
        r"""
        Compare ``self` with ``other`` with respect to the comparison
        operator ``op``.

        Equality is verified if the corresponding coefficients of both series
        can be checked for equality without computing coefficients
        indefinitely.  Otherwise an exception is raised to declare that
        equality is not decidable.

        Inequality is not defined for lazy Laurent series.

        INPUT:

        - ``other`` -- another Laurent series
        - ``op`` -- comparison operator

        EXAMPLES::

            sage: L.<z> = LazyLaurentSeriesRing(QQ)
            sage: z + z^2 == z^2 + z
            True
            sage: z + z^2 != z^2 + z
            False
            sage: z + z^2 > z^2 + z
            False
            sage: z + z^2 < z^2 + z
            False

            sage: fz = L(lambda n: 0, valuation=0)
            sage: L.zero() == fz
            Traceback (most recent call last):
            ...
            ValueError: undecidable
            sage: fz == L.zero()
            Traceback (most recent call last):
            ...
            ValueError: undecidable
        """
        if op is op_EQ:
            if isinstance(self._coeff_stream, CoefficientStream_zero):  # self == 0
                if isinstance(other._coeff_stream, CoefficientStream_zero):
                    return True
                if other._coeff_stream.is_nonzero():
                    return False
            # other == 0 but self likely != 0
            elif (isinstance(other._coeff_stream, CoefficientStream_zero)
                  and self._coeff_stream.is_nonzero()):
                return False

            if (not isinstance(self._coeff_stream, CoefficientStream_exact)
                    or not isinstance(other._coeff_stream, CoefficientStream_exact)):
                # One of the lazy laurent series is not known to eventually be constant
                # Implement the checking of the caches here.
                n = min(self._coeff_stream._approximate_order, other._coeff_stream._approximate_order)
                m = max(self._coeff_stream._approximate_order, other._coeff_stream._approximate_order)
                for i in range(n, m):
                    if self[i] != other[i]:
                        return False
                if self._coeff_stream == other._coeff_stream:
                    return True
                if self._coeff_stream != other._coeff_stream:
                    return False
                raise ValueError("undecidable")

            # Both are CoefficientStream_exact, which implements a full check
            return self._coeff_stream == other._coeff_stream

        if op is op_NE:
            return not (self == other)

        return False

    def __hash__(self):
        """
        Return the hash of ``self``

        TESTS::

            sage: L = LazyLaurentSeriesRing(ZZ, 'z')
            sage: f = L([1,2,3,4], -5)
            sage: hash(f) == hash(f)
            True
            sage: g = (1 + f)/(1 - f)^2
            sage: {g: 1}
            {z^5 - 2*z^6 + z^7 + 5*z^9 - 11*z^10 + z^11 + O(z^12): 1}
        """
        return hash(self._coeff_stream)

    def __bool__(self):
        """
        Test whether ``self`` is not zero.

        TESTS::

            sage: L.<z> = LazyLaurentSeriesRing(GF(2))
            sage: bool(z-z)
            False
            sage: f = 1/(1 - z)
            sage: bool(f)
            True
            sage: M = L(lambda n: n, 0); M
            z + z^3 + z^5 + O(z^7)
            sage: M.is_zero()
            False
            sage: M = L(lambda n: 2*n if n < 10 else 1, 0); M
            O(z^7)
            sage: bool(M)
            Traceback (most recent call last):
            ...
            ValueError: undecidable as lazy Laurent series
            sage: M[15]
            1
            sage: bool(M)
            True

            sage: L.<z> = LazyLaurentSeriesRing(GF(2), sparse=True)
            sage: M = L(lambda n: 2*n if n < 10 else 1, 0); M
            O(z^7)
            sage: bool(M)
            Traceback (most recent call last):
            ...
            ValueError: undecidable as lazy Laurent series
            sage: M[15]
            1
            sage: bool(M)
            True
        """
        if isinstance(self._coeff_stream, CoefficientStream_zero):
            return False
        if isinstance(self._coeff_stream, CoefficientStream_exact):
            return True
        if self.parent()._sparse:
            cache = self._coeff_stream._cache
            if any(cache[a] for a in cache):
                return True
        else:
            if any(a for a in self._coeff_stream._cache):
                return True
        if self[self._coeff_stream._approximate_order]:
            return True
        raise ValueError("undecidable as lazy Laurent series")

    def define(self, s):
        r"""
        Define an equation by ``self = s``.

        INPUT:

        - ``s`` -- a Laurent polynomial

        EXAMPLES:

        We begin by constructing the Catalan numbers::

            sage: L.<z> = LazyLaurentSeriesRing(ZZ)
            sage: C = L(None, valuation=0)
            sage: C.define(1 + z*C^2)
            sage: C
            1 + z + 2*z^2 + 5*z^3 + 14*z^4 + 42*z^5 + 132*z^6 + O(z^7)

        The Catalan numbers but with a valuation 1::

            sage: B = L(None, 1)
            sage: B.define(z + B^2)
            sage: B
            z + z^2 + 2*z^3 + 5*z^4 + 14*z^5 + 42*z^6 + 132*z^7 + O(z^8)

        We can define multiple series that are linked::

            sage: s = L(None, valuation=0)
            sage: t = L(None, valuation=0)
            sage: s.define(1 + z*t^3)
            sage: t.define(1 + z*s^2)
            sage: s[:9]
            [1, 1, 3, 9, 34, 132, 546, 2327, 10191]
            sage: t[:9]
            [1, 1, 2, 7, 24, 95, 386, 1641, 7150]

        A bigger example::

            sage: L.<z> = LazyLaurentSeriesRing(ZZ)
            sage: A = L(None, valuation=5)
            sage: B = L(None, valuation=0)
            sage: C = L(None, valuation=2)
            sage: A.define(z^5 + B^2)
            sage: B.define(z^5 + C^2)
            sage: C.define(z^2 + C^2 + A^2)
            sage: A[0:15]
            [0, 0, 0, 0, 0, 1, 0, 0, 1, 2, 5, 4, 14, 10, 48]
            sage: B[0:15]
            [0, 0, 0, 0, 1, 1, 2, 0, 5, 0, 14, 0, 44, 0, 138]
            sage: C[0:15]
            [0, 0, 1, 0, 1, 0, 2, 0, 5, 0, 15, 0, 44, 2, 142]

        Counting binary trees::

            sage: L.<z> = LazyLaurentSeriesRing(QQ)
            sage: s = L(None, valuation=1)
            sage: s.define(z + (s^2+s(z^2))/2)
            sage: [s[i] for i in range(9)]
            [0, 1, 1, 1, 2, 3, 6, 11, 23]

        The `q`-Catalan numbers::

            sage: R.<q> = ZZ[]
            sage: L.<z> = LazyLaurentSeriesRing(R)
            sage: s = L(None, valuation=0)
            sage: s.define(1+z*s*s(q*z))
            sage: s
            1 + z + (q + 1)*z^2 + (q^3 + q^2 + 2*q + 1)*z^3
             + (q^6 + q^5 + 2*q^4 + 3*q^3 + 3*q^2 + 3*q + 1)*z^4
             + (q^10 + q^9 + 2*q^8 + 3*q^7 + 5*q^6 + 5*q^5 + 7*q^4 + 7*q^3 + 6*q^2 + 4*q + 1)*z^5
             + (q^15 + q^14 + 2*q^13 + 3*q^12 + 5*q^11 + 7*q^10 + 9*q^9 + 11*q^8
                + 14*q^7 + 16*q^6 + 16*q^5 + 17*q^4 + 14*q^3 + 10*q^2 + 5*q + 1)*z^6 + O(z^7)

        We count unlabeled ordered trees by total number of nodes
        and number of internal nodes::

            sage: R.<q> = QQ[]
            sage: Q.<z> = LazyLaurentSeriesRing(R)
            sage: leaf = z
            sage: internal_node = q * z
            sage: L = Q(constant=1, degree=1)
            sage: T = Q(None, 1)
            sage: T.define(leaf + internal_node * L(T))
            sage: [T[i] for i in range(6)]
            [0, 1, q, q^2 + q, q^3 + 3*q^2 + q, q^4 + 6*q^3 + 6*q^2 + q]

        Similarly for Dirichlet series::

            sage: L = LazyDirichletSeriesRing(ZZ, "z")
            sage: g = L(constant=1, valuation=2)
            sage: F = L(None); F.define(1 + g*F)
            sage: [F[i] for i in range(1, 16)]
            [1, 1, 1, 2, 1, 3, 1, 4, 2, 3, 1, 8, 1, 3, 3]
            sage: oeis(_)                                                       # optional, internet
            0: A002033: Number of perfect partitions of n.
            1: A074206: Kalmár's [Kalmar's] problem: number of ordered factorizations of n.
            ...

            sage: F = L(None); F.define(1 + g*F*F)
            sage: [F[i] for i in range(1, 16)]
            [1, 1, 1, 3, 1, 5, 1, 10, 3, 5, 1, 24, 1, 5, 5]

        TESTS::

            sage: L.<z> = LazyLaurentSeriesRing(ZZ, sparse=True)
            sage: s = L(None, valuation=0)
            sage: s.define(1 + z*s^3)
            sage: s[:10]
            [1, 1, 3, 12, 55, 273, 1428, 7752, 43263, 246675]

            sage: e = L(None, valuation=0)
            sage: e.define(1 + z*e)
            sage: e.define(1 + z*e)
            Traceback (most recent call last):
            ...
            ValueError: series already defined
            sage: z.define(1 + z^2)
            Traceback (most recent call last):
            ...
            ValueError: series already defined
        """
        if not isinstance(self._coeff_stream, CoefficientStream_uninitialized) or self._coeff_stream._target is not None:
            raise ValueError("series already defined")
        self._coeff_stream._target = s._coeff_stream

    def _repr_(self):
        r"""
        Return a string representation of ``self``.

        EXAMPLES::

            sage: L.<z> = LazyLaurentSeriesRing(ZZ)
            sage: z^-3 + z - 5
            z^-3 - 5 + z
            sage: -1/(1 + 2*z)
            -1 + 2*z - 4*z^2 + 8*z^3 - 16*z^4 + 32*z^5 - 64*z^6 + O(z^7)
            sage: -z^-7/(1 + 2*z)
            -z^-7 + 2*z^-6 - 4*z^-5 + 8*z^-4 - 16*z^-3 + 32*z^-2 - 64*z^-1 + O(1)
            sage: L([1,5,0,3], valuation=-1, degree=5, constant=2)
            z^-1 + 5 + 3*z^2 + 2*z^5 + 2*z^6 + 2*z^7 + O(z^8)
            sage: L(constant=5, valuation=2)
            5*z^2 + 5*z^3 + 5*z^4 + O(z^5)
            sage: L(constant=5, degree=-2)
            5*z^-2 + 5*z^-1 + 5 + O(z)
            sage: L(lambda x: x if x < 0 else 0, valuation=-2)
            -2*z^-2 - z^-1 + O(z^5)
            sage: L(lambda x: x if x < 0 else 0, valuation=2)
            O(z^9)
            sage: L(lambda x: x if x > 0 else 0, valuation=-2)
            z + 2*z^2 + 3*z^3 + 4*z^4 + O(z^5)
            sage: L(lambda x: x if x > 0 else 0, valuation=-10)
            O(z^-3)

            sage: L(None, valuation=0)
            Uninitialized Lazy Laurent Series
            sage: L(0)
            0

            sage: R.<x,y> = QQ[]
            sage: L.<z> = LazyLaurentSeriesRing(R)
            sage: z^-2 / (1 - (x-y)*z) + x^4*z^-3 + (1-y)*z^-4
            (-y + 1)*z^-4 + x^4*z^-3 + z^-2 + (x - y)*z^-1
             + (x^2 - 2*x*y + y^2) + (x^3 - 3*x^2*y + 3*x*y^2 - y^3)*z
             + (x^4 - 4*x^3*y + 6*x^2*y^2 - 4*x*y^3 + y^4)*z^2 + O(z^3)
        """
        if isinstance(self._coeff_stream, CoefficientStream_zero):
            return '0'
        if isinstance(self._coeff_stream, CoefficientStream_uninitialized) and self._coeff_stream._target is None:
            return 'Uninitialized Lazy Laurent Series'
        return self._format_series(repr)

    def _latex_(self):
        r"""
        Return a latex representation of ``self``.

        EXAMPLES::

            sage: L.<z> = LazyLaurentSeriesRing(ZZ)
            sage: latex(z^-3 + z - 5)
            \frac{1}{z^{3}} - 5 + z
            sage: latex(-1/(1 + 2*z))
            -1 + 2z - 4z^{2} + 8z^{3} - 16z^{4} + 32z^{5} - 64z^{6} + O(z^{7})
            sage: latex(-z^-7/(1 + 2*z))
            \frac{-1}{z^{7}} + \frac{2}{z^{6}} + \frac{-4}{z^{5}} + \frac{8}{z^{4}}
             + \frac{-16}{z^{3}} + \frac{32}{z^{2}} + \frac{-64}{z} + O(1)
            sage: latex(L([1,5,0,3], valuation=-1, degree=5, constant=2))
            \frac{1}{z} + 5 + 3z^{2} + 2z^{5} + 2z^{6} + 2z^{7} + O(z^{8})
            sage: latex(L(constant=5, valuation=2))
            5z^{2} + 5z^{3} + 5z^{4} + O(z^{5})
            sage: latex(L(constant=5, degree=-2))
            \frac{5}{z^{2}} + \frac{5}{z} + 5 + O(z)
            sage: latex(L(lambda x: x if x < 0 else 0, valuation=-2))
            \frac{-2}{z^{2}} + \frac{-1}{z} + O(z^{5})
            sage: latex(L(lambda x: x if x < 0 else 0, valuation=2))
            O(z^{9})
            sage: latex(L(lambda x: x if x > 0 else 0, valuation=-2))
            z + 2z^{2} + 3z^{3} + 4z^{4} + O(z^{5})
            sage: latex(L(lambda x: x if x > 0 else 0, valuation=-10))
            O(\frac{1}{z^{3}})

            sage: latex(L(None, valuation=0))
            \text{\texttt{Undef}}
            sage: latex(L(0))
            0

            sage: R.<x,y> = QQ[]
            sage: L.<z> = LazyLaurentSeriesRing(R)
            sage: latex(z^-2 / (1 - (x-y)*z) + x^4*z^-3 + (1-y)*z^-4)
            \frac{-y + 1}{z^{4}} + \frac{x^{4}}{z^{3}} + \frac{1}{z^{2}}
             + \frac{x - y}{z} + x^{2} - 2 x y + y^{2}
             + \left(x^{3} - 3 x^{2} y + 3 x y^{2} - y^{3}\right)z
             + \left(x^{4} - 4 x^{3} y + 6 x^{2} y^{2} - 4 x y^{3} + y^{4}\right)z^{2}
             + O(z^{3})
        """
        from sage.misc.latex import latex
        if isinstance(self._coeff_stream, CoefficientStream_zero):
            return latex('0')
        if isinstance(self._coeff_stream, CoefficientStream_uninitialized) and self._coeff_stream._target is None:
            return latex("Undef")
        return self._format_series(latex)

    def _ascii_art_(self):
        r"""
        Return an ascii art representation of ``self``.

        EXAMPLES::

            sage: e = SymmetricFunctions(QQ).e()
            sage: L.<z> = LazyLaurentSeriesRing(e)
            sage: L.options.display_length = 3
            sage: ascii_art(1 / (1 - e[1]*z))
            e[] + e[1]*z + e[1, 1]*z^2 + O(e[]*z^3)
            sage: L.options._reset()
        """
        from sage.typeset.ascii_art import ascii_art, AsciiArt
        if isinstance(self._coeff_stream, CoefficientStream_zero):
            return AsciiArt('0')
        if isinstance(self._coeff_stream, CoefficientStream_uninitialized) and self._coeff_stream._target is None:
            return AsciiArt('Uninitialized Lazy Laurent Series')
        return self._format_series(ascii_art, True)

    def _unicode_art_(self):
        r"""
        Return a unicode art representation of ``self``.

        EXAMPLES::

            sage: e = SymmetricFunctions(QQ).e()
            sage: L.<z> = LazyLaurentSeriesRing(e)
            sage: L.options.display_length = 3
            sage: unicode_art(1 / (1 - e[1]*z))
            e[] + e[1]*z + e[1, 1]*z^2 + O(e[]*z^3)
            sage: L.options._reset()
        """
        from sage.typeset.unicode_art import unicode_art, UnicodeArt
        if isinstance(self._coeff_stream, CoefficientStream_zero):
            return UnicodeArt('0')
        if isinstance(self._coeff_stream, CoefficientStream_uninitialized) and self._coeff_stream._target is None:
            return UnicodeArt('Uninitialized Lazy Laurent Series')
        return self._format_series(unicode_art, True)

    # === module structure ===

    def _add_(self, other):
        """
        Return the sum of ``self`` and ``other``.

        INPUT:

        - ``other`` -- other series

        EXAMPLES:

        Dense series can be added::

            sage: L.<z> = LazyLaurentSeriesRing(ZZ)
            sage: M = L(lambda n: 1 + n, valuation=0)
            sage: N = L(lambda n: -n, valuation=0)
            sage: O = M + N
            sage: O[0:10]
            [1, 1, 1, 1, 1, 1, 1, 1, 1, 1]

        Sparse series can be added::

            sage: L.<z> = LazyLaurentSeriesRing(ZZ, sparse=True)
            sage: M = L(lambda n: 1 + n, valuation=0)
            sage: N = L(lambda n: -n, valuation=0)
            sage: O = M + N
            sage: O[0:10]
            [1, 1, 1, 1, 1, 1, 1, 1, 1, 1]

        Series which are known to be exact can be added::

            sage: M = L(1)
            sage: N = L([0, 1])
            sage: O = M + N
            sage: O[0:10]
            [1, 1, 0, 0, 0, 0, 0, 0, 0, 0]

        Adding zero gives the same series::

            sage: M = L(lambda n: 1 + n, valuation=0)
            sage: M + 0 is 0 + M is M
            True

        Similarly for Dirichlet series::

            sage: L = LazyDirichletSeriesRing(ZZ, "z")
            sage: s = L(lambda n: n); s
            1 + 2/2^z + 3/3^z + 4/4^z + 5/5^z + 6/6^z + 7/7^z + ...
            sage: t = L(constant=1); t
            1 + 1/(2^z) + 1/(3^z) + ...
            sage: s + t
            2 + 3/2^z + 4/3^z + 5/4^z + 6/5^z + 7/6^z + 8/7^z + ...

            sage: r = L(constant=-1)
            sage: r + t
            0

            sage: r = L([1,2,3])
            sage: r + t
            2 + 3/2^z + 4/3^z + 1/(4^z) + 1/(5^z) + 1/(6^z) + ...

            sage: r = L([1,2,3], constant=-1)
            sage: r + t
            2 + 3/2^z + 4/3^z

        """
        P = self.parent()
        left = self._coeff_stream
        right = other._coeff_stream
        if isinstance(left, CoefficientStream_zero):
            return other
        if isinstance(right, CoefficientStream_zero):
            return self
        if (isinstance(left, CoefficientStream_exact)
            and isinstance(right, CoefficientStream_exact)):
            approximate_order = min(left.order(), right.order())
            degree = max(left._degree, right._degree)
            initial_coefficients = [left[i] + right[i] for i in range(approximate_order, degree)]
            constant = left._constant + right._constant
            if not any(initial_coefficients) and not constant:
                return P.zero()
            coeff_stream = CoefficientStream_exact(initial_coefficients, P._sparse,
                                                   constant=constant,
                                                   degree=degree,
                                                   order=approximate_order)
            return P.element_class(P, coeff_stream)
        return P.element_class(P, CoefficientStream_add(self._coeff_stream, other._coeff_stream))

    def _sub_(self, other):
        """
        Return the series of this series minus ``other`` series.

        INPUT:

        - ``other`` -- other series

        EXAMPLES:

        Dense series can be subtracted::

            sage: L.<z> = LazyLaurentSeriesRing(ZZ, sparse=False)
            sage: M = L(lambda n: 1 + n, valuation=0)
            sage: N = L(lambda n: -n, valuation=0)
            sage: O = M - N
            sage: O[0:10]
            [1, 3, 5, 7, 9, 11, 13, 15, 17, 19]

        Sparse series can be subtracted::

            sage: L.<z> = LazyLaurentSeriesRing(ZZ, sparse=True)
            sage: M = L(lambda n: 1 + n, valuation=0)
            sage: N = L(lambda n: -n, valuation=0)
            sage: O = M - N
            sage: O[0:10]
            [1, 3, 5, 7, 9, 11, 13, 15, 17, 19]

        Series which are known to be exact can be subtracted::

            sage: M = L.one()
            sage: N = L([0, 1])
            sage: O = M - N
            sage: O[0:10]
            [1, -1, 0, 0, 0, 0, 0, 0, 0, 0]

            sage: M = L([1, 0, 1])
            sage: N = L([0, 0, 1])
            sage: O = M - L.one() - N
            sage: O
            0

        Subtraction with 0::

            sage: M = L(lambda n: 1 + n, valuation=0)
            sage: M - 0 is M
            True
            sage: 0 - M == -M
            True
        """
        P = self.parent()
        left = self._coeff_stream
        right = other._coeff_stream
        if isinstance(left, CoefficientStream_zero):
            return P.element_class(P, CoefficientStream_neg(right))
        if isinstance(right, CoefficientStream_zero):
            return self
        if (isinstance(left, CoefficientStream_exact) and isinstance(right, CoefficientStream_exact)):
            approximate_order = min(left.order(), right.order())
            degree = max(left._degree, right._degree)
            initial_coefficients = [left[i] - right[i] for i in range(approximate_order, degree)]
            constant = left._constant - right._constant
            if not any(initial_coefficients) and not constant:
                return P.zero()
            coeff_stream = CoefficientStream_exact(initial_coefficients, P._sparse,
                                                   constant=constant,
                                                   degree=degree,
                                                   order=approximate_order)
            return P.element_class(P, coeff_stream)
        if left == right:
            return P.zero()
        return P.element_class(P, CoefficientStream_sub(self._coeff_stream, other._coeff_stream))

    def _acted_upon_(self, scalar, self_on_left):
        r"""
        Scalar multiplication for ``self`` by ``scalar``.

        INPUT:

        - ``scalar`` -- an element of the base ring
        - ``self_on_left`` -- boolean; if ``True``, compute ``self * scalar``

        EXAMPLES:

        Dense series can be multiplied with a scalar::

            sage: L.<z> = LazyLaurentSeriesRing(ZZ, sparse=False)
            sage: M = L(lambda n: 1 + n, valuation=0)
            sage: O = M * 2
            sage: O[0:10]
            [2, 4, 6, 8, 10, 12, 14, 16, 18, 20]
            sage: type(O._coeff_stream)
            <class 'sage.data_structures.coefficient_stream.CoefficientStream_lmul'>
            sage: M * 1 is M
            True
            sage: M * 0 == 0
            True
            sage: O = 2 * M
            sage: type(O._coeff_stream)
            <class 'sage.data_structures.coefficient_stream.CoefficientStream_lmul'>
            sage: O[0:10]
            [2, 4, 6, 8, 10, 12, 14, 16, 18, 20]
            sage: 1 * M is M
            True
            sage: 0 * M == 0
            True

        Different scalars potentially give different series::

            sage: 2 * M == 3 * M
            Traceback (most recent call last):
            ...
            ValueError: undecidable

        Sparse series can be multiplied with a scalar::

            sage: L.<z> = LazyLaurentSeriesRing(ZZ, sparse=True)
            sage: M = L(lambda n: 1 + n, valuation=0)
            sage: O = M * 2
            sage: O[0:10]
            [2, 4, 6, 8, 10, 12, 14, 16, 18, 20]
            sage: type(O._coeff_stream)
            <class 'sage.data_structures.coefficient_stream.CoefficientStream_lmul'>
            sage: M * 1 is M
            True
            sage: M * 0 == 0
            True
            sage: O = 2 * M
            sage: type(O._coeff_stream)
            <class 'sage.data_structures.coefficient_stream.CoefficientStream_lmul'>
            sage: O[0:10]
            [2, 4, 6, 8, 10, 12, 14, 16, 18, 20]
            sage: 1 * M is M
            True
            sage: 0 * M == 0
            True

        Series which are known to be exact can be multiplied with a scalar
        and remain exact::

            sage: N = L([0, 1], degree=5, constant=3)
            sage: O = N * -1
            sage: O[0:10]
            [0, -1, 0, 0, 0, -3, -3, -3, -3, -3]
            sage: N * 1 is N
            True
            sage: N * 0 == 0
            True
            sage: O = -1 * N
            sage: O[0:10]
            [0, -1, 0, 0, 0, -3, -3, -3, -3, -3]
            sage: 1 * N is N
            True
            sage: 0 * N == 0
            True

        Similarly for Dirichlet series::

            sage: L = LazyDirichletSeriesRing(ZZ, "z")
            sage: g = L.gen(2)
            sage: 2 * g
            2/2^z
            sage: -1 * g
            -1/(2^z)
            sage: 0*g
            0
            sage: M = L(lambda n: n); M
            1 + 2/2^z + 3/3^z + 4/4^z + 5/5^z + 6/6^z + 7/7^z + O(1/(8^z))
            sage: 3 * M
            3 + 6/2^z + 9/3^z + 12/4^z + 15/5^z + 18/6^z + 21/7^z + O(1/(8^z))

            sage: 1 * M is M
            True

        We take care of noncommutative base rings::

            sage: M = MatrixSpace(ZZ, 2)
            sage: L.<t> = LazyTaylorSeriesRing(M)
            sage: m = M([[1, 1],[0, 1]])
            sage: n = M([[1, 0],[1, 1]])
            sage: a = L(lambda k: n^k)
            sage: (m*a - a*m)[3]
            [ 3  0]
            [ 0 -3]

        """
        # With the current design, the coercion model does not have
        # enough information to detect a priori that this method only
        # accepts scalars; so it tries on some elements(), and we need
        # to make sure to report an error.
        P = self.parent()
        R = P.base_ring()
        if isinstance(scalar, Element) and scalar.parent() is not R:
            # Temporary needed by coercion (see Polynomial/FractionField tests).
            if R.has_coerce_map_from(scalar.parent()):
                scalar = R(scalar)
            else:
                return None

        if not scalar:
            return P.zero()
        if scalar == R.one():
            return self
        if scalar == -R.one():
            return -self

        if isinstance(self._coeff_stream, CoefficientStream_exact):
            v = self._coeff_stream.order()
            init_coeffs = self._coeff_stream._initial_coefficients
            if self_on_left:
                c = self._coeff_stream._constant * scalar
                initial_coefficients = [val * scalar for val in init_coeffs]
            else:
                c = scalar * self._coeff_stream._constant
                initial_coefficients = [scalar * val for val in init_coeffs]
            return P.element_class(P, CoefficientStream_exact(initial_coefficients, P._sparse,
                                                              order=v, constant=c,
                                                              degree=self._coeff_stream._degree))
        if self_on_left or R.is_commutative():
            return P.element_class(P, CoefficientStream_lmul(self._coeff_stream, scalar))
        return P.element_class(P, CoefficientStream_rmul(self._coeff_stream, scalar))

    def _neg_(self):
        """
        Return the negative of ``self``.

        EXAMPLES:

        Dense series can be negated::

            sage: L.<z> = LazyLaurentSeriesRing(ZZ, sparse=False)
            sage: M = L(lambda n: n, valuation=0)
            sage: N = L(lambda n: -n, valuation=0)
            sage: O = -N
            sage: O[0:10]
            [0, 1, 2, 3, 4, 5, 6, 7, 8, 9]
            sage: O = -M
            sage: O[0:10]
            [0, -1, -2, -3, -4, -5, -6, -7, -8, -9]
            sage: O = -(-M)
            sage: O[0:10]
            [0, 1, 2, 3, 4, 5, 6, 7, 8, 9]
            sage: O == M
            True

        Sparse series can be negated::

            sage: L.<z> = LazyLaurentSeriesRing(ZZ, sparse=True)
            sage: M = L(lambda n: n, valuation=0)
            sage: N = L(lambda n: -n, valuation=0)
            sage: O = -N
            sage: O[0:10]
            [0, 1, 2, 3, 4, 5, 6, 7, 8, 9]
            sage: O = -M
            sage: O[0:10]
            [0, -1, -2, -3, -4, -5, -6, -7, -8, -9]
            sage: O = -(-M)
            sage: O[0:10]
            [0, 1, 2, 3, 4, 5, 6, 7, 8, 9]
            sage: O == M
            True

        Series which are known to be exact can be negated::

            sage: M = L.one()
            sage: N = L([0, 1])
            sage: O = -N
            sage: O[0:10]
            [0, -1, 0, 0, 0, 0, 0, 0, 0, 0]
            sage: O = -M
            sage: O[0:10]
            [-1, 0, 0, 0, 0, 0, 0, 0, 0, 0]
            sage: O = -(-M)
            sage: O[0:10]
            [1, 0, 0, 0, 0, 0, 0, 0, 0, 0]
            sage: O == M
            True

            sage: N = L([0, 1], degree=5, constant=2)
            sage: -N
            -z - 2*z^5 - 2*z^6 - 2*z^7 + O(z^8)
        """
        P = self.parent()
        coeff_stream = self._coeff_stream
        if isinstance(self._coeff_stream, CoefficientStream_exact):
            initial_coefficients = [-v for v in coeff_stream._initial_coefficients]
            constant = -coeff_stream._constant
            coeff_stream = CoefficientStream_exact(initial_coefficients, P._sparse,
                                                   constant=constant,
                                                   degree=coeff_stream._degree,
                                                   order=coeff_stream.order())
            return P.element_class(P, coeff_stream)
        # -(-f) = f
        if isinstance(coeff_stream, CoefficientStream_neg):
            return P.element_class(P, coeff_stream._series)
        return P.element_class(P, CoefficientStream_neg(coeff_stream))


class LazyCauchyProductSeries(LazyModuleElement):
    r"""
    A class for series where multiplication is the Cauchy product.

    EXAMPLES::

        sage: L.<z> = LazyLaurentSeriesRing(ZZ)
        sage: f = 1 / (1 - z)
        sage: f
        1 + z + z^2 + z^3 + z^4 + z^5 + z^6 + O(z^7)
        sage: f * (1 - z)
        1 + O(z^7)

        sage: L.<z> = LazyLaurentSeriesRing(ZZ, sparse=True)
        sage: f = 1 / (1 - z)
        sage: f
        1 + z + z^2 + z^3 + z^4 + z^5 + z^6 + O(z^7)
    """
    def valuation(self):
        r"""
        Return the valuation of ``self``.

        This method determines the valuation of the series by looking for a
        nonzero coefficient. Hence if the series happens to be zero, then it
        may run forever.

        EXAMPLES::

            sage: L.<z> = LazyLaurentSeriesRing(ZZ)
            sage: s = 1/(1 - z) - 1/(1 - 2*z)
            sage: s.valuation()
            1
            sage: t = z - z
            sage: t.valuation()
            +Infinity
            sage: M = L(lambda n: n^2, 0)
            sage: M.valuation()
            1
            sage: (M - M).valuation()
            +Infinity

        """
        return self._coeff_stream.order()

    def _mul_(self, other):
        """
        Return the product of this series with ``other``.

        INPUT:

        - ``other`` -- other series

        TESTS::

            sage: L.<z> = LazyLaurentSeriesRing(ZZ, sparse=True)
            sage: (1 - z)*(1 - z)
            1 - 2*z + z^2
            sage: (1 - z)*(1 - z)*(1 - z)
            1 - 3*z + 3*z^2 - z^3
            sage: M = L(lambda n: n, valuation=0)
            sage: M
            z + 2*z^2 + 3*z^3 + 4*z^4 + 5*z^5 + 6*z^6 + ...
            sage: N = M * (1 - M)
            sage: N
            z + z^2 - z^3 - 6*z^4 - 15*z^5 - 29*z^6 + ...

            sage: p = (1 - z)*(1 + z^2)^3 * z^-2
            sage: p
            z^-2 - z^-1 + 3 - 3*z + 3*z^2 - 3*z^3 + z^4 - z^5
            sage: M = L(lambda n: n, valuation=-2, degree=5, constant=2)
            sage: M
            -2*z^-2 - z^-1 + z + 2*z^2 + 3*z^3 + 4*z^4 + 2*z^5 + 2*z^6 + 2*z^7 + O(z^8)
            sage: M * p
            -2*z^-4 + z^-3 - 5*z^-2 + 4*z^-1 - 2 + 7*z + 5*z^2 + 5*z^3
             + 7*z^4 - 2*z^5 + 4*z^6 - 5*z^7 + z^8 - 2*z^9
            sage: M * p == p * M
            True

            sage: q = (1 - 2*z)*(1 + z^2)^3 * z^-2
            sage: q * M
            -2*z^-4 + 3*z^-3 - 4*z^-2 + 10*z^-1 + 11*z + 2*z^2 - 3*z^3
             - 6*z^4 - 22*z^5 - 14*z^6 - 27*z^7 - 16*z^8 - 20*z^9
             - 16*z^10 - 16*z^11 - 16*z^12 + O(z^13)
            sage: q * M == M * q
            True

            sage: L.<z> = LazyLaurentSeriesRing(ZZ, sparse=False)
            sage: M = L(lambda n: n, valuation=0); M
            z + 2*z^2 + 3*z^3 + 4*z^4 + 5*z^5 + 6*z^6 + ...
            sage: N = L(lambda n: 1, valuation=0); N
            1 + z + z^2 + z^3 + z^4 + z^5 + z^6 + ...
            sage: M * N
            z + 3*z^2 + 6*z^3 + 10*z^4 + 15*z^5 + 21*z^6 + ...

            sage: L.one() * M is M
            True
            sage: M * L.one() is M
            True

        Similarly for Taylor series::

            sage: L.<x, y, z> = LazyTaylorSeriesRing(ZZ)
            sage: (1 - x)*(1 - y)
            1 + (-x-y) + x*y
            sage: (1 - x)*(1 - y)*(1 - z)
            1 + (-x-y-z) + (x*y+x*z+y*z) + (-x*y*z)

        We take care of noncommutative base rings::

            sage: M = MatrixSpace(ZZ, 2)
            sage: L.<t> = LazyTaylorSeriesRing(M)
            sage: m = M([[1, 1],[0, 1]])
            sage: n = M([[1, 0],[1, 1]])
            sage: a = 1/(1-m*t)
            sage: b = 1 + n*t
            sage: (b*a-a*b)[20]
            [-19   0]
            [  0  19]

        Multiplication of series with eventually constant
        coefficients may yield another such series::

            sage: L.<z> = LazyLaurentSeriesRing(SR)
            sage: var("a b c d e u v w")
            (a, b, c, d, e, u, v, w)
            sage: s = a/z^2 + b*z + c*z^2 + d*z^3 + e*z^4
            sage: t = L([u, v], constant=w, valuation=-1)
            sage: s1 = s.approximate_series(44)
            sage: t1 = t.approximate_series(44)
            sage: s1 * t1 - (s * t).approximate_series(42)
            O(z^42)

        Noncommutative::

            sage: M = MatrixSpace(ZZ, 2)
            sage: L.<t> = LazyTaylorSeriesRing(M)
            sage: a = L([m], degree=1)
            sage: b = n*~(1-t)
            sage: (a*b)[0]
            [2 1]
            [1 1]

        """
        P = self.parent()
        left = self._coeff_stream
        right = other._coeff_stream

        # Check some trivial products
        if isinstance(left, CoefficientStream_zero) or isinstance(right, CoefficientStream_zero):
            return P.zero()
        if isinstance(left, CoefficientStream_exact) and left._initial_coefficients == (P._coeff_ring.one(),) and left.order() == 0:
            return other  # self == 1
        if isinstance(right, CoefficientStream_exact) and right._initial_coefficients == (P._coeff_ring.one(),) and right.order() == 0:
            return self  # right == 1

        # the product is exact if and only if both of the factors are
        # exact, and one has eventually 0 coefficients:
        #   (p + a x^d/(1-x))(q + b x^e/(1-x))
        #   = p q + (a x^d q + b x^e p)/(1-x) + a b x^(d+e)/(1-x)^2
        if (isinstance(left, CoefficientStream_exact)
            and isinstance(right, CoefficientStream_exact)
            and not (left._constant and right._constant)):
            il = left._initial_coefficients
            ir = right._initial_coefficients
            initial_coefficients = [sum(il[k]*ir[n-k]
                                        for k in range(max(n - len(ir) + 1, 0),
                                                       min(len(il) - 1, n) + 1))
                                    for n in range(len(il) + len(ir) - 1)]
            lv = left.order()
            rv = right.order()
            # (a x^d q)/(1-x) has constant a q(1), and the initial
            # values are the cumulative sums of the coeffcients of q
            if right._constant:
                d = right._degree
                c = left._constant # this is zero
                # left._constant must be 0 and thus len(il) >= 1
                for k in range(len(il)-1):
                    c += il[k] * right._constant
                    initial_coefficients[d - rv + k] += c
                c += il[-1] * right._constant
            elif left._constant:
                d = left._degree
                c = right._constant # this is zero
                # left._constant must be 0 and thus len(il) >= 1
                for k in range(len(ir)-1):
                    c += left._constant * ir[k]
                    initial_coefficients[d - lv + k] += c
                c += left._constant * ir[-1]
            else:
                c = left._constant # this is zero
            coeff_stream = CoefficientStream_exact(initial_coefficients, P._sparse,
                                                   order=lv+rv, constant=c)
            return P.element_class(P, coeff_stream)

        return P.element_class(P, CoefficientStream_cauchy_product(left, right))

    def __invert__(self):
        """
        Return the multiplicative inverse of the element.

        EXAMPLES:

        Lazy Laurent series that have a dense implementation can be inverted::

            sage: L.<z> = LazyLaurentSeriesRing(ZZ, sparse=False)
            sage: ~(1 - z)
            1 + z + z^2 + O(z^3)
            sage: M = L(lambda n: n, valuation=0); M
            z + 2*z^2 + 3*z^3 + 4*z^4 + 5*z^5 + 6*z^6 + O(z^7)
            sage: P = ~M; P
            z^-1 - 2 + z + O(z^6)

        Lazy Laurent series that have a sparse implementation can be inverted::

            sage: L.<z> = LazyLaurentSeriesRing(ZZ, sparse=True)
            sage: M = L(lambda n: n, valuation=0); M
            z + 2*z^2 + 3*z^3 + 4*z^4 + 5*z^5 + 6*z^6 + O(z^7)
            sage: P = ~M; P
            z^-1 - 2 + z + O(z^6)

            sage: ~(~(1 - z))
            1 - z

        Lazy Laurent series that are known to be exact can be inverted::

            sage: ~z
            z^-1

        TESTS::

            sage: L.<x> = LazyLaurentSeriesRing(QQ)
            sage: g = L([2], valuation=-1, constant=1); g
            2*x^-1 + 1 + x + x^2 + O(x^3)
            sage: g*g^-1
            1 + O(x^7)

        """
        P = self.parent()
        coeff_stream = self._coeff_stream
        # the inverse is exact if and only if coeff_stream corresponds to one of
        # cx^d/(1-x) ... (c, ...)
        # cx^d       ... (c, 0, ...)
        # cx^d (1-x) ... (c, -c, 0, ...)
        if isinstance(coeff_stream, CoefficientStream_exact):
            initial_coefficients = coeff_stream._initial_coefficients
            if not initial_coefficients:
                i = ~coeff_stream._constant
                v = -coeff_stream.order()
                c = P._coeff_ring.zero()
                coeff_stream = CoefficientStream_exact((i, -i), P._sparse,
                                                       order=v, constant=c)
                return P.element_class(P, coeff_stream)
            if len(initial_coefficients) == 1 and not coeff_stream._constant:
                i = ~initial_coefficients[0]
                v = -coeff_stream.order()
                c = P._coeff_ring.zero()
                coeff_stream = CoefficientStream_exact((i,), P._sparse,
                                                       order=v, constant=c)
                return P.element_class(P, coeff_stream)
            if (len(initial_coefficients) == 2
                and not (initial_coefficients[0] + initial_coefficients[1])
                and  not coeff_stream._constant):
                v = -coeff_stream.order()
                c = ~initial_coefficients[0]
                coeff_stream = CoefficientStream_exact((), P._sparse,
                                                       order=v, constant=c)
                return P.element_class(P, coeff_stream)

        # (f^-1)^-1 = f
        if isinstance(coeff_stream, CoefficientStream_cauchy_inverse):
            return P.element_class(P, coeff_stream._series)
        return P.element_class(P, CoefficientStream_cauchy_inverse(coeff_stream))

    def _div_(self, other):
        r"""
        Return ``self`` divided by ``other``.

        INPUT:

        - ``other`` -- nonzero series

        EXAMPLES:

        Lazy Laurent series that have a dense implementation can be divided::

            sage: L.<z> = LazyLaurentSeriesRing(ZZ, sparse=False)
            sage: z/(1 - z)
            z + z^2 + z^3 + z^4 + z^5 + z^6 + z^7 + O(z^8)
            sage: M = L(lambda n: n, 0); M
            z + 2*z^2 + 3*z^3 + 4*z^4 + 5*z^5 + 6*z^6 + O(z^7)
            sage: N = L(lambda n: 1, 0); N
            1 + z + z^2 + z^3 + z^4 + z^5 + z^6 + O(z^7)
            sage: P = M / N; P
            z + z^2 + z^3 + z^4 + z^5 + z^6 + O(z^7)

        Lazy Laurent series that have a sparse implementation can be divided::

            sage: L.<z> = LazyLaurentSeriesRing(ZZ, sparse=True)
            sage: M = L(lambda n: n, 0); M
            z + 2*z^2 + 3*z^3 + 4*z^4 + 5*z^5 + 6*z^6 + O(z^7)
            sage: N = L(lambda n: 1, 0); N
            1 + z + z^2 + z^3 + z^4 + z^5 + z^6 + O(z^7)
            sage: P = M / N; P
            z + z^2 + z^3 + z^4 + z^5 + z^6 + O(z^7)

        Lazy Laurent series that are known to be exact can be divided::

            M = z^2 + 2*z + 1
            N = z + 1
            O = M / N; O
            z + 1

        An example over the ring of symmetric functions::

            sage: e = SymmetricFunctions(QQ).e()
            sage: R.<z> = LazyLaurentSeriesRing(e)
            sage: 1 / (1 - e[1]*z)
            e[] + e[1]*z + e[1, 1]*z^2 + e[1, 1, 1]*z^3 + e[1, 1, 1, 1]*z^4
             + e[1, 1, 1, 1, 1]*z^5 + e[1, 1, 1, 1, 1, 1]*z^6 + O(e[]*z^7)
        """
        if isinstance(other._coeff_stream, CoefficientStream_zero):
            raise ZeroDivisionError("cannot divide by 0")

        P = self.parent()
        left = self._coeff_stream
        if isinstance(left, CoefficientStream_zero):
            return P.zero()
        right = other._coeff_stream
        if (isinstance(left, CoefficientStream_exact)
            and isinstance(right, CoefficientStream_exact)):
            if not left._constant and not right._constant:
                R = P._laurent_poly_ring
                # pl = left.polynomial_part(R)
                # pr = right.polynomial_part(R)
                pl = self.finite_part()
                pr = other.finite_part()
                try:
                    ret = pl / pr
                    ret = P._laurent_poly_ring(ret)
                    return P(ret)
                    # ret = pl / pr
                    # ret = P._laurent_poly_ring(ret)
                    # initial_coefficients = [ret[i] for i in range(ret.valuation(), ret.degree() + 1)]
                    # return P.element_class(P, CoefficientStream_exact(initial_coefficients, P._sparse,
                    #          valuation=ret.valuation(), constant=left._constant))
                except (TypeError, ValueError, NotImplementedError):
                    # We cannot divide the polynomials, so the result must be a series
                    pass

        return P.element_class(P, CoefficientStream_cauchy_product(left, CoefficientStream_cauchy_inverse(right)))

    def __pow__(self, n):
        """
        Return the ``n``-th power of the series.

        INPUT:

        - ``n`` -- integer; the power to which to raise the series

        EXAMPLES:

        Lazy Laurent series that have a dense implementation can be
        raised to the power ``n``::

            sage: L.<z> = LazyLaurentSeriesRing(ZZ, sparse=False)
            sage: (1 - z)^-1
            1 + z + z^2 + O(z^3)
            sage: (1 - z)^0
            1
            sage: (1 - z)^3
            1 - 3*z + 3*z^2 - z^3
            sage: (1 - z)^-3
            1 + 3*z + 6*z^2 + 10*z^3 + 15*z^4 + 21*z^5 + 28*z^6 + O(z^7)
            sage: M = L(lambda n: n, valuation=0); M
            z + 2*z^2 + 3*z^3 + 4*z^4 + 5*z^5 + 6*z^6 + O(z^7)
            sage: M^2
            z^2 + 4*z^3 + 10*z^4 + 20*z^5 + 35*z^6 + O(z^7)

        We can create a really large power of a monomial, even with
        the dense implementation::

            sage: z^1000000
            z^1000000

        Lazy Laurent series that have a sparse implementation can be
        raised to the power ``n``::

            sage: L.<z> = LazyLaurentSeriesRing(ZZ, sparse=True)
            sage: M = L(lambda n: n, valuation=0); M
            z + 2*z^2 + 3*z^3 + 4*z^4 + 5*z^5 + 6*z^6 + O(z^7)
            sage: M^2
            z^2 + 4*z^3 + 10*z^4 + 20*z^5 + 35*z^6 + O(z^7)

        Lazy Laurent series that are known to be exact can be raised
        to the power ``n``::

            sage: z^2
            z^2
            sage: (1 - z)^2
            1 - 2*z + z^2
            sage: (1 + z)^2
            1 + 2*z + z^2

        """
        if n == 0:
            return self.parent().one()

        cs = self._coeff_stream
        if (isinstance(cs, CoefficientStream_exact)
            and not cs._constant and n in ZZ
            and (n > 0 or len(cs._initial_coefficients) == 1)):
            P = self.parent()
            return P(self.finite_part() ** ZZ(n))
            # ret = cs.polynomial_part(P._laurent_poly_ring) ** ZZ(n)
            # val = ret.valuation()
            # deg = ret.degree() + 1
            # initial_coefficients = [ret[i] for i in range(val, deg)]
            # return P.element_class(P, CoefficientStream_exact(initial_coefficients, P._sparse,
            #                 constant=cs._constant, degree=deg, valuation=val))

        return generic_power(self, n)


class LazyLaurentSeries(LazyCauchyProductSeries):
    r"""
    A Laurent series where the coefficients are computed lazily.

    EXAMPLES::

        sage: L.<z> = LazyLaurentSeriesRing(ZZ)

    We can build a series from a function and specify if the series
    eventually takes a constant value::

        sage: f = L(lambda i: i, valuation=-3, constant=-1, degree=3)
        sage: f
        -3*z^-3 - 2*z^-2 - z^-1 + z + 2*z^2 - z^3 - z^4 - z^5 + O(z^6)
        sage: f[-2]
        -2
        sage: f[10]
        -1
        sage: f[-5]
        0

        sage: f = L(lambda i: i, valuation=-3)
        sage: f
        -3*z^-3 - 2*z^-2 - z^-1 + z + 2*z^2 + 3*z^3 + O(z^4)
        sage: f[20]
        20

    Anything that converts into a polynomial can be input, where
    we can also specify the valuation or if the series eventually
    takes a constant value::

        sage: L([-5,2,0,5])
        -5 + 2*z + 5*z^3
        sage: L([-5,2,0,5], constant=6)
        -5 + 2*z + 5*z^3 + 6*z^4 + 6*z^5 + 6*z^6 + O(z^7)
        sage: L([-5,2,0,5], degree=6, constant=6)
        -5 + 2*z + 5*z^3 + 6*z^6 + 6*z^7 + 6*z^8 + O(z^9)
        sage: L([-5,2,0,5], valuation=-2, degree=3, constant=6)
        -5*z^-2 + 2*z^-1 + 5*z + 6*z^3 + 6*z^4 + 6*z^5 + O(z^6)
        sage: L([-5,2,0,5], valuation=5)
        -5*z^5 + 2*z^6 + 5*z^8
        sage: L({-2:9, 3:4}, constant=2, degree=5)
        9*z^-2 + 4*z^3 + 2*z^5 + 2*z^6 + 2*z^7 + O(z^8)

    We can also perform arithmetic::

        sage: f = 1 / (1 - z - z^2)
        sage: f
        1 + z + 2*z^2 + 3*z^3 + 5*z^4 + 8*z^5 + 13*z^6 + O(z^7)
        sage: f.coefficient(100)
        573147844013817084101
        sage: f = (z^-2 - 1 + 2*z) / (z^-1 - z + 3*z^2)
        sage: f
        z^-1 - z^2 - z^4 + 3*z^5 + O(z^6)

    However, we may not always be able to know when a result is
    exactly a polynomial::

        sage: f * (z^-1 - z + 3*z^2)
        z^-2 - 1 + 2*z + O(z^5)

    TESTS::

        sage: L.<z> = LazyLaurentSeriesRing(ZZ, sparse=True)
        sage: f = 1 / (1 - z - z^2)
        sage: TestSuite(f).run()

        sage: L.<z> = LazyLaurentSeriesRing(ZZ, sparse=False)
        sage: f = 1 / (1 - z - z^2)
        sage: TestSuite(f).run()
    """

    def change_ring(self, ring):
        r"""
        Return ``self`` with coefficients converted to elements of ``ring``.

        INPUT:

        - ``ring`` -- a ring

        EXAMPLES:

        Dense Implementation::

            sage: L.<z> = LazyLaurentSeriesRing(ZZ, sparse=False)
            sage: s = 2 + z
            sage: t = s.change_ring(QQ)
            sage: t^-1
            1/2 - 1/4*z + 1/8*z^2 - 1/16*z^3 + 1/32*z^4 - 1/64*z^5 + 1/128*z^6 + O(z^7)
            sage: M = L(lambda n: n, valuation=0); M
            z + 2*z^2 + 3*z^3 + 4*z^4 + 5*z^5 + 6*z^6 + O(z^7)
            sage: N = M.change_ring(QQ)
            sage: N.parent()
            Lazy Laurent Series Ring in z over Rational Field
            sage: M.parent()
            Lazy Laurent Series Ring in z over Integer Ring

        Sparse Implementation::

            sage: L.<z> = LazyLaurentSeriesRing(ZZ, sparse=True)
            sage: M = L(lambda n: n, valuation=0); M
            z + 2*z^2 + 3*z^3 + 4*z^4 + 5*z^5 + 6*z^6 + O(z^7)
            sage: M.parent()
            Lazy Laurent Series Ring in z over Integer Ring
            sage: N = M.change_ring(QQ)
            sage: N.parent()
            Lazy Laurent Series Ring in z over Rational Field
            sage: M ^-1
            z^-1 - 2 + z + O(z^6)
        """
        from .lazy_laurent_series_ring import LazyLaurentSeriesRing
        Q = LazyLaurentSeriesRing(ring, names=self.parent().variable_names())
        return Q.element_class(Q, self._coeff_stream)

    def __call__(self, g):
        r"""
        Return the composition of ``self`` with ``g``.

        Given two Laurent Series `f` and `g` over the same base ring, the
        composition `(f \circ g)(z) = f(g(z))` is defined if and only if:

        - `g = 0` and `val(f) >= 0`,
        - `g` is non-zero and `f` has only finitely many non-zero coefficients,
        - `g` is non-zero and `val(g) > 0`.

        INPUT:

        - ``g`` -- other series

        EXAMPLES::

            sage: L.<z> = LazyLaurentSeriesRing(QQ)
            sage: f = z^2 + 1 + z
            sage: f(0)
            1
            sage: f(L(0))
            1
            sage: f(f)
            3 + 3*z + 4*z^2 + 2*z^3 + z^4
            sage: g = z^-3/(1-2*z); g
            z^-3 + 2*z^-2 + 4*z^-1 + 8 + 16*z + 32*z^2 + 64*z^3 + O(z^4)
            sage: f(g)
            z^-6 + 4*z^-5 + 12*z^-4 + 33*z^-3 + 82*z^-2 + 196*z^-1 + 457 + O(z)
            sage: g^2 + 1 + g
            z^-6 + 4*z^-5 + 12*z^-4 + 33*z^-3 + 82*z^-2 + 196*z^-1 + 457 + O(z)

            sage: f = z^-2 + z + 4*z^3
            sage: f(f)
            4*z^-6 + 12*z^-3 + z^-2 + 48*z^-1 + 12 + O(z)
            sage: f^-2 + f + 4*f^3
            4*z^-6 + 12*z^-3 + z^-2 + 48*z^-1 + 12 + O(z)
            sage: f(g)
            4*z^-9 + 24*z^-8 + 96*z^-7 + 320*z^-6 + 960*z^-5 + 2688*z^-4 + 7169*z^-3 + O(z^-2)
            sage: g^-2 + g + 4*g^3
            4*z^-9 + 24*z^-8 + 96*z^-7 + 320*z^-6 + 960*z^-5 + 2688*z^-4 + 7169*z^-3 + O(z^-2)

            sage: f = z^-3 + z^-2 + 1 / (1 + z^2); f
            z^-3 + z^-2 + 1 - z^2 + O(z^4)
            sage: g = z^3 / (1 + z - z^3); g
            z^3 - z^4 + z^5 - z^7 + 2*z^8 - 2*z^9 + O(z^10)
            sage: f(g)
            z^-9 + 3*z^-8 + 3*z^-7 - z^-6 - 4*z^-5 - 2*z^-4 + z^-3 + O(z^-2)
            sage: g^-3 + g^-2 + 1 / (1 + g^2)
            z^-9 + 3*z^-8 + 3*z^-7 - z^-6 - 4*z^-5 - 2*z^-4 + z^-3 + O(z^-2)

            sage: f = z^-3
            sage: g = z^-2 + z^-1
            sage: g^(-3)
            z^6 - 3*z^7 + 6*z^8 - 10*z^9 + 15*z^10 - 21*z^11 + 28*z^12 + O(z^13)
            sage: f(g)
            z^6 - 3*z^7 + 6*z^8 - 10*z^9 + 15*z^10 - 21*z^11 + 28*z^12 + O(z^13)

            sage: f = z^2 + z^3
            sage: g = z^-3 + z^-2
            sage: f^-3 + f^-2
            z^-6 - 3*z^-5 + 7*z^-4 - 12*z^-3 + 18*z^-2 - 25*z^-1 + 33 + O(z)
            sage: g(f)
            z^-6 - 3*z^-5 + 7*z^-4 - 12*z^-3 + 18*z^-2 - 25*z^-1 + 33 + O(z)
            sage: g^2 + g^3
            z^-9 + 3*z^-8 + 3*z^-7 + 2*z^-6 + 2*z^-5 + z^-4
            sage: f(g)
            z^-9 + 3*z^-8 + 3*z^-7 + 2*z^-6 + 2*z^-5 + z^-4

            sage: f = L(lambda n: n, 0); f
            z + 2*z^2 + 3*z^3 + 4*z^4 + 5*z^5 + 6*z^6 + O(z^7)
            sage: f(z^2)
            z^2 + 2*z^4 + 3*z^6 + O(z^7)

            sage: f = L(lambda n: n, -2); f
            -2*z^-2 - z^-1 + z + 2*z^2 + 3*z^3 + 4*z^4 + O(z^5)
            sage: f3 = f(z^3); f3
            -2*z^-6 - z^-3 + O(z)
            sage: [f3[i] for i in range(-6,13)]
            [-2, 0, 0, -1, 0, 0, 0, 0, 0, 1, 0, 0, 2, 0, 0, 3, 0, 0, 4]

        We compose a Laurent polynomial with a generic element::

            sage: R.<x> = QQ[]
            sage: f = z^2 + 1 + z^-1
            sage: g = x^2 + x + 3
            sage: f(g)
            (x^6 + 3*x^5 + 12*x^4 + 19*x^3 + 37*x^2 + 28*x + 31)/(x^2 + x + 3)
            sage: f(g) == g^2 + 1 + g^-1
            True

        We compose with another lazy Laurent series::

            sage: LS.<y> = LazyLaurentSeriesRing(QQ)
            sage: f = z^2 + 1 + z^-1
            sage: fy = f(y); fy
            y^-1 + 1 + y^2
            sage: fy.parent() is LS
            True
            sage: g = y - y
            sage: f(g)
            Traceback (most recent call last):
            ...
            ZeroDivisionError: the valuation of the series must be nonnegative

            sage: g = 1 - y
            sage: f(g)
            3 - y + 2*y^2 + y^3 + y^4 + y^5 + O(y^6)
            sage: g^2 + 1 + g^-1
            3 - y + 2*y^2 + y^3 + y^4 + y^5 + O(y^6)

            sage: f = L(lambda n: n, 0); f
            z + 2*z^2 + 3*z^3 + 4*z^4 + 5*z^5 + 6*z^6 + O(z^7)
            sage: f(0)
            0
            sage: f(y)
            y + 2*y^2 + 3*y^3 + 4*y^4 + 5*y^5 + 6*y^6 + O(y^7)
            sage: fp = f(y - y)
            sage: fp == 0
            True
            sage: fp.parent() is LS
            True

            sage: f = z^2 + 3 + z
            sage: f(y - y)
            3

        With both of them sparse::

            sage: L.<z> = LazyLaurentSeriesRing(QQ, sparse=True)
            sage: LS.<y> = LazyLaurentSeriesRing(QQ, sparse=True)
            sage: f = L(lambda n: 1, 0); f
            1 + z + z^2 + z^3 + z^4 + z^5 + z^6 + O(z^7)
            sage: f(y^2)
            1 + y^2 + y^4 + y^6 + O(y^7)

            sage: fp = f - 1 + z^-2; fp
            z^-2 + z + z^2 + z^3 + z^4 + O(z^5)
            sage: fpy = fp(y^2); fpy
            y^-4 + y^2 + O(y^3)
            sage: fpy.parent() is LS
            True
            sage: [fpy[i] for i in range(-4,11)]
            [1, 0, 0, 0, 0, 0, 1, 0, 1, 0, 1, 0, 1, 0, 1]

            sage: g = LS(valuation=2, constant=1); g
            y^2 + y^3 + y^4 + O(y^5)
            sage: fg = f(g); fg
            1 + y^2 + y^3 + 2*y^4 + 3*y^5 + 5*y^6 + O(y^7)
            sage: 1 + g + g^2 + g^3 + g^4 + g^5 + g^6
            1 + y^2 + y^3 + 2*y^4 + 3*y^5 + 5*y^6 + O(y^7)

            sage: h = LS(lambda n: 1 if n % 2 else 0, 2); h
            y^3 + y^5 + y^7 + O(y^9)
            sage: fgh = fg(h); fgh
            1 + y^6 + O(y^7)
            sage: [fgh[i] for i in range(0, 15)]
            [1, 0, 0, 0, 0, 0, 1, 0, 2, 1, 3, 3, 6, 6, 13]
            sage: t = 1 + h^2 + h^3 + 2*h^4 + 3*h^5 + 5*h^6
            sage: [t[i] for i in range(0, 15)]
            [1, 0, 0, 0, 0, 0, 1, 0, 2, 1, 3, 3, 6, 6, 13]

        We look at mixing the sparse and the dense::

            sage: L.<z> = LazyLaurentSeriesRing(QQ)
            sage: f = L(lambda n: 1, 0); f
            1 + z + z^2 + z^3 + z^4 + z^5 + z^6 + O(z^7)
            sage: g = LS(lambda n: 1, 1); g
            y + y^2 + y^3 + y^4 + y^5 + y^6 + y^7 + O(y^8)
            sage: f(g)
            1 + y + 2*y^2 + 4*y^3 + 8*y^4 + 16*y^5 + 32*y^6 + O(y^7)

            sage: f = z^-2 + 1 + z
            sage: g = 1/(y*(1-y)); g
            y^-1 + 1 + y + y^2 + y^3 + y^4 + y^5 + O(y^6)
            sage: f(g)
            y^-1 + 2 + y + 2*y^2 - y^3 + 2*y^4 + y^5 + O(y^6)
            sage: g^-2 + 1 + g
            y^-1 + 2 + y + 2*y^2 - y^3 + 2*y^4 + y^5 + O(y^6)

            sage: f = z^-3 + z^-2 + 1
            sage: g = 1/(y^2*(1-y)); g
            y^-2 + y^-1 + 1 + y + y^2 + y^3 + y^4 + O(y^5)
            sage: f(g)
            1 + y^4 - 2*y^5 + 2*y^6 + O(y^7)
            sage: g^-3 + g^-2 + 1
            1 + y^4 - 2*y^5 + 2*y^6 + O(y^7)
            sage: z(y)
            y

        We look at cases where the composition does not exist.
        `g = 0` and `val(f) < 0`::

            sage: g = L(0)
            sage: f = z^-1 + z^-2
            sage: f.valuation() < 0
            True
            sage: f(g)
            Traceback (most recent call last):
            ...
            ZeroDivisionError: the valuation of the series must be nonnegative

        `g \neq 0` and `val(g) \leq 0` and `f` has infinitely many
        non-zero coefficients`::

            sage: g = z^-1 + z^-2
            sage: g.valuation() <= 0
            True
            sage: f = L(lambda n: n, 0)
            sage: f(g)
            Traceback (most recent call last):
            ...
            ValueError: can only compose with a positive valuation series

            sage: f = L(lambda n: n, 1)
            sage: f(1 + z)
            Traceback (most recent call last):
            ...
            ValueError: can only compose with a positive valuation series

        We compose the exponential with a Dirichlet series::

            sage: L.<z> = LazyLaurentSeriesRing(QQ)
            sage: e = L(lambda n: 1/factorial(n), 0)
            sage: D = LazyDirichletSeriesRing(QQ, "s")
            sage: f = D(constant=1)-1; f
            1/(2^s) + 1/(3^s) + 1/(4^s) + O(1/(5^s))

            sage: e(f)[0:10]
            [0, 1, 1, 1, 3/2, 1, 2, 1, 13/6, 3/2]

            sage: sum(f^k/factorial(k) for k in range(10))[0:10]
            [0, 1, 1, 1, 3/2, 1, 2, 1, 13/6, 3/2]

        """
        # f = self and compute f(g)
        P = g.parent()

        # f = 0
        if isinstance(self._coeff_stream, CoefficientStream_zero):
            return self

        # g = 0 case
        if ((not isinstance(g, LazyModuleElement) and not g)
            or (isinstance(g, LazyModuleElement)
                and isinstance(g._coeff_stream, CoefficientStream_zero))):
            if self._coeff_stream._approximate_order >= 0:
                return P(self[0])
            # Perhaps we just don't yet know if the valuation is non-negative
            if any(self._coeff_stream[i] for i in range(self._coeff_stream._approximate_order, 0)):
                raise ZeroDivisionError("the valuation of the series must be nonnegative")
            self._coeff_stream._approximate_order = 0
            return P(self[0])

        # f has finite length and f != 0
        if isinstance(self._coeff_stream, CoefficientStream_exact) and not self._coeff_stream._constant:
            # constant polynomial
            R = self.parent()._laurent_poly_ring
            poly = self._coeff_stream.polynomial_part(R)
            if poly.is_constant():
                return self
            if not isinstance(g, LazyModuleElement):
                return poly(g)
            # g also has finite length, compose the polynomials
            if isinstance(g._coeff_stream, CoefficientStream_exact) and not g._coeff_stream._constant:
                R = P._laurent_poly_ring
                g_poly = g._coeff_stream.polynomial_part(R)
                try:
                    ret = poly(g_poly)
                except (ValueError, TypeError):  # the result is not a Laurent polynomial
                    ret = None
                if ret is not None and ret.parent() is R:
                    val = ret.valuation()
                    deg = ret.degree() + 1
                    initial_coefficients = [ret[i] for i in range(val, deg)]
                    coeff_stream = CoefficientStream_exact(initial_coefficients,
                             self._coeff_stream._is_sparse, constant=P.base_ring().zero(),
                             degree=deg, order=val)
                    return P.element_class(P, coeff_stream)

            # Return the sum since g is not known to be finite or we do not get a Laurent polynomial
            # TODO: Optimize when f has positive valuation
            ret = P.zero()
            # We build this iteratively so each power can benefit from the caching
            # Equivalent to P.sum(poly[i] * g**i for i in range(poly.valuation(), poly.degree()+1))
            # We could just do "return poly(g)" if we don't care about speed
            d = poly.degree()
            v = poly.valuation()
            if d >= 0:
                ind = max(0, v)
                gp = P.one() if ind == 0 else g ** ind
                for i in range(ind, d):
                    if poly[i]:
                        ret += poly[i] * gp
                    gp *= g
                ret += poly[d] * gp
            if v < 0:
                gi = ~g
                ind = min(d, -1)
                gp = gi if ind == -1 else gi ** -ind
                for i in range(ind, v, -1):
                    if poly[i]:
                        ret += poly[i] * gp
                    gp *= gi
                ret += poly[v] * gp
            return ret

        # g != 0 and val(g) > 0
        if not isinstance(g, LazyModuleElement):
            # TODO: Implement case for a regular (Laurent)PowerSeries element
            #   as we can use the (default?) order given
            try:
                g = self.parent()(g)
            except (TypeError, ValueError):
                raise NotImplementedError("can only compose with a lazy series")
        # Perhaps we just don't yet know if the valuation is positive
        if g._coeff_stream._approximate_order <= 0:
            if any(g._coeff_stream[i] for i in range(g._coeff_stream._approximate_order, 1)):
                raise ValueError("can only compose with a positive valuation series")
            g._coeff_stream._approximate_order = 1

        if isinstance(g, LazyCauchyProductSeries):
            CS_prod = CoefficientStream_cauchy_product
            CS_inv = CoefficientStream_cauchy_inverse
        elif isinstance(g, LazyDirichletSeries):
            CS_prod = CoefficientStream_dirichlet_convolution
            CS_inv = CoefficientStream_dirichlet_inverse
        else:
            raise NotImplementedError("undefined product coefficient stream")
        return P.element_class(P, CoefficientStream_composition(self._coeff_stream,
                g._coeff_stream, CS_prod, CS_inv))

    compose = __call__

    def revert(self):
        r"""
        Return the compositional inverse of ``self``.

        Given a Laurent Series `f`. the compositional inverse is a
        Laurent Series `g` over the same base ring, such that
        `(f \circ g)(z) = f(g(z)) = z`.

        The compositional inverse exists if and only if:

        - `val(f) = 1', or

        - `f = a + b z` with `a b \neq 0`, or

        - `f = a/z' with `a \neq 0`

        EXAMPLES::

            sage: L.<z> = LazyLaurentSeriesRing(ZZ)
            sage: z.revert()
            z + O(z^8)
            sage: (1/z).revert()
            z^-1

            sage: (z-z^2).revert()
            z + z^2 + 2*z^3 + 5*z^4 + 14*z^5 + 42*z^6 + 132*z^7 + O(z^8)

        TESTS::

            sage: L.<z> = LazyLaurentSeriesRing(QQ)
            sage: s = L(lambda n: 1 if n == 1 else 0, valuation=1); s
            z + O(z^8)
            sage: s.revert()
            z + O(z^8)

            sage: (2+3*z).revert()
            -2/3 + 1/3*z

            sage: s = L(lambda n: 2 if n == 0 else 3 if n == 1 else 0, valuation=0); s
            2 + 3*z + O(z^7)
            sage: s.revert()
            Traceback (most recent call last):
            ...
            ValueError: cannot determine whether the compositional inverse exists

        We look at some cases where the compositional inverse does not exist.:

        `f = 0`::

            sage: L(0).revert()
            Traceback (most recent call last):
            ...
            ValueError: compositional inverse does not exist
            sage: (z - z).revert()
            Traceback (most recent call last):
            ...
            ValueError: compositional inverse does not exist

        `val(f) ! = 1 and f(0) * f(1) = 0`::

            sage: (z^2).revert()
            Traceback (most recent call last):
            ...
            ValueError: compositional inverse does not exist

            sage: L(1).revert()
            Traceback (most recent call last):
            ...
            ValueError: compositional inverse does not exist

        """
        P = self.parent()
        if self.valuation() == 1:
            z = P.gen()
            g = P(None, valuation=1)
            g.define(z/((self/z)(g)))
            return g
        if self.valuation() not in [-1, 0]:
            raise ValueError("compositional inverse does not exist")
        coeff_stream = self._coeff_stream
        if isinstance(coeff_stream, CoefficientStream_exact):
            if (coeff_stream.order() == 0
                and coeff_stream._degree == 2):
                a = coeff_stream[0]
                b = coeff_stream[1]
                coeff_stream = CoefficientStream_exact((-a/b, 1/b),
                                                       coeff_stream._is_sparse,
                                                       order=0)
                return P.element_class(P, coeff_stream)
            if (coeff_stream.order() == -1
                and coeff_stream._degree == 0):
                return self
            raise ValueError("compositional inverse does not exist")
        raise ValueError("cannot determine whether the compositional inverse exists")

    def approximate_series(self, prec, name=None):
        """
        Return the Laurent series with absolute precision ``prec`` approximated
        from this series.

        INPUT:

        - ``prec`` -- an integer
        - ``name`` -- name of the variable; if it is ``None``, the name of
          the variable of the series is used

        OUTPUT: a Laurent series with absolute precision ``prec``

        EXAMPLES::

            sage: L = LazyLaurentSeriesRing(ZZ, 'z')
            sage: z = L.gen()
            sage: f = (z - 2*z^3)^5/(1 - 2*z)
            sage: f
            z^5 + 2*z^6 - 6*z^7 - 12*z^8 + 16*z^9 + 32*z^10 - 16*z^11 + O(z^12)
            sage: g = f.approximate_series(10)
            sage: g
            z^5 + 2*z^6 - 6*z^7 - 12*z^8 + 16*z^9 + O(z^10)
            sage: g.parent()
            Power Series Ring in z over Integer Ring
            sage: h = (f^-1).approximate_series(3)
            sage: h
            z^-5 - 2*z^-4 + 10*z^-3 - 20*z^-2 + 60*z^-1 - 120 + 280*z - 560*z^2 + O(z^3)
            sage: h.parent()
            Laurent Series Ring in z over Integer Ring
        """
        S = self.parent()

        if name is None:
            name = S.variable_name()

        if self.valuation() < 0:
            from sage.rings.all import LaurentSeriesRing
            R = LaurentSeriesRing(S.base_ring(), name=name)
            n = self.valuation()
            return R([self[i] for i in range(n, prec)], n).add_bigoh(prec)
        else:
            from sage.rings.all import PowerSeriesRing
            R = PowerSeriesRing(S.base_ring(), name=name)
            return R([self[i] for i in range(prec)]).add_bigoh(prec)

    def polynomial(self, degree=None, name=None):
        r"""
        Return ``self`` as a Laurent polynomial if ``self`` is actually so.

        INPUT:

        - ``degree`` -- ``None`` or an integer
        - ``name`` -- name of the variable; if it is ``None``, the name of
          the variable of the series is used

        OUTPUT:

        A Laurent polynomial if the valuation of the series is negative or
        a polynomial otherwise.

        If ``degree`` is not ``None``, the terms of the series of degree
        greater than ``degree`` are truncated first. If ``degree`` is ``None``
        and the series is not a polynomial or a Laurent polynomial, a
        ``ValueError`` is raised.

        EXAMPLES::

            sage: L.<z> = LazyLaurentSeriesRing(ZZ)
            sage: f = L([1,0,0,2,0,0,0,3], 5); f
            z^5 + 2*z^8 + 3*z^12
            sage: f.polynomial()
            3*z^12 + 2*z^8 + z^5

        TESTS::

            sage: g = L([1,0,0,2,0,0,0,3], -5); g
            z^-5 + 2*z^-2 + 3*z^2
            sage: g.polynomial()
            z^-5 + 2*z^-2 + 3*z^2
            sage: z = L.gen()
            sage: f = (1 + z)/(z^3 - z^5)
            sage: f
            z^-3 + z^-2 + z^-1 + 1 + z + z^2 + z^3 + O(z^4)
            sage: f.polynomial(5)
            z^-3 + z^-2 + z^-1 + 1 + z + z^2 + z^3 + z^4 + z^5
            sage: f.polynomial(0)
            z^-3 + z^-2 + z^-1 + 1
            sage: f.polynomial(-5)
            0
            sage: M = L(lambda n: n^2, 0)
            sage: M.polynomial(3)
            9*z^3 + 4*z^2 + z
            sage: M = L(lambda n: n^2, 0)
            sage: M.polynomial(5)
            25*z^5 + 16*z^4 + 9*z^3 + 4*z^2 + z

            sage: f = 1/(1 + z)
            sage: f.polynomial()
            Traceback (most recent call last):
            ...
            ValueError: not a polynomial

            sage: L.zero().polynomial()
            0
        """
        S = self.parent()

        if degree is None:
            if isinstance(self._coeff_stream, CoefficientStream_zero):
                from sage.rings.all import PolynomialRing
                return PolynomialRing(S.base_ring(), name=name).zero()
            elif isinstance(self._coeff_stream, CoefficientStream_exact) and not self._coeff_stream._constant:
                m = self._coeff_stream._degree
            else:
                raise ValueError("not a polynomial")
        else:
            m = degree + 1

        if name is None:
            name = S.variable_name()

        if self.valuation() < 0:
            R = LaurentPolynomialRing(S.base_ring(), name=name)
            n = self.valuation()
            return R([self[i] for i in range(n, m)]).shift(n)
        else:
            from sage.rings.all import PolynomialRing
            R = PolynomialRing(S.base_ring(), name=name)
            return R([self[i] for i in range(m)])

    def shift(self, n):
        r"""
        Return ``self`` multiplied by the power `z^n`, where `z` is the
        variable of ``self``.

        EXAMPLES::

            sage: L.<z> = LazyLaurentSeriesRing(ZZ)
            sage: f = 1 / (1 + 2*z)
            sage: f
            1 - 2*z + 4*z^2 - 8*z^3 + 16*z^4 - 32*z^5 + 64*z^6 + O(z^7)
            sage: f.shift(3)
            z^3 - 2*z^4 + 4*z^5 - 8*z^6 + 16*z^7 - 32*z^8 + 64*z^9 + O(z^10)
            sage: f << -3  # shorthand
            z^-3 - 2*z^-2 + 4*z^-1 - 8 + 16*z - 32*z^2 + 64*z^3 + O(z^4)
            sage: g = z^-3 + 3 + z^2
            sage: g.shift(5)
            z^2 + 3*z^5 + z^7
            sage: L([2,0,3], valuation=2, degree=7, constant=1) << -2
            2 + 3*z^2 + z^5 + z^6 + z^7 + O(z^8)

        TESTS::

            sage: L.<z> = LazyLaurentSeriesRing(QQ)
            sage: zero = L.zero()
            sage: zero.shift(10) is zero
            True
        """
        if isinstance(self._coeff_stream, CoefficientStream_zero):
            return self
        elif isinstance(self._coeff_stream, CoefficientStream_shift):
            shift += self._coeff_stream._shift
            coeff_stream = CoefficientStream_shift(self._coeff_stream._series, n)
        elif isinstance(self._coeff_stream, CoefficientStream_exact):
            init_coeff = self._coeff_stream._initial_coefficients
            degree = self._coeff_stream._degree + n
            valuation = self._coeff_stream._approximate_order + n
            coeff_stream = CoefficientStream_exact(init_coeff, self._coeff_stream._is_sparse,
                                                   constant=self._coeff_stream._constant,
                                                   order=valuation, degree=degree)
        else:
            coeff_stream = CoefficientStream_shift(self._coeff_stream, n)
        P = self.parent()
        return P.element_class(P, coeff_stream)

    __lshift__ = shift

    def __rshift__(self, n):
        r"""
        Return ``self`` multiplied by the power `z^-n`, where `z` is the
        variable of ``self``.

        EXAMPLES::

            sage: L.<z> = LazyLaurentSeriesRing(ZZ)
            sage: f = 1/(1 + 2*z); f
            1 - 2*z + 4*z^2 - 8*z^3 + 16*z^4 - 32*z^5 + 64*z^6 + O(z^7)
            sage: f >> 3
            z^-3 - 2*z^-2 + 4*z^-1 - 8 + 16*z - 32*z^2 + 64*z^3 + O(z^4)
            sage: f >> -3
            z^3 - 2*z^4 + 4*z^5 - 8*z^6 + 16*z^7 - 32*z^8 + 64*z^9 + O(z^10)
        """
        return self.shift(-n)

    def _format_series(self, formatter, format_strings=False):
        """
        Return ``self`` formatted by ``formatter``.

        TESTS::

            sage: L.<z> = LazyLaurentSeriesRing(QQ)
            sage: f = 1 / (2 - z^2)
            sage: f._format_series(ascii_art, True)
            1/2 + 1/4*z^2 + 1/8*z^4 + 1/16*z^6 + O(z^7)
        """
        P = self.parent()
        R = P._laurent_poly_ring
        z = R.gen()
        cs = self._coeff_stream
        v = cs._approximate_order
        if format_strings:
            strformat = formatter
        else:
            strformat = lambda x: x

        if isinstance(cs, CoefficientStream_exact):
            poly = cs.polynomial_part(R)
            if not cs._constant:
                return formatter(poly)
            m = cs._degree + P.options.constant_length
            poly += sum([cs._constant * z**k for k in range(cs._degree, m)])
            return formatter(poly) + strformat(" + O({})".format(formatter(z**m)))

        # This is an inexact series
        m = v + P.options.display_length

        # Use the polynomial printing
        poly = R([self._coeff_stream[i] for i in range(v, m)]).shift(v)
        if not poly:
            return strformat("O({})".format(formatter(z**m)))
        return formatter(poly) + strformat(" + O({})".format(formatter(z**m)))


class LazyTaylorSeries(LazyCauchyProductSeries):
    r"""
    A Taylor series where the coefficients are computed lazily.

    EXAMPLES::

        sage: L.<x, y> = LazyTaylorSeriesRing(ZZ)
        sage: f = 1 / (1 - x^2 + y^3); f
        1 + x^2 + (-y^3) + x^4 + (-2*x^2*y^3) + (x^6+y^6) + O(x,y)^7
        sage: P.<x, y> = PowerSeriesRing(ZZ, default_prec=101)
        sage: g = 1 / (1 - x^2 + y^3); f[100] - g[100]
        0

    Lazy Taylor series is picklable::

        sage: g = loads(dumps(f))
        sage: g
        1 + x^2 + (-y^3) + x^4 + (-2*x^2*y^3) + (x^6+y^6) + O(x,y)^7
        sage: g == f
        True
    """
    def __call__(self, *g):
        r"""Return the composition of ``self`` with ``g``.

        The arity of ``self`` must be equal to the number of
        arguments provided.

        Given two Taylor Series `f` and `g` over the same base ring, the
        composition `(f \circ g)(z) = f(g(z))` is defined if and only if:

        - `g = 0` and `val(f) >= 0`,
        - `g` is non-zero and `f` has only finitely many non-zero coefficients,
        - `g` is non-zero and `val(g) > 0`.

        INPUT:

        - ``g`` -- other series, all of the same parent.

        EXAMPLES::

            sage: L.<x, y, z> = LazyTaylorSeriesRing(QQ)
            sage: M.<a, b> = LazyTaylorSeriesRing(ZZ)
            sage: g1 = 1/(1-x); g2 = x+y^2
            sage: p = a^2 + b + 1
            sage: p(g1, g2) - g1^2 - g2 - 1
            O(x,y,z)^7

            sage: L.<x, y, z> = LazyTaylorSeriesRing(QQ)
            sage: M.<a> = LazyTaylorSeriesRing(QQ)

        The number of mappings from a set with `m` elements to a set
        with `n` elements::

            sage: Ea = M(lambda n: 1/factorial(n))
            sage: Ex = L(lambda n: 1/factorial(n)*x^n)
            sage: Ea(Ex*y)[5]
            1/24*x^4*y + 2/3*x^3*y^2 + 3/4*x^2*y^3 + 1/6*x*y^4 + 1/120*y^5

        So, there are `3! 2! 2/3 = 8` mappings from a three element
        set to a two element set.

        TESTS::

            sage: L.<x,y> = LazyTaylorSeriesRing(ZZ)
            sage: f = 1/(1-x-y)
            sage: f(f)
            Traceback (most recent call last):
            ...
            ValueError: arity of must be equal to the number of arguments provided

        """
        if len(g) != len(self.parent().variable_names()):
            raise ValueError("arity of must be equal to the number of arguments provided")

        # f has finite length
        if isinstance(self._coeff_stream, CoefficientStream_exact) and not self._coeff_stream._constant:
            # constant polynomial
            poly = self.finite_part()
            if poly.is_constant():
                return self
            return poly(g)

        g0 = g[0]
        P = g0.parent()
        R = P._coeff_ring
        if len(g) == 1:
            # we assume that the valuation of self[i](g) is at least i
            def coefficient(n):
                r = R(0)
                for i in range(n+1):
                    r += self[i]*(g0 ** i)[n]
                return r
        else:
            def coefficient(n):
                r = R(0)
                for i in range(n+1):
                    r += self[i](g)[n]
                return r
        coeff_stream = CoefficientStream_coefficient_function(coefficient, P._coeff_ring, P._sparse, 0)
        return P.element_class(P, coeff_stream)

    def change_ring(self, ring):
        """
        Return this series with coefficients converted to elements of ``ring``.

        INPUT:

        - ``ring`` -- a ring

        EXAMPLES::

            sage: L.<z> = LazyTaylorSeriesRing(ZZ)
            sage: s = 2 + z
            sage: t = s.change_ring(QQ)
            sage: t^-1
            1/2 - 1/4*z + 1/8*z^2 - 1/16*z^3 + 1/32*z^4 - 1/64*z^5 + 1/128*z^6 + O(z^7)
            sage: t.parent()
            Lazy Taylor Series Ring in z over Rational Field
        """
        from .lazy_laurent_series_ring import LazyTaylorSeriesRing
        Q = LazyTaylorSeriesRing(ring, names=self.parent().variable_names())
        return Q.element_class(Q, self._coeff_stream)

    def _format_series(self, formatter, format_strings=False):
        """
        Return nonzero ``self`` formatted by ``formatter``.

        TESTS::

            sage: L.<x, y> = LazyTaylorSeriesRing(QQ)
            sage: f = 1 / (2 - x^2 + y)
            sage: f._format_series(repr)
            '1/2 + (-1/4*y) + (1/4*x^2+1/8*y^2) + (-1/4*x^2*y-1/16*y^3) + (1/8*x^4+3/16*x^2*y^2+1/32*y^4) + (-3/16*x^4*y-1/8*x^2*y^3-1/64*y^5) + (1/16*x^6+3/16*x^4*y^2+5/64*x^2*y^4+1/128*y^6) + O(x,y)^7'

            sage: f = (2 - x^2 + y)
            sage: f._format_series(repr)
            '2 + y + (-x^2)'
        """
        P = self.parent()
        cs = self._coeff_stream
        v = cs._approximate_order
        if isinstance(cs, CoefficientStream_exact):
            if not cs._constant:
                m = cs._degree
            else:
                m = cs._degree + P.options.constant_length
        else:
            m = v + P.options.display_length

        atomic_repr = P._coeff_ring._repr_option('element_is_atomic')
        mons = [P.monomial(self[i], i) for i in range(v, m) if self[i]]
        if not isinstance(cs, CoefficientStream_exact) or cs._constant:
            if P._coeff_ring is P.base_ring():
                bigO = ["O(%s)" % P.monomial(1, m)]
            else:
                bigO = ["O(%s)^%s" % (', '.join(str(g) for g in P._names), m)]
        else:
            bigO = []

        from sage.misc.latex import latex
        from sage.typeset.unicode_art import unicode_art
        from sage.typeset.ascii_art import ascii_art
        from sage.misc.repr import repr_lincomb
        from sage.typeset.symbols import ascii_left_parenthesis, ascii_right_parenthesis
        from sage.typeset.symbols import unicode_left_parenthesis, unicode_right_parenthesis
        if formatter == repr:
            poly = repr_lincomb([(1, m) for m in mons + bigO], strip_one=True)
        elif formatter == latex:
            poly = repr_lincomb([(1, m) for m in mons + bigO], is_latex=True, strip_one=True)
        elif formatter == ascii_art:
            if atomic_repr:
                poly = ascii_art(*(mons + bigO), sep = " + ")
            else:
                def parenthesize(m):
                    a = ascii_art(m)
                    h = a.height()
                    return ascii_art(ascii_left_parenthesis.character_art(h),
                                     a, ascii_right_parenthesis.character_art(h))
                poly = ascii_art(*([parenthesize(m) for m in mons] + bigO), sep = " + ")
        elif formatter == unicode_art:
            if atomic_repr:
                poly = unicode_art(*(mons + bigO), sep = " + ")
            else:
                def parenthesize(m):
                    a = unicode_art(m)
                    h = a.height()
                    return unicode_art(unicode_left_parenthesis.character_art(h),
                                       a, unicode_right_parenthesis.character_art(h))
                poly = unicode_art(*([parenthesize(m) for m in mons] + bigO), sep = " + ")

        return poly


class LazyDirichletSeries(LazyModuleElement):
    r"""
    A Dirichlet series where the coefficients are computed lazily.

    INPUT:

    - ``parent`` -- The base ring for the series

    - ``coeff_stream`` -- The auxiliary class that handles the coefficient stream

    EXAMPLES::

        sage: L = LazyDirichletSeriesRing(ZZ, "z")
        sage: f = L(constant=1)^2; f
        1 + 2/2^z + 2/3^z + 3/4^z + 2/5^z + 4/6^z + 2/7^z + ...
        sage: f.coefficient(100) == number_of_divisors(100)
        True

    Lazy Dirichlet series is picklable::

        sage: g = loads(dumps(f))
        sage: g
        1 + 2/2^z + 2/3^z + 3/4^z + 2/5^z + 4/6^z + 2/7^z + ...
        sage: g == f
        True
    """
    def valuation(self):
        r"""
        Return the valuation of ``self``.

        This method determines the valuation of the series by looking for a
        nonzero coefficient. Hence if the series happens to be zero, then it
        may run forever.

        EXAMPLES::

            sage: L = LazyDirichletSeriesRing(ZZ, "z")
            sage: mu = L(moebius); mu.valuation()
            0
            sage: (mu - mu).valuation()
            +Infinity
            sage: g = L(constant=1, valuation=2)
            sage: g.valuation()
            log(2)
            sage: (g*g).valuation()
            2*log(2)

        """
        from sage.functions.log import log
        return log(self._coeff_stream.order())

    def _mul_(self, other):
        """
        Return the product of this series with ``other``.

        INPUT:

        - ``other`` -- other series

        TESTS::

            sage: L = LazyDirichletSeriesRing(ZZ, "z")
            sage: g = L(constant=1); g
            1 + 1/(2^z) + 1/(3^z) + O(1/(4^z))
            sage: g*g
            1 + 2/2^z + 2/3^z + 3/4^z + 2/5^z + 4/6^z + 2/7^z + O(1/(8^z))
            sage: [number_of_divisors(n) for n in range(1, 8)]
            [1, 2, 2, 3, 2, 4, 2]

            sage: mu = L(moebius); mu
            1 - 1/(2^z) - 1/(3^z) - 1/(5^z) + 1/(6^z) - 1/(7^z) + O(1/(8^z))
            sage: g*mu
            1 + O(1/(8^z))
            sage: L.one() * mu is mu
            True
            sage: mu * L.one() is mu
            True
        """
        P = self.parent()
        left = self._coeff_stream
        right = other._coeff_stream
        if (isinstance(left, CoefficientStream_exact)
            and left._initial_coefficients == (P._coeff_ring.one(),)
            and left.order() == 1):
            return other  # self == 1
        if (isinstance(right, CoefficientStream_exact)
            and right._initial_coefficients == (P._coeff_ring.one(),)
            and right.order() == 1):
            return self

        coeff = CoefficientStream_dirichlet_convolution(left, right)
        return P.element_class(P, coeff)

    def __invert__(self):
        """
        Return the multiplicative inverse of the element.

        TESTS::

            sage: L = LazyDirichletSeriesRing(ZZ, "z", sparse=False)
            sage: ~L(constant=1) - L(moebius)
            O(1/(8^z))
            sage: L = LazyDirichletSeriesRing(ZZ, "z", sparse=True)
            sage: ~L(constant=1) - L(moebius)
            O(1/(8^z))

        """
        P = self.parent()
        return P.element_class(P, CoefficientStream_dirichlet_inverse(self._coeff_stream))

    def change_ring(self, ring):
        """
        Return this series with coefficients converted to elements of ``ring``.

        INPUT:

        - ``ring`` -- a ring

        TESTS::

            sage: L = LazyDirichletSeriesRing(ZZ, "z", sparse=False)
        """
        from .lazy_laurent_series_ring import LazyDirichletSeriesRing
        Q = LazyDirichletSeriesRing(ring, names=self.parent().variable_names())
        return Q.element_class(Q, self._coeff_stream)

    def __pow__(self, n):
        """
        Return the ``n``-th power of the series.

        INPUT:

        - ``n`` -- integer, the power to which to raise the series

        TESTS::

            sage: L = LazyDirichletSeriesRing(ZZ, "z")
        """
        if n == 0:
            return self.parent().one()

        return generic_power(self, n)

    def _format_series(self, formatter, format_strings=False):
        """
        Return nonzero ``self`` formatted by ``formatter``.

        TESTS::

            sage: L = LazyDirichletSeriesRing(QQ, "s")
            sage: f = L(constant=1)
            sage: f._format_series(repr)
            '1 + 1/(2^s) + 1/(3^s) + O(1/(4^s))'

            sage: L([1,-1,1])._format_series(repr)
            '1 - 1/(2^s) + 1/(3^s)'

            sage: L([1,-1,1])._format_series(ascii_art)
                  -s    -s
            1 + -2   + 3

        """
        P = self.parent()
        cs = self._coeff_stream
        v = cs._approximate_order
        if isinstance(cs, CoefficientStream_exact):
            if not cs._constant:
                m = cs._degree
            else:
                m = cs._degree + P.options.constant_length
        else:
            m = v + P.options.display_length

        atomic_repr = P._coeff_ring._repr_option('element_is_atomic')
        mons = [P.monomial(self[i], i) for i in range(v, m) if self[i]]
        if not isinstance(cs, CoefficientStream_exact) or cs._constant:
            if P._coeff_ring is P.base_ring():
                bigO = ["O(%s)" % P.monomial(1, m)]
            else:
                bigO = ["O(%s)^%s" % (', '.join(str(g) for g in P._names), m)]
        else:
            bigO = []

        from sage.misc.latex import latex
        from sage.typeset.unicode_art import unicode_art
        from sage.typeset.ascii_art import ascii_art
        from sage.misc.repr import repr_lincomb
        from sage.typeset.symbols import ascii_left_parenthesis, ascii_right_parenthesis
        from sage.typeset.symbols import unicode_left_parenthesis, unicode_right_parenthesis
        if formatter == repr:
            poly = repr_lincomb([(1, m) for m in mons + bigO], strip_one=True)
        elif formatter == latex:
            poly = repr_lincomb([(1, m) for m in mons + bigO], is_latex=True, strip_one=True)
        elif formatter == ascii_art:
            if atomic_repr:
                poly = ascii_art(*(mons + bigO), sep = " + ")
            else:
                def parenthesize(m):
                    a = ascii_art(m)
                    h = a.height()
                    return ascii_art(ascii_left_parenthesis.character_art(h),
                                     a, ascii_right_parenthesis.character_art(h))
                poly = ascii_art(*([parenthesize(m) for m in mons] + bigO), sep = " + ")
        elif formatter == unicode_art:
            if atomic_repr:
                poly = unicode_art(*(mons + bigO), sep = " + ")
            else:
                def parenthesize(m):
                    a = unicode_art(m)
                    h = a.height()
                    return unicode_art(unicode_left_parenthesis.character_art(h),
                                       a, unicode_right_parenthesis.character_art(h))
                poly = unicode_art(*([parenthesize(m) for m in mons] + bigO), sep = " + ")

        return poly<|MERGE_RESOLUTION|>--- conflicted
+++ resolved
@@ -106,13 +106,10 @@
     CoefficientStream_zero,
     CoefficientStream_exact,
     CoefficientStream_uninitialized,
-<<<<<<< HEAD
+    CoefficientStream_shift,
     CoefficientStream_coefficient_function,
     CoefficientStream_dirichlet_convolution,
     CoefficientStream_dirichlet_inverse
-=======
-    CoefficientStream_shift
->>>>>>> ddb863d0
 )
 
 class LazyModuleElement(Element):
