r"""
Classical Invariant Theory

This module lists classical invariants and covariants of homogeneous
polynomials (also called algebraic forms) under the action of the
special linear group. That is, we are dealing with polynomials of
degree `d` in `n` variables. The special linear group `SL(n,\CC)` acts
on the variables `(x_1,\dots, x_n)` linearly,

.. MATH::

    (x_1,\dots, x_n)^t \to A (x_1,\dots, x_n)^t
    ,\qquad
    A \in SL(n,\CC)

The linear action on the variables transforms a polynomial `p`
generally into a different polynomial `gp`. We can think of it as an
action on the space of coefficients in `p`. An invariant is a
polynomial in the coefficients that is invariant under this action. A
covariant is a polynomial in the coefficients and the variables
`(x_1,\dots, x_n)` that is invariant under the combined action.

For example, the binary quadratic `p(x,y) = a x^2 + b x y + c y^2`
has as its invariant the discriminant `\mathop{disc}(p) = b^2 - 4 a
c`. This means that for any `SL(2,\CC)` coordinate change

.. MATH::

    \begin{pmatrix} x' \\ y' \end{pmatrix}
    =
    \begin{pmatrix} \alpha & \beta \\ \gamma & \delta \end{pmatrix}
    \begin{pmatrix} x \\ y \end{pmatrix}
    \qquad
    \alpha\delta-\beta\gamma=1

the discriminant is invariant, `\mathop{disc}\big(p(x',y')\big) =
\mathop{disc}\big(p(x,y)\big)`.

To use this module, you should use the factory object
:class:`invariant_theory <InvariantTheoryFactory>`. For example, take
the quartic::

    sage: R.<x,y> = QQ[]
    sage: q = x^4 + y^4
    sage: quartic = invariant_theory.binary_quartic(q);  quartic
    Binary quartic with coefficients (1, 0, 0, 0, 1)


One invariant of a quartic is known as the Eisenstein
D-invariant. Since it is an invariant, it is a polynomial in the
coefficients (which are integers in this example)::

    sage: quartic.EisensteinD()
    1

One example of a covariant of a quartic is the so-called g-covariant
(actually, the Hessian). As with all covariants, it is a polynomial in
`x`, `y` and the coefficients::

    sage: quartic.g_covariant()
    -x^2*y^2

As usual, use tab completion and the online help to discover the
implemented invariants and covariants.

In general, the variables of the defining polynomial cannot be
guessed. For example, the zero polynomial can be thought of as a
homogeneous polynomial of any degree. Also, since we also want to
allow polynomial coefficients we cannot just take all variables of the
polynomial ring as the variables of the form. This is why you will
have to specify the variables explicitly if there is any potential
ambiguity. For example::

    sage: invariant_theory.binary_quartic(R.zero(), [x,y])
    Binary quartic with coefficients (0, 0, 0, 0, 0)

    sage: invariant_theory.binary_quartic(x^4, [x,y])
    Binary quartic with coefficients (0, 0, 0, 0, 1)

    sage: R.<x,y,t> = QQ[]
    sage: invariant_theory.binary_quartic(x^4 + y^4 + t*x^2*y^2, [x,y])
    Binary quartic with coefficients (1, 0, t, 0, 1)

Finally, it is often convenient to use inhomogeneous polynomials where
it is understood that one wants to homogenize them. This is also
supported, just define the form with an inhomogeneous polynomial and
specify one less variable::

    sage: R.<x,t> = QQ[]
    sage: invariant_theory.binary_quartic(x^4 + 1 + t*x^2, [x])
    Binary quartic with coefficients (1, 0, t, 0, 1)

REFERENCES:

.. [WpInvariantTheory] :wikipedia:`Glossary_of_invariant_theory`

AUTHORS:

- Volker Braun (2013-01-24): initial version
- Jesper Noordsij (2018-05-18): support for binary quintics added
"""

# ****************************************************************************
#       Copyright (C) 2012 Volker Braun <vbraun.name@gmail.com>
#
#  Distributed under the terms of the GNU General Public License (GPL)
#  as published by the Free Software Foundation; either version 2 of
#  the License, or (at your option) any later version.
#                  https://www.gnu.org/licenses/
# ****************************************************************************


from sage.matrix.constructor import matrix
from sage.structure.sage_object import SageObject
from sage.structure.richcmp import richcmp_method, richcmp
from sage.misc.cachefunc import cached_method


######################################################################
def _guess_variables(polynomial, *args):
    """
    Return the polynomial variables.

    INPUT:

    - ``polynomial`` -- a polynomial, or a list/tuple of polynomials
      in the same polynomial ring.

    - ``*args`` -- the variables. If none are specified, all variables
      in ``polynomial`` are returned. If a list or tuple is passed,
      the content is returned. If multiple arguments are passed, they
      are returned.

    OUTPUT:

    A tuple of variables in the parent ring of the polynomial(s).

    EXAMPLES::

       sage: from sage.rings.invariants.invariant_theory import _guess_variables
       sage: R.<x,y> = QQ[]
       sage: _guess_variables(x^2+y^2)
       (x, y)
       sage: _guess_variables([x^2, y^2])
       (x, y)
       sage: _guess_variables(x^2+y^2, x)
       (x,)
       sage: _guess_variables(x^2+y^2, x,y)
       (x, y)
       sage: _guess_variables(x^2+y^2, [x,y])
       (x, y)
    """
    if isinstance(polynomial, (list, tuple)):
        R = polynomial[0].parent()
        if not all(p.parent() is R for p in polynomial):
            raise ValueError('All input polynomials must be in the same ring.')
    if not args or (len(args) == 1 and args[0] is None):
        if isinstance(polynomial, (list, tuple)):
            variables = tuple()
            for p in polynomial:
                for var in p.variables():
                    if var not in variables:
                        variables += (var,)
            return variables
        else:
            return polynomial.variables()
    elif len(args) == 1 and isinstance(args[0], (tuple, list)):
        return tuple(args[0])
    else:
        return tuple(args)


def transvectant(f, g, h=1, scale='default'):
    r"""
    Return the h-th transvectant of f and g.

    INPUT:

    - ``f,g`` -- two homogeneous binary forms in the same polynomial ring.

    - ``h`` -- the order of the transvectant. If it is not specified,
      the first transvectant is returned.

    - ``scale`` -- the scaling factor applied to the result. Possible values
      are ``'default'`` and ``'none'``. The ``'default'`` scaling factor is
      the one that appears in the output statement below, if the scaling
      factor is ``'none'`` the quotient of factorials is left out.

    OUTPUT:

    The h-th transvectant of the listed forms `f` and `g`:

    .. MATH::

        (f,g)_h = \frac{(d_f-h)! \cdot (d_g-h)!}{d_f! \cdot d_g!}\left(
                  \left(\frac{\partial}{\partial x}\frac{\partial}{\partial z'}
                  - \frac{\partial}{\partial x'}\frac{\partial}{\partial z}
                  \right)^h \left(f(x,z) \cdot g(x',z')\right)
                  \right)_{(x',z')=(x,z)}

    EXAMPLES::

        sage: from sage.rings.invariants.invariant_theory import AlgebraicForm, transvectant
        sage: R.<x,y> = QQ[]
        sage: f = AlgebraicForm(2, 5, x^5 + 5*x^4*y + 5*x*y^4 + y^5)
        sage: transvectant(f, f, 4)
        Binary quadratic given by 2*x^2 - 4*x*y + 2*y^2
        sage: transvectant(f, f, 8)
        Binary form of degree -6 given by 0

    The default scaling will yield an error for fields of positive
    characteristic below `d_f!` or `d_g!` as the denominator of the scaling
    factor will not be invertible in that case. The scale argument ``'none'``
    can be used to compute the transvectant in this case::

        sage: R.<a0,a1,a2,a3,a4,a5,x0,x1> = GF(5)[]
        sage: p = a0*x1^5 + a1*x1^4*x0 + a2*x1^3*x0^2 + a3*x1^2*x0^3 + a4*x1*x0^4 + a5*x0^5
        sage: f = AlgebraicForm(2, 5, p, x0, x1)
        sage: transvectant(f, f, 4)
        Traceback (most recent call last):
        ...
        ZeroDivisionError
        sage: transvectant(f, f, 4, scale='none')
        Binary quadratic given by -a3^2*x0^2 + a2*a4*x0^2 + a2*a3*x0*x1
        - a1*a4*x0*x1 - a2^2*x1^2 + a1*a3*x1^2

    The additional factors that appear when ``scale='none'`` is used can be
    seen if we consider the same transvectant over the rationals and compare
    it to the scaled version::

        sage: R.<a0,a1,a2,a3,a4,a5,x0,x1> = QQ[]
        sage: p = a0*x1^5 + a1*x1^4*x0 + a2*x1^3*x0^2 + a3*x1^2*x0^3 + a4*x1*x0^4 + a5*x0^5
        sage: f = AlgebraicForm(2, 5, p, x0, x1)
        sage: transvectant(f, f, 4)
        Binary quadratic given by 3/50*a3^2*x0^2 - 4/25*a2*a4*x0^2
        + 2/5*a1*a5*x0^2 + 1/25*a2*a3*x0*x1 - 6/25*a1*a4*x0*x1 + 2*a0*a5*x0*x1
        + 3/50*a2^2*x1^2 - 4/25*a1*a3*x1^2 + 2/5*a0*a4*x1^2
        sage: transvectant(f, f, 4, scale='none')
        Binary quadratic given by 864*a3^2*x0^2 - 2304*a2*a4*x0^2
        + 5760*a1*a5*x0^2 + 576*a2*a3*x0*x1 - 3456*a1*a4*x0*x1
        + 28800*a0*a5*x0*x1 + 864*a2^2*x1^2 - 2304*a1*a3*x1^2 + 5760*a0*a4*x1^2

    If the forms are given as inhomogeneous polynomials, the homogenisation
    might fail if the polynomial ring has multiple variables. You can
    circumvent this by making sure the base ring of the polynomial has only
    one variable::

        sage: R.<x,y> = QQ[]
        sage: quintic = invariant_theory.binary_quintic(x^5+x^3+2*x^2+y^5, x)
        sage: transvectant(quintic, quintic, 2)
        Traceback (most recent call last):
        ...
        ValueError: Polynomial is not homogeneous.
        sage: R.<y> = QQ[]
        sage: S.<x> = R[]
        sage: quintic = invariant_theory.binary_quintic(x^5+x^3+2*x^2+y^5, x)
        sage: transvectant(quintic, quintic, 2)
        Binary sextic given by 1/5*x^6 + 6/5*x^5*h + (-3/25)*x^4*h^2
        + (2*y^5 - 8/25)*x^3*h^3 + (-12/25)*x^2*h^4 + 3/5*y^5*x*h^5
        + 2/5*y^5*h^6
    """
    f = f.homogenized()
    g = g.homogenized()
    R = f._ring
    if g._ring is not R:
        raise ValueError('All input forms must be in the same polynomial ring.')
    x = f._variables[0]
    y = f._variables[1]
    degree = f._d + g._d - 2*h
    if h > f._d or h > g._d:
        tv = R(0)
    else:
        from sage.functions.other import binomial, factorial
        if scale == 'default':
            scalar = factorial(f._d-h) * factorial(g._d-h) \
                        * R(factorial(f._d)*factorial(g._d))**(-1)
        elif scale == 'none':
            scalar = 1
        else:
            raise ValueError('Unknown scale type: %s' %scale)

        def diff(j):
            df = f.form().derivative(x,j).derivative(y,h-j)
            dg = g.form().derivative(x,h-j).derivative(y,j)
            return (-1)**j * binomial(h,j) * df * dg
        tv = scalar * sum([diff(j) for j in range(h+1)])
        if not tv.parent() is R:
            S = tv.parent()
            x = S(x)
            y = S(y)
    return AlgebraicForm(2, degree, tv, x, y)

######################################################################


@richcmp_method
class FormsBase(SageObject):
    """
    The common base class of :class:`AlgebraicForm` and
    :class:`SeveralAlgebraicForms`.

    This is an abstract base class to provide common methods. It does
    not make much sense to instantiate it.

    TESTS::

        sage: from sage.rings.invariants.invariant_theory import FormsBase
        sage: FormsBase(None, None, None, None)
        <sage.rings.invariants.invariant_theory.FormsBase object at ...>
    """

    def __init__(self, n, homogeneous, ring, variables):
        """
        The Python constructor.

        TESTS::

            sage: from sage.rings.invariants.invariant_theory import FormsBase
            sage: FormsBase(None, None, None, None)
            <sage.rings.invariants.invariant_theory.FormsBase object at ...>
        """
        self._n = n
        self._homogeneous = homogeneous
        self._ring = ring
        self._variables = variables


    def _jacobian_determinant(self, *args):
        """
        Return the Jacobian determinant.

        INPUT:

        - ``*args`` -- list of pairs of a polynomial and its
          homogeneous degree. Must be a covariant, that is, polynomial
          in the given :meth:`variables`

        OUTPUT:

        The Jacobian determinant with respect to the variables.

        EXAMPLES::

            sage: R.<x,y> = QQ[]
            sage: from sage.rings.invariants.invariant_theory import FormsBase
            sage: f = FormsBase(2, True, R, (x, y))
            sage: f._jacobian_determinant((x^2+y^2, 2), (x*y, 2))
            2*x^2 - 2*y^2
            sage: f = FormsBase(2, False, R, (x, y))
            sage: f._jacobian_determinant((x^2+1, 2), (x, 2))
            2*x^2 - 2

            sage: R.<x,y> = QQ[]
            sage: cubic = invariant_theory.ternary_cubic(x^3+y^3+1)
            sage: cubic.J_covariant()
            x^6*y^3 - x^3*y^6 - x^6 + y^6 + x^3 - y^3
            sage: 1 / 9 * cubic._jacobian_determinant(
            ....:             [cubic.form(), 3], [cubic.Hessian(), 3], [cubic.Theta_covariant(), 6])
            x^6*y^3 - x^3*y^6 - x^6 + y^6 + x^3 - y^3
        """
        if self._homogeneous:
            def diff(p, d):
                return [p.derivative(x) for x in self._variables]
        else:
            def diff(p, d):
                variables = self._variables[0:-1]
                grad = [p.derivative(x) for x in variables]
                dp_dz = d*p - sum(x*dp_dx for x, dp_dx in zip(variables, grad))
                grad.append(dp_dz)
                return grad
        jac = [diff(p,d) for p,d in args]
        return matrix(self._ring, jac).det()


    def ring(self):
        """
        Return the polynomial ring.

        OUTPUT:

        A polynomial ring. This is where the defining polynomial(s)
        live. Note that the polynomials may be homogeneous or
        inhomogeneous, depending on how the user constructed the
        object.

        EXAMPLES::

            sage: R.<x,y,t> = QQ[]
            sage: quartic = invariant_theory.binary_quartic(x^4+y^4+t*x^2*y^2, [x,y])
            sage: quartic.ring()
            Multivariate Polynomial Ring in x, y, t over Rational Field

            sage: R.<x,y,t> = QQ[]
            sage: quartic = invariant_theory.binary_quartic(x^4+1+t*x^2, [x])
            sage: quartic.ring()
            Multivariate Polynomial Ring in x, y, t over Rational Field
        """
        return self._ring


    def variables(self):
        """
        Return the variables of the form.

        OUTPUT:

        A tuple of variables. If inhomogeneous notation is used for the
        defining polynomial then the last entry will be ``None``.

        EXAMPLES::

            sage: R.<x,y,t> = QQ[]
            sage: quartic = invariant_theory.binary_quartic(x^4+y^4+t*x^2*y^2, [x,y])
            sage: quartic.variables()
            (x, y)

            sage: R.<x,y,t> = QQ[]
            sage: quartic = invariant_theory.binary_quartic(x^4+1+t*x^2, [x])
            sage: quartic.variables()
            (x, None)
        """
        return self._variables


    def is_homogeneous(self):
        """
        Return whether the forms were defined by homogeneous polynomials.

        OUTPUT:

        Boolean. Whether the user originally defined the form via
        homogeneous variables.

        EXAMPLES::

            sage: R.<x,y,t> = QQ[]
            sage: quartic = invariant_theory.binary_quartic(x^4+y^4+t*x^2*y^2, [x,y])
            sage: quartic.is_homogeneous()
            True
            sage: quartic.form()
            x^2*y^2*t + x^4 + y^4

            sage: R.<x,y,t> = QQ[]
            sage: quartic = invariant_theory.binary_quartic(x^4+1+t*x^2, [x])
            sage: quartic.is_homogeneous()
            False
            sage: quartic.form()
            x^4 + x^2*t + 1
        """
        return self._homogeneous


######################################################################

class AlgebraicForm(FormsBase):
    """
    The base class of algebraic forms (i.e. homogeneous polynomials).

    You should only instantiate the derived classes of this base
    class.

    Derived classes must implement ``coeffs()`` and
    ``scaled_coeffs()``

    INPUT:

    - ``n`` -- The number of variables.

    - ``d`` -- The degree of the polynomial.

    - ``polynomial`` -- The polynomial.

    - ``*args`` -- The variables, as a single list/tuple, multiple
      arguments, or ``None`` to use all variables of the polynomial.

    Derived classes must implement the same arguments for the
    constructor.

    EXAMPLES::

        sage: from sage.rings.invariants.invariant_theory import AlgebraicForm
        sage: R.<x,y> = QQ[]
        sage: p = x^2 + y^2
        sage: AlgebraicForm(2, 2, p).variables()
        (x, y)
        sage: AlgebraicForm(2, 2, p, None).variables()
        (x, y)
        sage: AlgebraicForm(3, 2, p).variables()
        (x, y, None)
        sage: AlgebraicForm(3, 2, p, None).variables()
        (x, y, None)

        sage: from sage.rings.invariants.invariant_theory import AlgebraicForm
        sage: R.<x,y,s,t> = QQ[]
        sage: p = s*x^2 + t*y^2
        sage: AlgebraicForm(2, 2, p, [x,y]).variables()
        (x, y)
        sage: AlgebraicForm(2, 2, p, x,y).variables()
        (x, y)

        sage: AlgebraicForm(3, 2, p, [x,y,None]).variables()
        (x, y, None)
        sage: AlgebraicForm(3, 2, p, x,y,None).variables()
        (x, y, None)

        sage: AlgebraicForm(2, 1, p, [x,y]).variables()
        Traceback (most recent call last):
        ...
        ValueError: Polynomial is of the wrong degree.

        sage: AlgebraicForm(2, 2, x^2+y, [x,y]).variables()
        Traceback (most recent call last):
        ...
        ValueError: Polynomial is not homogeneous.
    """

    def __init__(self, n, d, polynomial, *args, **kwds):
        """
        The Python constructor.

        INPUT:

        See the class documentation.

        TESTS::

            sage: from sage.rings.invariants.invariant_theory import AlgebraicForm
            sage: R.<x,y> = QQ[]
            sage: form = AlgebraicForm(2, 2, x^2 + y^2)
        """
        self._d = d
        self._polynomial = polynomial
        variables = _guess_variables(polynomial, *args)
        if len(variables) == n:
            pass
        elif len(variables) == n-1:
            variables = variables + (None,)
        else:
            raise ValueError('Need '+str(n)+' or '+
                             str(n-1)+' variables, got '+str(variables))
        ring = polynomial.parent()
        homogeneous = variables[-1] is not None
        super(AlgebraicForm, self).__init__(n, homogeneous, ring, variables)
        self._check()

    def _check(self):
        """
        Check that the input is of the correct degree and number of
        variables.

        EXAMPLES::

            sage: from sage.rings.invariants.invariant_theory import AlgebraicForm
            sage: R.<x,y,t> = QQ[]
            sage: p = x^2 + y^2
            sage: inv = AlgebraicForm(3, 2, p, [x,y,None])
            sage: inv._check()
        """
        degrees = set()
        R = self._ring
        if R.ngens() == 1:
            degrees.update(self._polynomial.exponents())
        else:
            for e in self._polynomial.exponents():
                deg = sum([ e[R.gens().index(x)]
                            for x in self._variables if x is not None ])
                degrees.add(deg)
        if self._homogeneous and len(degrees)>1:
            raise ValueError('Polynomial is not homogeneous.')
        if degrees == set() or \
                (self._homogeneous and degrees == set([self._d])) or \
                (not self._homogeneous and max(degrees) <= self._d):
            return
        else:
            raise ValueError('Polynomial is of the wrong degree.')

    def _check_covariant(self, method_name, g=None, invariant=False):
        r"""
        Test whether ``method_name`` actually returns a covariant.

        INPUT:

        - ``method_name`` -- string. The name of the method that
          returns the invariant / covariant to test.

        - ``g`` -- an `SL(n,\CC)` matrix or ``None`` (default). The
          test will be to check that the covariant transforms
          correctly under this special linear group element acting on
          the homogeneous variables. If ``None``, a random matrix will
          be picked.

        - ``invariant`` -- boolean. Whether to additionaly test that
          it is an invariant.

        EXAMPLES::

            sage: R.<a0, a1, a2, a3, a4, x0, x1> = QQ[]
            sage: p = a0*x1^4 + a1*x1^3*x0 + a2*x1^2*x0^2 + a3*x1*x0^3 + a4*x0^4
            sage: quartic = invariant_theory.binary_quartic(p, x0, x1)

            sage: quartic._check_covariant('EisensteinE', invariant=True)
            sage: quartic._check_covariant('h_covariant')

            sage: quartic._check_covariant('h_covariant', invariant=True)
            Traceback (most recent call last):
            ...
            AssertionError: Not invariant.
        """
        assert self._homogeneous
        from sage.matrix.constructor import vector, random_matrix
        if g is None:
            F = self._ring.base_ring()
            g = random_matrix(F, self._n, algorithm='unimodular')
        v = vector(self.variables())
        g_v = g * v
        transform = dict( (v[i], g_v[i]) for i in range(self._n) )
        # The covariant of the transformed polynomial
        g_self = self.__class__(self._n, self._d, self.form().subs(transform), self.variables())
        cov_g = getattr(g_self, method_name)()
        # The transform of the covariant
        g_cov = getattr(self, method_name)().subs(transform)
        # they must be the same
        assert (g_cov - cov_g).is_zero(), 'Not covariant.'
        if invariant:
            cov = getattr(self, method_name)()
            assert (cov - cov_g).is_zero(), 'Not invariant.'

    def __richcmp__(self, other, op):
        """
        Compare ``self`` with ``other``.

        EXAMPLES::

            sage: R.<x,y> = QQ[]
            sage: quartic = invariant_theory.binary_quartic(x^4+y^4)
            sage: quartic == 'foo'
            False
            sage: quartic == quartic
            True
        """
        if type(self) != type(other):
            return NotImplemented
        return richcmp(self.coeffs(), other.coeffs(), op)

    def _repr_(self):
        """
        Return a string representation.

        OUTPUT:

        String.

        EXAMPLES::

            sage: R.<x,y> = QQ[]
            sage: quartic = invariant_theory.binary_quartic(x^4+y^4)
            sage: quartic._repr_()
            'Binary quartic with coefficients (1, 0, 0, 0, 1)'

            sage: from sage.rings.invariants.invariant_theory import AlgebraicForm
            sage: form = AlgebraicForm(2, 5, x^5 + y^5)
            sage: form._repr_()
            'Binary quintic given by x^5 + y^5'
        """
        s = ''
        ary = ['Unary', 'Binary', 'Ternary', 'Quaternary', 'Quinary',
               'Senary', 'Septenary', 'Octonary', 'Nonary', 'Denary']
        try:
            s += ary[self._n-1]
        except IndexError:
            s += 'Algebraic'
        ic = ['constant form', 'monic', 'quadratic', 'cubic', 'quartic', 'quintic',
              'sextic', 'septimic', 'octavic', 'nonic', 'decimic',
              'undecimic', 'duodecimic']
        s += ' '
        if self._d < 0:
            s += 'form of degree {}'.format(self._d)
        else:
            try:
                s += ic[self._d]
            except IndexError:
                s += 'form'
        try:
            s += ' with coefficients ' + str(self.coeffs())
        except AttributeError:
            s += ' given by ' + str(self.form())
        return s


    def form(self):
        """
        Return the defining polynomial.

        OUTPUT:

        The polynomial used to define the algebraic form.

        EXAMPLES::

            sage: R.<x,y> = QQ[]
            sage: quartic = invariant_theory.binary_quartic(x^4+y^4)
            sage: quartic.form()
            x^4 + y^4
            sage: quartic.polynomial()
            x^4 + y^4
        """
        return self._polynomial

    polynomial = form


    def homogenized(self, var='h'):
        """
        Return form as defined by a homogeneous polynomial.

        INPUT:

        - ``var`` -- either a variable name, variable index or a
          variable (default: ``'h'``).

        OUTPUT:

        The same algebraic form, but defined by a homogeneous
        polynomial.

        EXAMPLES::

            sage: T.<t> = QQ[]
            sage: quadratic = invariant_theory.binary_quadratic(t^2 + 2*t + 3)
            sage: quadratic
            Binary quadratic with coefficients (1, 3, 2)
            sage: quadratic.homogenized()
            Binary quadratic with coefficients (1, 3, 2)
            sage: quadratic == quadratic.homogenized()
            True
            sage: quadratic.form()
            t^2 + 2*t + 3
            sage: quadratic.homogenized().form()
            t^2 + 2*t*h + 3*h^2

            sage: R.<x,y,z> = QQ[]
            sage: quadratic = invariant_theory.ternary_quadratic(x^2 + 1, [x,y])
            sage: quadratic.homogenized().form()
            x^2 + h^2

            sage: R.<x> = QQ[]
            sage: quintic = invariant_theory.binary_quintic(x^4 + 1, x)
            sage: quintic.homogenized().form()
            x^4*h + h^5
        """
        if self._homogeneous:
            return self
        try:
            polynomial = self._polynomial.homogenize(var)
            R = polynomial.parent()
            variables = [R(_) for _ in self._variables[0:-1]] + [R(var)]
        except AttributeError:
            from sage.rings.all import PolynomialRing
            R = PolynomialRing(self._ring.base_ring(), [str(self._ring.gen(0)), str(var)])
            polynomial = R(self._polynomial).homogenize(var)
            variables = R.gens()
        if polynomial.total_degree() < self._d:
            k = self._d - polynomial.total_degree()
            polynomial = polynomial * R(var)**k
        return self.__class__(self._n, self._d, polynomial, variables)

    def _extract_coefficients(self, monomials):
        """
        Return the coefficients of ``monomials``.

        INPUT:

        - ``polynomial`` -- the input polynomial

        - ``monomials`` -- a list of all the monomials in the polynomial
          ring. If less monomials are passed, an exception is thrown.

        OUTPUT:

        A tuple containing the coefficients of the monomials in the given
        polynomial.

        EXAMPLES::

            sage: from sage.rings.invariants.invariant_theory import AlgebraicForm
            sage: R.<x,y,z,a30,a21,a12,a03,a20,a11,a02,a10,a01,a00> = QQ[]
            sage: p = ( a30*x^3 + a21*x^2*y + a12*x*y^2 + a03*y^3 + a20*x^2*z +
            ....:       a11*x*y*z + a02*y^2*z + a10*x*z^2 + a01*y*z^2 + a00*z^3 )
            sage: base = AlgebraicForm(3, 3, p, [x,y,z])
            sage: m = [x^3, y^3, z^3, x^2*y, x^2*z, x*y^2, y^2*z, x*z^2, y*z^2, x*y*z]
            sage: base._extract_coefficients(m)
            (a30, a03, a00, a21, a20, a12, a02, a10, a01, a11)

            sage: base = AlgebraicForm(3, 3, p.subs(z=1), [x,y])
            sage: m = [x^3, y^3, 1, x^2*y, x^2, x*y^2, y^2, x, y, x*y]
            sage: base._extract_coefficients(m)
            (a30, a03, a00, a21, a20, a12, a02, a10, a01, a11)

            sage: T.<t> = QQ[]
            sage: univariate = AlgebraicForm(2, 3, t^3+2*t^2+3*t+4)
            sage: m = [t^3, 1, t, t^2]
            sage: univariate._extract_coefficients(m)
            (1, 4, 3, 2)
            sage: univariate._extract_coefficients(m[1:])
            Traceback (most recent call last):
            ...
            ValueError: Less monomials were passed than the form actually has.
        """
        R = self._ring
        if self._homogeneous:
            variables = self._variables
        else:
            variables = self._variables[0:-1]
        indices = [ R.gens().index(x) for x in variables ]
        coeffs = dict()
        if R.ngens() == 1:
            # Univariate polynomials
            assert indices == [0]
            coefficient_monomial_iter = [(c, R.gen(0)**i) for i,c in
                                         enumerate(self._polynomial.padded_list())]

            def index(monomial):
                if monomial in R.base_ring():
                    return (0,)
                return (monomial.exponents()[0],)
        else:
            # Multivariate polynomials
            coefficient_monomial_iter = self._polynomial

            def index(monomial):
                if monomial in R.base_ring():
                    return tuple(0 for i in indices)
                e = monomial.exponents()[0]
                return tuple(e[i] for i in indices)
        for c,m in coefficient_monomial_iter:
            i = index(m)
            coeffs[i] = c*m + coeffs.pop(i, R.zero())
        result = tuple(coeffs.pop(index(m), R.zero()) // m for m in monomials)
        if len(coeffs):
            raise ValueError('Less monomials were passed than the form actually has.')
        return result


    def coefficients(self):
        """
        Alias for ``coeffs()``.

        See the documentation for ``coeffs()`` for details.

        EXAMPLES::

            sage: R.<a,b,c,d,e,f,g, x,y,z> = QQ[]
            sage: p = a*x^2 + b*y^2 + c*z^2 + d*x*y + e*x*z + f*y*z
            sage: q = invariant_theory.quadratic_form(p, x,y,z)
            sage: q.coefficients()
            (a, b, c, d, e, f)
            sage: q.coeffs()
            (a, b, c, d, e, f)
        """
        return self.coeffs()


    def transformed(self, g):
        r"""
        Return the image under a linear transformation of the variables.

        INPUT:

        - ``g`` -- a `GL(n,\CC)` matrix or a dictionary with the
           variables as keys. A matrix is used to define the linear
           transformation of homogeneous variables, a dictionary acts
           by substitution of the variables.

        OUTPUT:

        A new instance of a subclass of :class:`AlgebraicForm`
        obtained by replacing the variables of the homogeneous
        polynomial by their image under ``g``.

        EXAMPLES::

            sage: R.<x,y,z> = QQ[]
            sage: cubic = invariant_theory.ternary_cubic(x^3 + 2*y^3 + 3*z^3 + 4*x*y*z)
            sage: cubic.transformed({x:y, y:z, z:x}).form()
            3*x^3 + y^3 + 4*x*y*z + 2*z^3
            sage: cyc = matrix([[0,1,0],[0,0,1],[1,0,0]])
            sage: cubic.transformed(cyc) == cubic.transformed({x:y, y:z, z:x})
            True
            sage: g = matrix(QQ, [[1, 0, 0], [-1, 1, -3], [-5, -5, 16]])
            sage: cubic.transformed(g)
            Ternary cubic with coefficients (-356, -373, 12234, -1119, 3578, -1151,
            3582, -11766, -11466, 7360)
            sage: cubic.transformed(g).transformed(g.inverse()) == cubic
            True
        """
        if isinstance(g, dict):
            transform = g
        else:
            from sage.modules.all import vector
            v = vector(self._ring, self._variables)
            g_v = vector(self._ring, g*v)
            transform = dict( (v[i], g_v[i]) for i in range(self._n) )
        # The covariant of the transformed polynomial
        return self.__class__(self._n, self._d,
                              self.form().subs(transform), self.variables())


######################################################################

class QuadraticForm(AlgebraicForm):
    """
    Invariant theory of a multivariate quadratic form.

    You should use the :class:`invariant_theory
    <InvariantTheoryFactory>` factory object to construct instances
    of this class. See :meth:`~InvariantTheoryFactory.quadratic_form`
    for details.

    TESTS::

        sage: R.<a,b,c,d,e,f,g, x,y,z> = QQ[]
        sage: p = a*x^2 + b*y^2 + c*z^2 + d*x*y + e*x*z + f*y*z
        sage: invariant_theory.quadratic_form(p, x,y,z)
        Ternary quadratic with coefficients (a, b, c, d, e, f)
        sage: type(_)
        <class 'sage.rings.invariants.invariant_theory.TernaryQuadratic'>

        sage: R.<a,b,c,d,e,f,g, x,y,z> = QQ[]
        sage: p = a*x^2 + b*y^2 + c*z^2 + d*x*y + e*x*z + f*y*z
        sage: invariant_theory.quadratic_form(p, x,y,z)
        Ternary quadratic with coefficients (a, b, c, d, e, f)
        sage: type(_)
        <class 'sage.rings.invariants.invariant_theory.TernaryQuadratic'>

    Since we cannot always decide whether the form is homogeneous or
    not based on the number of variables, you need to explicitly
    specify it if you want the variables to be treated as
    inhomogeneous::

        sage: invariant_theory.inhomogeneous_quadratic_form(p.subs(z=1), x,y)
        Ternary quadratic with coefficients (a, b, c, d, e, f)
   """

    def __init__(self, n, d, polynomial, *args):
        """
        The Python constructor.

        TESTS::

            sage: R.<x,y> = QQ[]
            sage: from sage.rings.invariants.invariant_theory import QuadraticForm
            sage: form = QuadraticForm(2, 2, x^2+2*y^2+3*x*y)
            sage: form
            Binary quadratic with coefficients (1, 2, 3)
            sage: form._check_covariant('discriminant', invariant=True)
            sage: QuadraticForm(3, 2, x^2+y^2)
            Ternary quadratic with coefficients (1, 1, 0, 0, 0, 0)
        """
        assert d == 2
        super(QuadraticForm, self).__init__(n, 2, polynomial, *args)


    @cached_method
    def monomials(self):
        """
        List the basis monomials in the form.

        OUTPUT:

        A tuple of monomials. They are in the same order as
        :meth:`coeffs`.

        EXAMPLES::

            sage: R.<x,y> = QQ[]
            sage: quadratic = invariant_theory.quadratic_form(x^2+y^2)
            sage: quadratic.monomials()
            (x^2, y^2, x*y)

            sage: quadratic = invariant_theory.inhomogeneous_quadratic_form(x^2+y^2)
            sage: quadratic.monomials()
            (x^2, y^2, 1, x*y, x, y)
        """
        var = self._variables

        def prod(a, b):
            if a is None and b is None:
                return self._ring.one()
            elif a is None:
                return b
            elif b is None:
                return a
            else:
                return a * b
        squares = tuple( prod(x,x) for x in var )
        mixed = []
        for i in range(self._n):
            for j in range(i+1, self._n):
                mixed.append(prod(var[i], var[j]))
        mixed = tuple(mixed)
        return squares + mixed


    @cached_method
    def coeffs(self):
        r"""
        The coefficients of a quadratic form.

        Given

        .. MATH::

            f(x) = \sum_{0\leq i<n} a_i x_i^2 + \sum_{0\leq j <k<n}
            a_{jk} x_j x_k

        this function returns `a = (a_0, \dots, a_n, a_{00}, a_{01}, \dots, a_{n-1,n})`

        EXAMPLES::

            sage: R.<a,b,c,d,e,f,g, x,y,z> = QQ[]
            sage: p = a*x^2 + b*y^2 + c*z^2 + d*x*y + e*x*z + f*y*z
            sage: inv = invariant_theory.quadratic_form(p, x,y,z); inv
            Ternary quadratic with coefficients (a, b, c, d, e, f)
            sage: inv.coeffs()
            (a, b, c, d, e, f)
            sage: inv.scaled_coeffs()
            (a, b, c, 1/2*d, 1/2*e, 1/2*f)
        """
        return self._extract_coefficients(self.monomials())


    def scaled_coeffs(self):
        r"""
        The scaled coefficients of a quadratic form.

        Given

        .. MATH::

            f(x) = \sum_{0\leq i<n} a_i x_i^2 + \sum_{0\leq j <k<n}
            2 a_{jk} x_j x_k

        this function returns `a = (a_0, \cdots, a_n, a_{00}, a_{01}, \dots, a_{n-1,n})`

        EXAMPLES::

            sage: R.<a,b,c,d,e,f,g, x,y,z> = QQ[]
            sage: p = a*x^2 + b*y^2 + c*z^2 + d*x*y + e*x*z + f*y*z
            sage: inv = invariant_theory.quadratic_form(p, x,y,z); inv
            Ternary quadratic with coefficients (a, b, c, d, e, f)
            sage: inv.coeffs()
            (a, b, c, d, e, f)
            sage: inv.scaled_coeffs()
            (a, b, c, 1/2*d, 1/2*e, 1/2*f)
        """
        coeff = self.coeffs()
        squares = coeff[0:self._n]
        mixed = tuple( c/2 for c in coeff[self._n:] )
        return squares + mixed


    @cached_method
    def matrix(self):
        r"""
        Return the quadratic form as a symmetric matrix

        OUTPUT:

        This method returns a symmetric matrix `A` such that the
        quadratic `Q` equals

        .. MATH::

            Q(x,y,z,\dots) = (x,y,\dots) A (x,y,\dots)^t

        EXAMPLES::

            sage: R.<x,y,z> = QQ[]
            sage: quadratic = invariant_theory.ternary_quadratic(x^2+y^2+z^2+x*y)
            sage: matrix(quadratic)
            [  1 1/2   0]
            [1/2   1   0]
            [  0   0   1]
            sage: quadratic._matrix_() == matrix(quadratic)
            True
        """
        coeff = self.scaled_coeffs()
        A = matrix(self._ring, self._n)
        for i in range(self._n):
            A[i,i] = coeff[i]
        ij = self._n
        for i in range(self._n):
            for j in range(i+1, self._n):
                A[i,j] = coeff[ij]
                A[j,i] = coeff[ij]
                ij += 1
        return A

    _matrix_ = matrix


    def discriminant(self):
        """
        Return the discriminant of the quadratic form.

        Up to an overall constant factor, this is just the determinant
        of the defining matrix, see :meth:`matrix`. For a quadratic
        form in `n` variables, the overall constant is `2^{n-1}` if
        `n` is odd and `(-1)^{n/2} 2^n` if `n` is even.

        EXAMPLES::

            sage: R.<a,b,c, x,y> = QQ[]
            sage: p = a*x^2+b*x*y+c*y^2
            sage: quadratic = invariant_theory.quadratic_form(p, x,y)
            sage: quadratic.discriminant()
            b^2 - 4*a*c

            sage: R.<a,b,c,d,e,f,g, x,y,z> = QQ[]
            sage: p = a*x^2 + b*y^2 + c*z^2 + d*x*y + e*x*z + f*y*z
            sage: quadratic = invariant_theory.quadratic_form(p, x,y,z)
            sage: quadratic.discriminant()
            4*a*b*c - c*d^2 - b*e^2 + d*e*f - a*f^2
        """
        from sage.misc.functional import is_odd
        A = 2*self._matrix_()
        if is_odd(self._n):
            return A.det() / 2
        else:
            return (-1)**(self._n//2) * A.det()


    @cached_method
    def dual(self):
        """
        Return the dual quadratic form.

        OUTPUT:

        A new quadratic form (with the same number of variables)
        defined by the adjoint matrix.

        EXAMPLES::

            sage: R.<a,b,c,x,y,z> = QQ[]
            sage: cubic = x^2+y^2+z^2
            sage: quadratic = invariant_theory.ternary_quadratic(a*x^2+b*y^2+c*z^2, [x,y,z])
            sage: quadratic.form()
            a*x^2 + b*y^2 + c*z^2
            sage: quadratic.dual().form()
            b*c*x^2 + a*c*y^2 + a*b*z^2

            sage: R.<x,y,z, t> = QQ[]
            sage: cubic = x^2+y^2+z^2
            sage: quadratic = invariant_theory.ternary_quadratic(x^2+y^2+z^2 + t*x*y, [x,y,z])
            sage: quadratic.dual()
            Ternary quadratic with coefficients (1, 1, -1/4*t^2 + 1, -t, 0, 0)

            sage: R.<x,y, t> = QQ[]
            sage: quadratic = invariant_theory.ternary_quadratic(x^2+y^2+1 + t*x*y, [x,y])
            sage: quadratic.dual()
            Ternary quadratic with coefficients (1, 1, -1/4*t^2 + 1, -t, 0, 0)

        TESTS::

            sage: R = PolynomialRing(QQ, 'a20,a11,a02,a10,a01,a00,x,y,z', order='lex')
            sage: R.inject_variables()
            Defining a20, a11, a02, a10, a01, a00, x, y, z
            sage: p = ( a20*x^2 + a11*x*y + a02*y^2 +
            ....:       a10*x*z + a01*y*z + a00*z^2 )
            sage: quadratic = invariant_theory.ternary_quadratic(p, x,y,z)
            sage: quadratic.dual().dual().form().factor()
            (1/4) *
            (a20*x^2 + a11*x*y + a02*y^2 + a10*x*z + a01*y*z + a00*z^2) *
            (4*a20*a02*a00 - a20*a01^2 - a11^2*a00 + a11*a10*a01 - a02*a10^2)

            sage: R.<w,x,y,z> = QQ[]
            sage: q = invariant_theory.quaternary_quadratic(w^2+2*x^2+3*y^2+4*z^2+x*y+5*w*z)
            sage: q.form()
            w^2 + 2*x^2 + x*y + 3*y^2 + 5*w*z + 4*z^2
            sage: q.dual().dual().form().factor()
            (42849/256) * (w^2 + 2*x^2 + x*y + 3*y^2 + 5*w*z + 4*z^2)

            sage: R.<x,y,z> = QQ[]
            sage: q = invariant_theory.quaternary_quadratic(1+2*x^2+3*y^2+4*z^2+x*y+5*z)
            sage: q.form()
            2*x^2 + x*y + 3*y^2 + 4*z^2 + 5*z + 1
            sage: q.dual().dual().form().factor()
            (42849/256) * (2*x^2 + x*y + 3*y^2 + 4*z^2 + 5*z + 1)
        """
        A = self.matrix()
        Aadj = A.adjoint()
        if self._homogeneous:
            var = self._variables
        else:
            var = self._variables[0:-1] + (1, )
        n = self._n
        p = sum([ sum([ Aadj[i,j]*var[i]*var[j] for i in range(n) ]) for j in range(n)])
        return invariant_theory.quadratic_form(p, self.variables())


    def as_QuadraticForm(self):
        """
        Convert into a :class:`~sage.quadratic_forms.quadratic_form.QuadraticForm`.

        OUTPUT:

        Sage has a special quadratic forms subsystem. This method
        converts ``self`` into this
        :class:`~sage.quadratic_forms.quadratic_form.QuadraticForm`
        representation.

        EXAMPLES::

            sage: R.<x,y,z> = QQ[]
            sage: p = x^2+y^2+z^2+2*x*y+3*x*z
            sage: quadratic = invariant_theory.ternary_quadratic(p)
            sage: matrix(quadratic)
            [  1   1 3/2]
            [  1   1   0]
            [3/2   0   1]
            sage: quadratic.as_QuadraticForm()
            Quadratic form in 3 variables over Multivariate Polynomial
            Ring in x, y, z over Rational Field with coefficients:
            [ 1 2 3 ]
            [ * 1 0 ]
            [ * * 1 ]
            sage: _.polynomial('X,Y,Z')
            X^2 + 2*X*Y + Y^2 + 3*X*Z + Z^2
       """
        R = self._ring
        B = 2*self._matrix_()
        import sage.quadratic_forms.quadratic_form
        return sage.quadratic_forms.quadratic_form.QuadraticForm(R, B)


######################################################################

class BinaryQuartic(AlgebraicForm):
    """
    Invariant theory of a binary quartic.

    You should use the :class:`invariant_theory
    <InvariantTheoryFactory>` factory object to construct instances
    of this class. See :meth:`~InvariantTheoryFactory.binary_quartic`
    for details.

    TESTS::

        sage: R.<a0, a1, a2, a3, a4, x0, x1> = QQ[]
        sage: p = a0*x1^4 + a1*x1^3*x0 + a2*x1^2*x0^2 + a3*x1*x0^3 + a4*x0^4
        sage: quartic = invariant_theory.binary_quartic(p, x0, x1)
        sage: quartic._check_covariant('form')
        sage: quartic._check_covariant('EisensteinD', invariant=True)
        sage: quartic._check_covariant('EisensteinE', invariant=True)
        sage: quartic._check_covariant('g_covariant')
        sage: quartic._check_covariant('h_covariant')
        sage: TestSuite(quartic).run()
    """

    def __init__(self, n, d, polynomial, *args):
        """
        The Python constructor.

        TESTS::

            sage: R.<x,y> = QQ[]
            sage: from sage.rings.invariants.invariant_theory import BinaryQuartic
            sage: BinaryQuartic(2, 4, x^4+y^4)
            Binary quartic with coefficients (1, 0, 0, 0, 1)
        """
        assert n == 2 and d == 4
        super(BinaryQuartic, self).__init__(2, 4, polynomial, *args)
        self._x = self._variables[0]
        self._y = self._variables[1]


    @cached_method
    def monomials(self):
        """
        List the basis monomials in the form.

        OUTPUT:

        A tuple of monomials. They are in the same order as
        :meth:`coeffs`.

        EXAMPLES::

            sage: R.<x,y> = QQ[]
            sage: quartic = invariant_theory.binary_quartic(x^4+y^4)
            sage: quartic.monomials()
            (y^4, x*y^3, x^2*y^2, x^3*y, x^4)
        """
        x0 = self._x
        x1 = self._y
        if self._homogeneous:
            return (x1**4, x1**3*x0, x1**2*x0**2, x1*x0**3, x0**4)
        else:
            return (self._ring.one(), x0, x0**2, x0**3, x0**4)

    @cached_method
    def coeffs(self):
        """
        The coefficients of a binary quartic.

        Given

        .. MATH::

            f(x) = a_0 x_1^4 + a_1 x_0 x_1^3 + a_2 x_0^2 x_1^2 +
                   a_3 x_0^3 x_1 + a_4 x_0^4

        this function returns `a = (a_0, a_1, a_2, a_3, a_4)`

        EXAMPLES::

            sage: R.<a0, a1, a2, a3, a4, x0, x1> = QQ[]
            sage: p = a0*x1^4 + a1*x1^3*x0 + a2*x1^2*x0^2 + a3*x1*x0^3 + a4*x0^4
            sage: quartic = invariant_theory.binary_quartic(p, x0, x1)
            sage: quartic.coeffs()
            (a0, a1, a2, a3, a4)

            sage: R.<a0, a1, a2, a3, a4, x> = QQ[]
            sage: p = a0 + a1*x + a2*x^2 + a3*x^3 + a4*x^4
            sage: quartic = invariant_theory.binary_quartic(p, x)
            sage: quartic.coeffs()
            (a0, a1, a2, a3, a4)
        """
        return self._extract_coefficients(self.monomials())


    def scaled_coeffs(self):
        """
        The coefficients of a binary quartic.

        Given

        .. MATH::

            f(x) = a_0 x_1^4 + 4 a_1 x_0 x_1^3 + 6 a_2 x_0^2 x_1^2 +
                   4 a_3 x_0^3 x_1 + a_4 x_0^4

        this function returns `a = (a_0, a_1, a_2, a_3, a_4)`

        EXAMPLES::

            sage: R.<a0, a1, a2, a3, a4, x0, x1> = QQ[]
            sage: quartic = a0*x1^4 + 4*a1*x1^3*x0 + 6*a2*x1^2*x0^2 + 4*a3*x1*x0^3 + a4*x0^4
            sage: inv = invariant_theory.binary_quartic(quartic, x0, x1)
            sage: inv.scaled_coeffs()
            (a0, a1, a2, a3, a4)

            sage: R.<a0, a1, a2, a3, a4, x> = QQ[]
            sage: quartic = a0 + 4*a1*x + 6*a2*x^2 + 4*a3*x^3 + a4*x^4
            sage: inv = invariant_theory.binary_quartic(quartic, x)
            sage: inv.scaled_coeffs()
            (a0, a1, a2, a3, a4)
        """
        coeff = self.coeffs()
        return (coeff[0], coeff[1]/4, coeff[2]/6, coeff[3]/4, coeff[4])


    @cached_method
    def EisensteinD(self):
        r"""
        One of the Eisenstein invariants of a binary quartic.

        OUTPUT:

        The Eisenstein D-invariant of the quartic.

        .. MATH::

              f(x) = a_0 x_1^4 + 4 a_1 x_0 x_1^3 + 6 a_2 x_0^2 x_1^2 +
                      4 a_3 x_0^3 x_1 + a_4 x_0^4
              \\
              \Rightarrow
              D(f) = a_0 a_4+3 a_2^2-4 a_1 a_3

        EXAMPLES::

            sage: R.<a0, a1, a2, a3, a4, x0, x1> = QQ[]
            sage: f = a0*x1^4+4*a1*x0*x1^3+6*a2*x0^2*x1^2+4*a3*x0^3*x1+a4*x0^4
            sage: inv = invariant_theory.binary_quartic(f, x0, x1)
            sage: inv.EisensteinD()
            3*a2^2 - 4*a1*a3 + a0*a4
        """
        a = self.scaled_coeffs()
        assert len(a) == 5
        return a[0]*a[4]+3*a[2]**2-4*a[1]*a[3]


    @cached_method
    def EisensteinE(self):
        r"""
        One of the Eisenstein invariants of a binary quartic.

        OUTPUT:

        The Eisenstein E-invariant of the quartic.

        .. MATH::

            f(x) = a_0 x_1^4 + 4 a_1 x_0 x_1^3 + 6 a_2 x_0^2 x_1^2 +
                   4 a_3 x_0^3 x_1 + a_4 x_0^4
            \\ \Rightarrow
            E(f) = a_0 a_3^2 +a_1^2 a_4 -a_0 a_2 a_4
            -2 a_1 a_2 a_3 + a_2^3

        EXAMPLES::

            sage: R.<a0, a1, a2, a3, a4, x0, x1> = QQ[]
            sage: f = a0*x1^4+4*a1*x0*x1^3+6*a2*x0^2*x1^2+4*a3*x0^3*x1+a4*x0^4
            sage: inv = invariant_theory.binary_quartic(f, x0, x1)
            sage: inv.EisensteinE()
            a2^3 - 2*a1*a2*a3 + a0*a3^2 + a1^2*a4 - a0*a2*a4
        """
        a = self.scaled_coeffs()
        assert len(a) == 5
        return a[0]*a[3]**2 +a[1]**2*a[4] -a[0]*a[2]*a[4] -2*a[1]*a[2]*a[3] +a[2]**3


    @cached_method
    def g_covariant(self):
        r"""
        The g-covariant of a binary quartic.

        OUTPUT:

        The g-covariant of the quartic.

        .. MATH::

              f(x) = a_0 x_1^4 + 4 a_1 x_0 x_1^3 + 6 a_2 x_0^2 x_1^2 +
                      4 a_3 x_0^3 x_1 + a_4 x_0^4
              \\
              \Rightarrow
              D(f) = \frac{1}{144}
              \begin{pmatrix}
                 \frac{\partial^2 f}{\partial x \partial x}
              \end{pmatrix}

        EXAMPLES::

            sage: R.<a0, a1, a2, a3, a4, x, y> = QQ[]
            sage: p = a0*x^4+4*a1*x^3*y+6*a2*x^2*y^2+4*a3*x*y^3+a4*y^4
            sage: inv = invariant_theory.binary_quartic(p, x, y)
            sage: g = inv.g_covariant();  g
            a1^2*x^4 - a0*a2*x^4 + 2*a1*a2*x^3*y - 2*a0*a3*x^3*y + 3*a2^2*x^2*y^2
            - 2*a1*a3*x^2*y^2 - a0*a4*x^2*y^2 + 2*a2*a3*x*y^3
            - 2*a1*a4*x*y^3 + a3^2*y^4 - a2*a4*y^4

            sage: inv_inhomogeneous = invariant_theory.binary_quartic(p.subs(y=1), x)
            sage: inv_inhomogeneous.g_covariant()
            a1^2*x^4 - a0*a2*x^4 + 2*a1*a2*x^3 - 2*a0*a3*x^3 + 3*a2^2*x^2
            - 2*a1*a3*x^2 - a0*a4*x^2 + 2*a2*a3*x - 2*a1*a4*x + a3^2 - a2*a4

            sage: g == 1/144 * (p.derivative(x,y)^2 - p.derivative(x,x)*p.derivative(y,y))
            True
        """
        a4, a3, a2, a1, a0 = self.scaled_coeffs()
        x0 = self._x
        x1 = self._y
        if self._homogeneous:
            xpow = [x0**4, x0**3 * x1, x0**2 * x1**2, x0 * x1**3, x1**4]
        else:
            xpow = [x0**4, x0**3, x0**2, x0, self._ring.one()]
        return (a1**2 - a0*a2)*xpow[0] + \
            (2*a1*a2 - 2*a0*a3)*xpow[1] + \
            (3*a2**2 - 2*a1*a3 - a0*a4)*xpow[2] + \
            (2*a2*a3 - 2*a1*a4)*xpow[3] + \
            (a3**2 - a2*a4)*xpow[4]


    @cached_method
    def h_covariant(self):
        r"""
        The h-covariant of a binary quartic.

        OUTPUT:

        The h-covariant of the quartic.

        .. MATH::

              f(x) = a_0 x_1^4 + 4 a_1 x_0 x_1^3 + 6 a_2 x_0^2 x_1^2 +
                      4 a_3 x_0^3 x_1 + a_4 x_0^4
              \\
              \Rightarrow
              D(f) = \frac{1}{144}
              \begin{pmatrix}
                 \frac{\partial^2 f}{\partial x \partial x}
              \end{pmatrix}

        EXAMPLES::

            sage: R.<a0, a1, a2, a3, a4, x, y> = QQ[]
            sage: p = a0*x^4+4*a1*x^3*y+6*a2*x^2*y^2+4*a3*x*y^3+a4*y^4
            sage: inv = invariant_theory.binary_quartic(p, x, y)
            sage: h = inv.h_covariant();   h
            -2*a1^3*x^6 + 3*a0*a1*a2*x^6 - a0^2*a3*x^6 - 6*a1^2*a2*x^5*y + 9*a0*a2^2*x^5*y
            - 2*a0*a1*a3*x^5*y - a0^2*a4*x^5*y - 10*a1^2*a3*x^4*y^2 + 15*a0*a2*a3*x^4*y^2
            - 5*a0*a1*a4*x^4*y^2 + 10*a0*a3^2*x^3*y^3 - 10*a1^2*a4*x^3*y^3
            + 10*a1*a3^2*x^2*y^4 - 15*a1*a2*a4*x^2*y^4 + 5*a0*a3*a4*x^2*y^4
            + 6*a2*a3^2*x*y^5 - 9*a2^2*a4*x*y^5 + 2*a1*a3*a4*x*y^5 + a0*a4^2*x*y^5
            + 2*a3^3*y^6 - 3*a2*a3*a4*y^6 + a1*a4^2*y^6

            sage: inv_inhomogeneous = invariant_theory.binary_quartic(p.subs(y=1), x)
            sage: inv_inhomogeneous.h_covariant()
            -2*a1^3*x^6 + 3*a0*a1*a2*x^6 - a0^2*a3*x^6 - 6*a1^2*a2*x^5 + 9*a0*a2^2*x^5
            - 2*a0*a1*a3*x^5 - a0^2*a4*x^5 - 10*a1^2*a3*x^4 + 15*a0*a2*a3*x^4
            - 5*a0*a1*a4*x^4 + 10*a0*a3^2*x^3 - 10*a1^2*a4*x^3 + 10*a1*a3^2*x^2
            - 15*a1*a2*a4*x^2 + 5*a0*a3*a4*x^2 + 6*a2*a3^2*x - 9*a2^2*a4*x
            + 2*a1*a3*a4*x + a0*a4^2*x + 2*a3^3 - 3*a2*a3*a4 + a1*a4^2

            sage: g = inv.g_covariant()
            sage: h == 1/8 * (p.derivative(x)*g.derivative(y)-p.derivative(y)*g.derivative(x))
            True
        """
        a0, a1, a2, a3, a4 = self.scaled_coeffs()
        x0 = self._x
        x1 = self._y
        if self._homogeneous:
            xpow = [x0**6, x0**5 * x1, x0**4 * x1**2, x0**3 * x1**3,
                    x0**2 * x1**4, x0 * x1**5, x1**6]
        else:
            xpow = [x0**6, x0**5, x0**4, x0**3, x0**2, x0, x0.parent().one()]
        return (-2*a3**3 + 3*a2*a3*a4 - a1*a4**2) * xpow[0] + \
            (-6*a2*a3**2 + 9*a2**2*a4 - 2*a1*a3*a4 - a0*a4**2) * xpow[1] + \
            5 * (-2*a1*a3**2 + 3*a1*a2*a4 - a0*a3*a4) * xpow[2] + \
            10 * (-a0*a3**2 + a1**2*a4) * xpow[3] + \
            5 * (2*a1**2*a3 - 3*a0*a2*a3 + a0*a1*a4) * xpow[4] + \
            (6*a1**2*a2 - 9*a0*a2**2 + 2*a0*a1*a3 + a0**2*a4) * xpow[5] + \
            (2*a1**3 - 3*a0*a1*a2 + a0**2*a3) * xpow[6]


######################################################################

class BinaryQuintic(AlgebraicForm):
    """
    Invariant theory of a binary quintic form.

    You should use the :class:`invariant_theory
    <InvariantTheoryFactory>` factory object to construct instances
    of this class. See :meth:`~InvariantTheoryFactory.binary_quintic`
    for details.

    REFERENCES:

    For a description of all invariants and covariants of a binary
    quintic, see section 73 of [Cle1872]_.

    TESTS::

        sage: R.<a0, a1, a2, a3, a4, a5, x0, x1> = QQ[]
        sage: p = a0*x1^5 + a1*x1^4*x0 + a2*x1^3*x0^2 + a3*x1^2*x0^3 + a4*x1*x0^4 + a5*x0^5
        sage: quintic = invariant_theory.binary_quintic(p, x0, x1)
        sage: quintic._check_covariant('form')
        sage: quintic._check_covariant('A_invariant', invariant=True)
        sage: quintic._check_covariant('B_invariant', invariant=True)
        sage: quintic._check_covariant('C_invariant', invariant=True)
        sage: quintic._check_covariant('R_invariant', invariant=True)
        sage: quintic._check_covariant('H_covariant')
        sage: quintic._check_covariant('i_covariant')
        sage: quintic._check_covariant('T_covariant')
        sage: quintic._check_covariant('j_covariant')
        sage: quintic._check_covariant('tau_covariant')
        sage: quintic._check_covariant('theta_covariant')
        sage: quintic._check_covariant('alpha_covariant')
        sage: quintic._check_covariant('beta_covariant')
        sage: quintic._check_covariant('gamma_covariant')
        sage: quintic._check_covariant('delta_covariant')
        sage: TestSuite(quintic).run()

    Testing that more general coefficient rings also work as expected::

        sage: R.<a0,a1,a2,a3,a4,a5> = QQ[]
        sage: S.<x,y> = R[]
        sage: p = a0*x^5+a1*x^4*y+a2*x^3*y^2+a3*x^2*y^3+a4*x*y^4+a5*y^5
        sage: quintic = invariant_theory.binary_quintic(p)
        sage: quintic.i_covariant()
        (3/50*a2^2 - 4/25*a1*a3 + 2/5*a0*a4)*x^2 + (1/25*a2*a3 - 6/25*a1*a4
        + 2*a0*a5)*x*y + (3/50*a3^2 - 4/25*a2*a4 + 2/5*a1*a5)*y^2
    """

    def __init__(self, n, d, polynomial, *args):
        """
        The Python constructor.

        TESTS::

            sage: R.<x,y> = QQ[]
            sage: from sage.rings.invariants.invariant_theory import BinaryQuintic
            sage: BinaryQuintic(2, 5, x^5+2*x^3*y^2+3*x*y^4)
            Binary quintic with coefficients (0, 3, 0, 2, 0, 1)
        """
        assert n == 2 and d == 5
        super(BinaryQuintic, self).__init__(2, 5, polynomial, *args)
        self._x = self._variables[0]
        self._y = self._variables[1]

    @cached_method
    def monomials(self):
        """
        List the basis monomials of the form.

        This functions lists a basis of monomials of the space of binary
        quintics of which this form is an element.

        OUTPUT:
        A tuple of monomials. They are in the same order as
        :meth:`coeffs`.

        EXAMPLES::

            sage: R.<x,y> = QQ[]
            sage: quintic = invariant_theory.binary_quintic(x^5+y^5)
            sage: quintic.monomials()
            (y^5, x*y^4, x^2*y^3, x^3*y^2, x^4*y, x^5)
        """
        x0 = self._x
        x1 = self._y
        if self._homogeneous:
            return (x1**5, x1**4*x0, x1**3*x0**2, x1**2*x0**3, x1*x0**4, x0**5)
        else:
            return (self._ring.one(), x0, x0**2, x0**3, x0**4, x0**5)

    @cached_method
    def coeffs(self):
        """
        The coefficients of a binary quintic.

        Given

        .. MATH::

            f(x) = a_0 x_1^5 + a_1 x_0 x_1^4 + a_2 x_0^2 x_1^3 +
                   a_3 x_0^3 x_1^2 + a_4 x_0^4 x_1 + a_5 x_1^5

        this function returns `a = (a_0, a_1, a_2, a_3, a_4, a_5)`

        EXAMPLES::

            sage: R.<a0, a1, a2, a3, a4, a5, x0, x1> = QQ[]
            sage: p = a0*x1^5 + a1*x1^4*x0 + a2*x1^3*x0^2 + a3*x1^2*x0^3 + a4*x1*x0^4 + a5*x0^5
            sage: quintic = invariant_theory.binary_quintic(p, x0, x1)
            sage: quintic.coeffs()
            (a0, a1, a2, a3, a4, a5)

            sage: R.<a0, a1, a2, a3, a4, a5, x> = QQ[]
            sage: p = a0 + a1*x + a2*x^2 + a3*x^3 + a4*x^4 + a5*x^5
            sage: quintic = invariant_theory.binary_quintic(p, x)
            sage: quintic.coeffs()
            (a0, a1, a2, a3, a4, a5)
        """
        return self._extract_coefficients(self.monomials())

    def scaled_coeffs(self):
        """
        The coefficients of a binary quintic.

        Given

        .. MATH::

            f(x) = a_0 x_1^5 + 5 a_1 x_0 x_1^4 + 10 a_2 x_0^2 x_1^3 +
                   10 a_3 x_0^3 x_1^2 + 5 a_4 x_0^4 x_1 + a_5 x_1^5

        this function returns `a = (a_0, a_1, a_2, a_3, a_4, a_5)`

        EXAMPLES::

            sage: R.<a0, a1, a2, a3, a4, a5, x0, x1> = QQ[]
            sage: p = a0*x1^5 + 5*a1*x1^4*x0 + 10*a2*x1^3*x0^2 + 10*a3*x1^2*x0^3 + 5*a4*x1*x0^4 + a5*x0^5
            sage: quintic = invariant_theory.binary_quintic(p, x0, x1)
            sage: quintic.scaled_coeffs()
            (a0, a1, a2, a3, a4, a5)

            sage: R.<a0, a1, a2, a3, a4, a5, x> = QQ[]
            sage: p = a0 + 5*a1*x + 10*a2*x^2 + 10*a3*x^3 + 5*a4*x^4 + a5*x^5
            sage: quintic = invariant_theory.binary_quintic(p, x)
            sage: quintic.scaled_coeffs()
            (a0, a1, a2, a3, a4, a5)
        """
        coeff = self.coeffs()
        return (coeff[0], coeff[1] / 5, coeff[2] / 10, coeff[3] / 10,
                coeff[4] / 5, coeff[5])

    @cached_method
    def H_covariant(self, as_form=False):
        """
        Return the covariant `H` of a binary quintic.

        INPUT:

        - ``as_form`` -- if ``as_form`` is ``False``, the result will be returned
          as polynomial (default). If it is ``True`` the result is returned as
          an object of the class :class:`AlgebraicForm`.

        OUTPUT:

        The `H`-covariant of the binary quintic as polynomial or as binary form.

        EXAMPLES::

            sage: R.<a0, a1, a2, a3, a4, a5, x0, x1> = QQ[]
            sage: p = a0*x1^5 + a1*x1^4*x0 + a2*x1^3*x0^2 + a3*x1^2*x0^3 + a4*x1*x0^4 + a5*x0^5
            sage: quintic = invariant_theory.binary_quintic(p, x0, x1)
            sage: quintic.H_covariant()
            -2/25*a4^2*x0^6 + 1/5*a3*a5*x0^6 - 3/25*a3*a4*x0^5*x1
            + 3/5*a2*a5*x0^5*x1 - 3/25*a3^2*x0^4*x1^2 + 3/25*a2*a4*x0^4*x1^2
            + 6/5*a1*a5*x0^4*x1^2 - 4/25*a2*a3*x0^3*x1^3 + 14/25*a1*a4*x0^3*x1^3
            + 2*a0*a5*x0^3*x1^3 - 3/25*a2^2*x0^2*x1^4 + 3/25*a1*a3*x0^2*x1^4
            + 6/5*a0*a4*x0^2*x1^4 - 3/25*a1*a2*x0*x1^5 + 3/5*a0*a3*x0*x1^5
            - 2/25*a1^2*x1^6 + 1/5*a0*a2*x1^6

            sage: quintic.H_covariant(as_form=True)
            Binary sextic given by ...
        """
        cov = transvectant(self, self, 2)
        if as_form:
            return cov
        else:
            return cov.polynomial()

    @cached_method
    def i_covariant(self, as_form=False):
        """
        Return the covariant `i` of a binary quintic.

        INPUT:

        - ``as_form`` -- if ``as_form`` is ``False``, the result will be returned
          as polynomial (default). If it is ``True`` the result is returned as
          an object of the class :class:`AlgebraicForm`.

        OUTPUT:

        The `i`-covariant of the binary quintic as polynomial or as binary form.

        EXAMPLES::

            sage: R.<a0, a1, a2, a3, a4, a5, x0, x1> = QQ[]
            sage: p = a0*x1^5 + a1*x1^4*x0 + a2*x1^3*x0^2 + a3*x1^2*x0^3 + a4*x1*x0^4 + a5*x0^5
            sage: quintic = invariant_theory.binary_quintic(p, x0, x1)
            sage: quintic.i_covariant()
            3/50*a3^2*x0^2 - 4/25*a2*a4*x0^2 + 2/5*a1*a5*x0^2 + 1/25*a2*a3*x0*x1
            - 6/25*a1*a4*x0*x1 + 2*a0*a5*x0*x1 + 3/50*a2^2*x1^2 - 4/25*a1*a3*x1^2
            + 2/5*a0*a4*x1^2

            sage: quintic.i_covariant(as_form=True)
            Binary quadratic given by ...
        """
        cov = transvectant(self, self, 4)
        if as_form:
            return cov
        else:
            return cov.polynomial()

    @cached_method
    def T_covariant(self, as_form=False):
        """
        Return the covariant `T` of a binary quintic.

        INPUT:

        - ``as_form`` -- if ``as_form`` is ``False``, the result will be returned
          as polynomial (default). If it is ``True`` the result is returned as
          an object of the class :class:`AlgebraicForm`.

        OUTPUT:

        The `T`-covariant of the binary quintic as polynomial or as binary form.

        EXAMPLES::

            sage: R.<a0, a1, a2, a3, a4, a5, x0, x1> = QQ[]
            sage: p = a0*x1^5 + a1*x1^4*x0 + a2*x1^3*x0^2 + a3*x1^2*x0^3 + a4*x1*x0^4 + a5*x0^5
            sage: quintic = invariant_theory.binary_quintic(p, x0, x1)
            sage: quintic.T_covariant()
            2/125*a4^3*x0^9 - 3/50*a3*a4*a5*x0^9 + 1/10*a2*a5^2*x0^9
            + 9/250*a3*a4^2*x0^8*x1 - 3/25*a3^2*a5*x0^8*x1 + 1/50*a2*a4*a5*x0^8*x1
            + 2/5*a1*a5^2*x0^8*x1 + 3/250*a3^2*a4*x0^7*x1^2 + 8/125*a2*a4^2*x0^7*x1^2
            ...
            11/25*a0*a1*a4*x0^2*x1^7 - a0^2*a5*x0^2*x1^7 - 9/250*a1^2*a2*x0*x1^8
            + 3/25*a0*a2^2*x0*x1^8 - 1/50*a0*a1*a3*x0*x1^8 - 2/5*a0^2*a4*x0*x1^8
            - 2/125*a1^3*x1^9 + 3/50*a0*a1*a2*x1^9 - 1/10*a0^2*a3*x1^9

            sage: quintic.T_covariant(as_form=True)
            Binary nonic given by ...
        """
        H = self.H_covariant(as_form=True)
        cov = transvectant(H, self, 1)
        if as_form:
            return cov
        else:
            return cov.polynomial()

    @cached_method
    def j_covariant(self, as_form=False):
        """
        Return the covariant `j` of a binary quintic.

        INPUT:

        - ``as_form`` -- if ``as_form`` is ``False``, the result will be returned
          as polynomial (default). If it is ``True`` the result is returned as
          an object of the class :class:`AlgebraicForm`.

        OUTPUT:

        The `j`-covariant of the binary quintic as polynomial or as binary form.

        EXAMPLES::

            sage: R.<a0, a1, a2, a3, a4, a5, x0, x1> = QQ[]
            sage: p = a0*x1^5 + a1*x1^4*x0 + a2*x1^3*x0^2 + a3*x1^2*x0^3 + a4*x1*x0^4 + a5*x0^5
            sage: quintic = invariant_theory.binary_quintic(p, x0, x1)
            sage: quintic.j_covariant()
            -3/500*a3^3*x0^3 + 3/125*a2*a3*a4*x0^3 - 6/125*a1*a4^2*x0^3
            - 3/50*a2^2*a5*x0^3 + 3/25*a1*a3*a5*x0^3 - 3/500*a2*a3^2*x0^2*x1
            + 3/250*a2^2*a4*x0^2*x1 + 3/125*a1*a3*a4*x0^2*x1 - 6/25*a0*a4^2*x0^2*x1
            - 3/25*a1*a2*a5*x0^2*x1 + 3/5*a0*a3*a5*x0^2*x1 - 3/500*a2^2*a3*x0*x1^2
            + 3/250*a1*a3^2*x0*x1^2 + 3/125*a1*a2*a4*x0*x1^2 - 3/25*a0*a3*a4*x0*x1^2
            - 6/25*a1^2*a5*x0*x1^2 + 3/5*a0*a2*a5*x0*x1^2 - 3/500*a2^3*x1^3
            + 3/125*a1*a2*a3*x1^3 - 3/50*a0*a3^2*x1^3 - 6/125*a1^2*a4*x1^3
            + 3/25*a0*a2*a4*x1^3

            sage: quintic.j_covariant(as_form=True)
            Binary cubic given by ...
        """
        x0 = self._x
        x1 = self._y
        i = self.i_covariant()
        minusi = AlgebraicForm(2, 2, -i, x0, x1)
        cov = transvectant(minusi, self, 2)
        if as_form:
            return cov
        else:
            return cov.polynomial()

    @cached_method
    def tau_covariant(self, as_form=False):
        r"""
        Return the covariant `\tau` of a binary quintic.

        INPUT:

        - ``as_form`` -- if ``as_form`` is ``False``, the result will be returned
          as polynomial (default). If it is ``True`` the result is returned as
          an object of the class :class:`AlgebraicForm`.

        OUTPUT:

        The `\tau`-covariant of the binary quintic as polynomial or as binary form.

        EXAMPLES::

            sage: R.<a0, a1, a2, a3, a4, a5, x0, x1> = QQ[]
            sage: p = a0*x1^5 + a1*x1^4*x0 + a2*x1^3*x0^2 + a3*x1^2*x0^3 + a4*x1*x0^4 + a5*x0^5
            sage: quintic = invariant_theory.binary_quintic(p, x0, x1)
            sage: quintic.tau_covariant()
            1/62500*a2^2*a3^4*x0^2 - 3/62500*a1*a3^5*x0^2
            - 1/15625*a2^3*a3^2*a4*x0^2 + 1/6250*a1*a2*a3^3*a4*x0^2
            + 3/6250*a0*a3^4*a4*x0^2 - 1/31250*a2^4*a4^2*x0^2
            ...
            - 2/125*a0*a1*a2^2*a4*a5*x1^2 - 4/125*a0*a1^2*a3*a4*a5*x1^2
            + 2/25*a0^2*a2*a3*a4*a5*x1^2 - 8/625*a1^4*a5^2*x1^2
            + 8/125*a0*a1^2*a2*a5^2*x1^2 - 2/25*a0^2*a2^2*a5^2*x1^2

            sage: quintic.tau_covariant(as_form=True)
            Binary quadratic given by ...
        """
        j = self.j_covariant(as_form=True)
        cov = transvectant(j, j, 2)
        if as_form:
            return cov
        else:
            return cov.polynomial()

    @cached_method
    def theta_covariant(self, as_form=False):
        r"""
        Return the covariant `\theta` of a binary quintic.

        INPUT:

        - ``as_form`` -- if ``as_form`` is ``False``, the result will be returned
          as polynomial (default). If it is ``True`` the result is returned as
          an object of the class :class:`AlgebraicForm`.

        OUTPUT:

        The `\theta`-covariant of the binary quintic as polynomial or as binary form.

        EXAMPLES::

            sage: R.<a0, a1, a2, a3, a4, a5, x0, x1> = QQ[]
            sage: p = a0*x1^5 + a1*x1^4*x0 + a2*x1^3*x0^2 + a3*x1^2*x0^3 + a4*x1*x0^4 + a5*x0^5
            sage: quintic = invariant_theory.binary_quintic(p, x0, x1)
            sage: quintic.theta_covariant()
            -1/625000*a2^3*a3^5*x0^2 + 9/1250000*a1*a2*a3^6*x0^2
            - 27/1250000*a0*a3^7*x0^2 + 3/250000*a2^4*a3^3*a4*x0^2
            - 7/125000*a1*a2^2*a3^4*a4*x0^2 - 3/312500*a1^2*a3^5*a4*x0^2
            ...
            + 6/625*a0^2*a1*a2^2*a4*a5^2*x1^2 + 24/625*a0^2*a1^2*a3*a4*a5^2*x1^2
            - 12/125*a0^3*a2*a3*a4*a5^2*x1^2 + 8/625*a0*a1^4*a5^3*x1^2
            - 8/125*a0^2*a1^2*a2*a5^3*x1^2 + 2/25*a0^3*a2^2*a5^3*x1^2

            sage: quintic.theta_covariant(as_form=True)
            Binary quadratic given by ...
        """
        i = self.i_covariant(as_form=True)
        tau = self.tau_covariant(as_form=True)
        cov = transvectant(i, tau, 1)
        if as_form:
            return cov
        else:
            return cov.polynomial()

    @cached_method
    def alpha_covariant(self, as_form=False):
        r"""
        Return the covariant `\alpha` of a binary quintic.

        INPUT:

        - ``as_form`` -- if ``as_form`` is ``False``, the result will be returned
          as polynomial (default). If it is ``True`` the result is returned as
          an object of the class :class:`AlgebraicForm`.

        OUTPUT:

        The `\alpha`-covariant of the binary quintic as polynomial or as binary form.

        EXAMPLES::

            sage: R.<a0, a1, a2, a3, a4, a5, x0, x1> = QQ[]
            sage: p = a0*x1^5 + a1*x1^4*x0 + a2*x1^3*x0^2 + a3*x1^2*x0^3 + a4*x1*x0^4 + a5*x0^5
            sage: quintic = invariant_theory.binary_quintic(p, x0, x1)
            sage: quintic.alpha_covariant()
            1/2500*a2^2*a3^3*x0 - 3/2500*a1*a3^4*x0 - 1/625*a2^3*a3*a4*x0
            + 3/625*a1*a2*a3^2*a4*x0 + 3/625*a0*a3^3*a4*x0 + 2/625*a1*a2^2*a4^2*x0
            - 6/625*a1^2*a3*a4^2*x0 - 12/625*a0*a2*a3*a4^2*x0 + 24/625*a0*a1*a4^3*x0
            ...
            - 12/625*a1^2*a2*a3*a5*x1 - 1/125*a0*a2^2*a3*a5*x1
            + 8/125*a0*a1*a3^2*a5*x1 + 24/625*a1^3*a4*a5*x1 - 8/125*a0*a1*a2*a4*a5*x1
            - 4/25*a0^2*a3*a4*a5*x1 - 4/25*a0*a1^2*a5^2*x1 + 2/5*a0^2*a2*a5^2*x1

            sage: quintic.alpha_covariant(as_form=True)
            Binary monic given by ...
        """
        i = self.i_covariant()
        x0 = self._x
        x1 = self._y
        i2 = AlgebraicForm(2, 4, i**2, x0, x1)
        cov = transvectant(i2, self, 4)
        if as_form:
            return cov
        else:
            return cov.polynomial()

    @cached_method
    def beta_covariant(self, as_form=False):
        r"""
        Return the covariant `\beta` of a binary quintic.

        INPUT:

        - ``as_form`` -- if ``as_form`` is ``False``, the result will be returned
          as polynomial (default). If it is ``True`` the result is returned as
          an object of the class :class:`AlgebraicForm`.

        OUTPUT:

        The `\beta`-covariant of the binary quintic as polynomial or as binary form.

        EXAMPLES::

            sage: R.<a0, a1, a2, a3, a4, a5, x0, x1> = QQ[]
            sage: p = a0*x1^5 + a1*x1^4*x0 + a2*x1^3*x0^2 + a3*x1^2*x0^3 + a4*x1*x0^4 + a5*x0^5
            sage: quintic = invariant_theory.binary_quintic(p, x0, x1)
            sage: quintic.beta_covariant()
            -1/62500*a2^3*a3^4*x0 + 9/125000*a1*a2*a3^5*x0 - 27/125000*a0*a3^6*x0
            + 13/125000*a2^4*a3^2*a4*x0 - 31/62500*a1*a2^2*a3^3*a4*x0
            - 3/62500*a1^2*a3^4*a4*x0 + 27/15625*a0*a2*a3^4*a4*x0
            ...
            - 16/125*a0^2*a1*a3^2*a5^2*x1 - 28/625*a0*a1^3*a4*a5^2*x1
            + 6/125*a0^2*a1*a2*a4*a5^2*x1 + 8/25*a0^3*a3*a4*a5^2*x1
            + 4/25*a0^2*a1^2*a5^3*x1 - 2/5*a0^3*a2*a5^3*x1

            sage: quintic.beta_covariant(as_form=True)
            Binary monic given by ...
        """
        i = self.i_covariant(as_form=True)
        alpha = self.alpha_covariant(as_form=True)
        cov = transvectant(i, alpha, 1)
        if as_form:
            return cov
        else:
            return cov.polynomial()

    @cached_method
    def gamma_covariant(self, as_form=False):
        r"""
        Return the covariant `\gamma` of a binary quintic.

        INPUT:

        - ``as_form`` -- if ``as_form`` is ``False``, the result will be returned
          as polynomial (default). If it is ``True`` the result is returned as
          an object of the class :class:`AlgebraicForm`.

        OUTPUT:

        The `\gamma`-covariant of the binary quintic as polynomial or as binary form.

        EXAMPLES::

            sage: R.<a0, a1, a2, a3, a4, a5, x0, x1> = QQ[]
            sage: p = a0*x1^5 + a1*x1^4*x0 + a2*x1^3*x0^2 + a3*x1^2*x0^3 + a4*x1*x0^4 + a5*x0^5
            sage: quintic = invariant_theory.binary_quintic(p, x0, x1)
            sage: quintic.gamma_covariant()
            1/156250000*a2^5*a3^6*x0 - 3/62500000*a1*a2^3*a3^7*x0
            + 27/312500000*a1^2*a2*a3^8*x0 + 27/312500000*a0*a2^2*a3^8*x0
            - 81/312500000*a0*a1*a3^9*x0 - 19/312500000*a2^6*a3^4*a4*x0
            ...
            - 32/3125*a0^2*a1^3*a2^2*a5^4*x1 + 6/625*a0^3*a1*a2^3*a5^4*x1
            - 8/3125*a0^2*a1^4*a3*a5^4*x1 + 8/625*a0^3*a1^2*a2*a3*a5^4*x1
            - 2/125*a0^4*a2^2*a3*a5^4*x1

            sage: quintic.gamma_covariant(as_form=True)
            Binary monic given by ...
        """
        alpha = self.alpha_covariant(as_form=True)
        tau = self.tau_covariant(as_form=True)
        cov = transvectant(tau, alpha, 1)
        if as_form:
            return cov
        else:
            return cov.polynomial()

    @cached_method
    def delta_covariant(self, as_form=False):
        r"""
        Return the covariant `\delta` of a binary quintic.

        INPUT:

        - ``as_form`` -- if ``as_form`` is ``False``, the result will be returned
          as polynomial (default). If it is ``True`` the result is returned as
          an object of the class :class:`AlgebraicForm`.

        OUTPUT:

        The `\delta`-covariant of the binary quintic as polynomial or as binary form.

        EXAMPLES::

            sage: R.<a0, a1, a2, a3, a4, a5, x0, x1> = QQ[]
            sage: p = a0*x1^5 + a1*x1^4*x0 + a2*x1^3*x0^2 + a3*x1^2*x0^3 + a4*x1*x0^4 + a5*x0^5
            sage: quintic = invariant_theory.binary_quintic(p, x0, x1)
            sage: quintic.delta_covariant()
            1/1562500000*a2^6*a3^7*x0 - 9/1562500000*a1*a2^4*a3^8*x0
            + 9/625000000*a1^2*a2^2*a3^9*x0 + 9/781250000*a0*a2^3*a3^9*x0
            - 9/1562500000*a1^3*a3^10*x0 - 81/1562500000*a0*a1*a2*a3^10*x0
            ...
            + 64/3125*a0^3*a1^3*a2^2*a5^5*x1 - 12/625*a0^4*a1*a2^3*a5^5*x1
            + 16/3125*a0^3*a1^4*a3*a5^5*x1 - 16/625*a0^4*a1^2*a2*a3*a5^5*x1
            + 4/125*a0^5*a2^2*a3*a5^5*x1

            sage: quintic.delta_covariant(as_form=True)
            Binary monic given by ...
        """
        alpha = self.alpha_covariant(as_form=True)
        theta = self.theta_covariant(as_form=True)
        cov = transvectant(theta, alpha, 1)
        if as_form:
            return cov
        else:
            return cov.polynomial()

    @cached_method
    def A_invariant(self):
        """
        Return the invariant `A` of a binary quintic.

        OUTPUT:

        The `A`-invariant of the binary quintic.

        EXAMPLES::

            sage: R.<a0, a1, a2, a3, a4, a5, x0, x1> = QQ[]
            sage: p = a0*x1^5 + a1*x1^4*x0 + a2*x1^3*x0^2 + a3*x1^2*x0^3 + a4*x1*x0^4 + a5*x0^5
            sage: quintic = invariant_theory.binary_quintic(p, x0, x1)
            sage: quintic.A_invariant()
            4/625*a2^2*a3^2 - 12/625*a1*a3^3 - 12/625*a2^3*a4
            + 38/625*a1*a2*a3*a4 + 6/125*a0*a3^2*a4 - 18/625*a1^2*a4^2
            - 16/125*a0*a2*a4^2 + 6/125*a1*a2^2*a5 - 16/125*a1^2*a3*a5
            - 2/25*a0*a2*a3*a5 + 4/5*a0*a1*a4*a5 - 2*a0^2*a5^2
        """
        i = self.i_covariant(as_form=True)
        A = transvectant(i, i, 2).polynomial()
        try:
            K = self._ring.base_ring()
            return K(A)
        except TypeError:
            return A

    @cached_method
    def B_invariant(self):
        """
        Return the invariant `B` of a binary quintic.

        OUTPUT:

        The `B`-invariant of the binary quintic.

        EXAMPLES::

            sage: R.<a0, a1, a2, a3, a4, a5, x0, x1> = QQ[]
            sage: p = a0*x1^5 + a1*x1^4*x0 + a2*x1^3*x0^2 + a3*x1^2*x0^3 + a4*x1*x0^4 + a5*x0^5
            sage: quintic = invariant_theory.binary_quintic(p, x0, x1)
            sage: quintic.B_invariant()
            1/1562500*a2^4*a3^4 - 3/781250*a1*a2^2*a3^5 + 9/1562500*a1^2*a3^6
            - 3/781250*a2^5*a3^2*a4 + 37/1562500*a1*a2^3*a3^3*a4
            - 57/1562500*a1^2*a2*a3^4*a4 + 3/312500*a0*a2^2*a3^4*a4
            ...
            + 8/625*a0^2*a1^2*a4^2*a5^2 - 4/125*a0^3*a2*a4^2*a5^2 - 16/3125*a1^5*a5^3
            + 4/125*a0*a1^3*a2*a5^3 - 6/125*a0^2*a1*a2^2*a5^3
            - 4/125*a0^2*a1^2*a3*a5^3 + 2/25*a0^3*a2*a3*a5^3
        """
        i = self.i_covariant(as_form=True)
        tau = self.tau_covariant(as_form=True)
        B = transvectant(i, tau, 2).polynomial()
        try:
            K = self._ring.base_ring()
            return K(B)
        except TypeError:
            return B

    @cached_method
    def C_invariant(self):
        """
        Return the invariant `C` of a binary quintic.

        OUTPUT:

        The `C`-invariant of the binary quintic.

        EXAMPLES::

            sage: R.<a0, a1, a2, a3, a4, a5, x0, x1> = QQ[]
            sage: p = a0*x1^5 + a1*x1^4*x0 + a2*x1^3*x0^2 + a3*x1^2*x0^3 + a4*x1*x0^4 + a5*x0^5
            sage: quintic = invariant_theory.binary_quintic(p, x0, x1)
            sage: quintic.C_invariant()
            -3/1953125000*a2^6*a3^6 + 27/1953125000*a1*a2^4*a3^7
            - 249/7812500000*a1^2*a2^2*a3^8 - 3/78125000*a0*a2^3*a3^8
            + 3/976562500*a1^3*a3^9 + 27/156250000*a0*a1*a2*a3^9
            ...
            + 192/15625*a0^2*a1^3*a2^2*a3*a5^4 - 36/3125*a0^3*a1*a2^3*a3*a5^4
            + 24/15625*a0^2*a1^4*a3^2*a5^4 - 24/3125*a0^3*a1^2*a2*a3^2*a5^4
            + 6/625*a0^4*a2^2*a3^2*a5^4
        """
        tau = self.tau_covariant(as_form=True)
        C = transvectant(tau, tau, 2).polynomial()
        try:
            K = self._ring.base_ring()
            return K(C)
        except TypeError:
            return C

    @cached_method
    def R_invariant(self):
        """
        Return the invariant `R` of a binary quintic.

        OUTPUT:

        The `R`-invariant of the binary quintic.

        EXAMPLES::

            sage: R.<a0, a1, a2, a3, a4, a5, x0, x1> = QQ[]
            sage: p = a0*x1^5 + a1*x1^4*x0 + a2*x1^3*x0^2 + a3*x1^2*x0^3 + a4*x1*x0^4 + a5*x0^5
            sage: quintic = invariant_theory.binary_quintic(p, x0, x1)
            sage: quintic.R_invariant()
            3/3906250000000*a1^2*a2^5*a3^11 - 3/976562500000*a0*a2^6*a3^11
            - 51/7812500000000*a1^3*a2^3*a3^12 + 27/976562500000*a0*a1*a2^4*a3^12
            + 27/1953125000000*a1^4*a2*a3^13 - 81/1562500000000*a0*a1^2*a2^2*a3^13
            ...
            + 384/9765625*a0*a1^10*a5^7 - 192/390625*a0^2*a1^8*a2*a5^7
            + 192/78125*a0^3*a1^6*a2^2*a5^7 - 96/15625*a0^4*a1^4*a2^3*a5^7
            + 24/3125*a0^5*a1^2*a2^4*a5^7 - 12/3125*a0^6*a2^5*a5^7
        """
        beta = self.beta_covariant(as_form=True)
        gamma = self.gamma_covariant(as_form=True)
        R = transvectant(beta, gamma, 1).polynomial()
        try:
            K = self._ring.base_ring()
            return K(R)
        except TypeError:
            return R

    @cached_method
    def clebsch_invariants(self, as_tuple=False):
        """
        Return the invariants of a binary quintic as described by Clebsch.

        The following invariants are returned: `A`, `B`, `C` and `R`.

        OUTPUT:

        The Clebsch invariants of the binary quintic.

        EXAMPLES::

            sage: R.<x0, x1> = QQ[]
            sage: p = 2*x1^5 + 4*x1^4*x0 + 5*x1^3*x0^2 + 7*x1^2*x0^3 - 11*x1*x0^4 + x0^5
            sage: quintic = invariant_theory.binary_quintic(p, x0, x1)
            sage: quintic.clebsch_invariants()
            {'A': -276032/625,
             'B': 4983526016/390625,
             'C': -247056495846408/244140625,
             'R': -148978972828696847376/30517578125}

            sage: quintic.clebsch_invariants(as_tuple=True)
            (-276032/625,
             4983526016/390625,
             -247056495846408/244140625,
             -148978972828696847376/30517578125)

        """
        if self._ring.characteristic() in [2, 3, 5]:
            raise NotImplementedError('No invariants implemented for fields '
                                      'of characteristic 2, 3 or 5.')
        # todo: add support
        else:
            invariants = {}
            invariants['A'] = self.A_invariant()
            invariants['B'] = self.B_invariant()
            invariants['C'] = self.C_invariant()
            invariants['R'] = self.R_invariant()
        if as_tuple:
            return (invariants['A'], invariants['B'], invariants['C'],
                    invariants['R'])
        else:
            return invariants

    @cached_method
    def arithmetic_invariants(self):
        r"""
        Return a set of generating arithmetic invariants of a binary quintic.

        An arithmetic invariants is an invariant whose coefficients are
        integers for a general binary quintic. They are linear combinations
        of the Clebsch invariants, such that they still generate the ring of
        invariants.

        OUTPUT:

        The arithmetic invariants of the binary quintic. They are given by

        .. MATH::

            \begin{aligned}
            I_4 & = 2^{-1} \cdot 5^4 \cdot A \\
            I_8 & = 5^5 \cdot (2^{-1} \cdot 47 \cdot A^2 - 2^2 \cdot B) \\
            I_{12} & = 5^{10} \cdot (2^{-1} \cdot 3 \cdot A^3
                            - 2^5 \cdot 3^{-1} \cdot C) \\
            I_{18} & = 2^8 \cdot 3^{-1} \cdot 5^{15} \cdot R \\
            \end{aligned}

        where `A`, `B`, `C` and `R` are the
        :meth:`BinaryQuintic.clebsch_invariants`.

        EXAMPLES::

            sage: R.<x0, x1> = QQ[]
            sage: p = 2*x1^5 + 4*x1^4*x0 + 5*x1^3*x0^2 + 7*x1^2*x0^3 - 11*x1*x0^4 + x0^5
            sage: quintic = invariant_theory.binary_quintic(p, x0, x1)
            sage: quintic.arithmetic_invariants()
            {'I12': -1156502613073152,
             'I18': -12712872348048797642752,
             'I4': -138016,
             'I8': 14164936192}

        We can check that the coefficients of the invariants have no common divisor
        for a general quintic form::

            sage: R.<a0,a1,a2,a3,a4,a5,x0,x1> = QQ[]
            sage: p = a0*x1^5 + a1*x1^4*x0 + a2*x1^3*x0^2 + a3*x1^2*x0^3 + a4*x1*x0^4 + a5*x0^5
            sage: quintic = invariant_theory.binary_quintic(p, x0, x1)
            sage: invs = quintic.arithmetic_invariants()
            sage: [invs[x].content() for x in invs]
            [1, 1, 1, 1]

        """
        R = self._ring
        clebsch = self.clebsch_invariants()
        invariants = {}
        invariants['I4'] = R(2)**-1*5**4*clebsch['A']
        invariants['I8'] = 5**5 * (R(2)**-1*47*clebsch['A']**2
                                    -2**2*clebsch['B'])
        invariants['I12'] = 5**10 * (R(2)**-1*3*clebsch['A']**3
                                        -2**5*R(3)**-1*clebsch['C'])
        invariants['I18'] = 2**8*R(3)**-1*5**15 * clebsch['R']
        return invariants

    @cached_method
    def canonical_form(self, reduce_gcd=False):
        r"""
        Return a canonical representative of the quintic.

        Given a binary quintic `f` with coefficients in a field `K`, returns a
        canonical representative of the `GL(2,\bar{K})`-orbit of the quintic,
        where `\bar{K}` is an algebraic closure of `K`. This means that two
        binary quintics `f` and `g` are `GL(2,\bar{K})`-equivalent if and only
        if their canonical forms are the same.

        INPUT:

        - ``reduce_gcd`` -- A boolean that determines how the canonical form
          is computed. By default, the coefficients of the form are normalized,
          else the invariants are scaled such that their weighted gcd is equal
          to 1 and the coefficients of the resulting form are scaled as well.
          See also :meth:`~sage.rings.invariants.reconstruction.binary_quintic_from_invariants`'.

        OUTPUT:

        A canonical `GL(2,\bar{K})`-equivalent binary quintic.

        EXAMPLES::

            sage: R.<x0, x1> = QQ[]
            sage: p = 2*x1^5 + 4*x1^4*x0 + 5*x1^3*x0^2 + 7*x1^2*x0^3 - 11*x1*x0^4 + x0^5
            sage: f = invariant_theory.binary_quintic(p, x0, x1)
            sage: g = matrix(QQ, [[11,5],[7,2]])
            sage: gf = f.transformed(g)
            sage: f.canonical_form() == gf.canonical_form()
            True
            sage: h = f.canonical_form(reduce_gcd=True)
            sage: h
            -213283188977836948916637112*x^5
            + 321985270425555686062507878508*x^4*z
            - 200784910088189544791250665877691*x^3*z^2
            + 99010920119365544008752617152096288*x^2*z^3
            - 7397995330446821406603692136406937696*x*z^4
            - 523963051960072769018084726765089970426*z^5
            sage: gcd(invariant_theory.binary_quintic(h).coeffs())
            1
        """
        from sage.rings.invariants.reconstruction import binary_form_from_invariants
        clebsch = self.clebsch_invariants(as_tuple=True)
        if reduce_gcd:
            return binary_form_from_invariants(5, clebsch, scaling='coprime')
        else:
            return binary_form_from_invariants(5, clebsch, scaling='normalized')


######################################################################

<<<<<<< HEAD
=======

>>>>>>> a6cab5b5
def _covariant_conic(A_scaled_coeffs, B_scaled_coeffs, monomials):
    """
    Helper function for :meth:`TernaryQuadratic.covariant_conic`

    INPUT:

    - ``A_scaled_coeffs``, ``B_scaled_coeffs`` -- The scaled
      coefficients of the two ternary quadratics.

    - ``monomials`` -- The monomials :meth:`~TernaryQuadratic.monomials`.

    OUTPUT:

    The so-called covariant conic, a ternary quadratic. It is
    symmetric under exchange of ``A`` and ``B``.

    EXAMPLES::

        sage: ring.<x,y,z> = QQ[]
        sage: A = invariant_theory.ternary_quadratic(x^2+y^2+z^2)
        sage: B = invariant_theory.ternary_quadratic(x*y+x*z+y*z)
        sage: from sage.rings.invariants.invariant_theory import _covariant_conic
        sage: _covariant_conic(A.scaled_coeffs(), B.scaled_coeffs(), A.monomials())
        -x*y - x*z - y*z
    """
    a0, b0, c0, h0, g0, f0 = A_scaled_coeffs
    a1, b1, c1, h1, g1, f1 = B_scaled_coeffs
    return (
        (b0*c1+c0*b1-2*f0*f1) * monomials[0] +
        (a0*c1+c0*a1-2*g0*g1) * monomials[1] +
        (a0*b1+b0*a1-2*h0*h1) * monomials[2] +
        2*(f0*g1+g0*f1 -c0*h1-h0*c1) * monomials[3] +
        2*(h0*f1+f0*h1 -b0*g1-g0*b1) * monomials[4] +
        2*(g0*h1+h0*g1 -a0*f1-f0*a1) * monomials[5]  )


######################################################################
class TernaryQuadratic(QuadraticForm):
    """
    Invariant theory of a ternary quadratic.

    You should use the :class:`invariant_theory
    <InvariantTheoryFactory>` factory object to construct instances
    of this class. See
    :meth:`~InvariantTheoryFactory.ternary_quadratic` for details.

    TESTS::

        sage: R.<x,y,z> = QQ[]
        sage: quadratic = invariant_theory.ternary_quadratic(x^2+y^2+z^2)
        sage: quadratic
        Ternary quadratic with coefficients (1, 1, 1, 0, 0, 0)
        sage: TestSuite(quadratic).run()
    """

    def __init__(self, n, d, polynomial, *args):
        """
        The Python constructor.

        INPUT:

        See :meth:`~InvariantTheoryFactory.ternary_quadratic`.

        TESTS::

            sage: R.<x,y,z> = QQ[]
            sage: from sage.rings.invariants.invariant_theory import TernaryQuadratic
            sage: TernaryQuadratic(3, 2, x^2+y^2+z^2)
            Ternary quadratic with coefficients (1, 1, 1, 0, 0, 0)
        """
        assert n == 3 and d == 2
        super(QuadraticForm, self).__init__(3, 2, polynomial, *args)
        self._x = self._variables[0]
        self._y = self._variables[1]
        self._z = self._variables[2]


    @cached_method
    def monomials(self):
        """
        List the basis monomials of the form.

        OUTPUT:

        A tuple of monomials. They are in the same order as
        :meth:`coeffs`.

        EXAMPLES::

            sage: R.<x,y,z> = QQ[]
            sage: quadratic = invariant_theory.ternary_quadratic(x^2+y*z)
            sage: quadratic.monomials()
            (x^2, y^2, z^2, x*y, x*z, y*z)
        """
        R = self._ring
        x,y,z = self._x, self._y, self._z
        if self._homogeneous:
            return (x**2, y**2, z**2, x*y, x*z, y*z)
        else:
            return (x**2, y**2, R.one(), x*y, x, y)


    @cached_method
    def coeffs(self):
        r"""
        Return the coefficients of a quadratic.

        Given

        .. MATH::

            p(x,y) =&\;
            a_{20} x^{2} + a_{11} x y + a_{02} y^{2} +
            a_{10} x + a_{01} y + a_{00}

        this function returns
        `a = (a_{20}, a_{02}, a_{00}, a_{11}, a_{10}, a_{01} )`

        EXAMPLES::

            sage: R.<x,y,z,a20,a11,a02,a10,a01,a00> = QQ[]
            sage: p = ( a20*x^2 + a11*x*y + a02*y^2 +
            ....:       a10*x*z + a01*y*z + a00*z^2 )
            sage: invariant_theory.ternary_quadratic(p, x,y,z).coeffs()
            (a20, a02, a00, a11, a10, a01)
            sage: invariant_theory.ternary_quadratic(p.subs(z=1), x, y).coeffs()
            (a20, a02, a00, a11, a10, a01)
        """
        return self._extract_coefficients(self.monomials())


    def scaled_coeffs(self):
        r"""
        Return the scaled coefficients of a quadratic.

        Given

        .. MATH::

            p(x,y) =&\;
            a_{20} x^{2} + a_{11} x y + a_{02} y^{2} +
            a_{10} x + a_{01} y + a_{00}

        this function returns
        `a = (a_{20}, a_{02}, a_{00}, a_{11}/2, a_{10}/2, a_{01}/2, )`

        EXAMPLES::

            sage: R.<x,y,z,a20,a11,a02,a10,a01,a00> = QQ[]
            sage: p = ( a20*x^2 + a11*x*y + a02*y^2 +
            ....:       a10*x*z + a01*y*z + a00*z^2 )
            sage: invariant_theory.ternary_quadratic(p, x,y,z).scaled_coeffs()
            (a20, a02, a00, 1/2*a11, 1/2*a10, 1/2*a01)
            sage: invariant_theory.ternary_quadratic(p.subs(z=1), x, y).scaled_coeffs()
            (a20, a02, a00, 1/2*a11, 1/2*a10, 1/2*a01)
        """
        F = self._ring.base_ring()
        a200, a020, a002, a110, a101, a011 = self.coeffs()
        return (a200, a020, a002, a110/F(2), a101/F(2), a011/F(2))

    def covariant_conic(self, other):
        """
        Return the ternary quadratic covariant to ``self`` and ``other``.

        INPUT:

        - ``other`` -- Another ternary quadratic.

        OUTPUT:

        The so-called covariant conic, a ternary quadratic. It is
        symmetric under exchange of ``self`` and ``other``.

        EXAMPLES::

            sage: ring.<x,y,z> = QQ[]
            sage: Q = invariant_theory.ternary_quadratic(x^2+y^2+z^2)
            sage: R = invariant_theory.ternary_quadratic(x*y+x*z+y*z)
            sage: Q.covariant_conic(R)
            -x*y - x*z - y*z
            sage: R.covariant_conic(Q)
            -x*y - x*z - y*z

        TESTS::

            sage: R.<a,a_,b,b_,c,c_,f,f_,g,g_,h,h_,x,y,z> = QQ[]
            sage: p = ( a*x^2 + 2*h*x*y + b*y^2 +
            ....:       2*g*x*z + 2*f*y*z + c*z^2 )
            sage: Q = invariant_theory.ternary_quadratic(p, [x,y,z])
            sage: Q.matrix()
            [a h g]
            [h b f]
            [g f c]
            sage: p = ( a_*x^2 + 2*h_*x*y + b_*y^2 +
            ....:       2*g_*x*z + 2*f_*y*z + c_*z^2 )
            sage: Q_ = invariant_theory.ternary_quadratic(p, [x,y,z])
            sage: Q_.matrix()
            [a_ h_ g_]
            [h_ b_ f_]
            [g_ f_ c_]
            sage: QQ_ = Q.covariant_conic(Q_)
            sage: invariant_theory.ternary_quadratic(QQ_, [x,y,z]).matrix()
            [      b_*c + b*c_ - 2*f*f_  f_*g + f*g_ - c_*h - c*h_ -b_*g - b*g_ + f_*h + f*h_]
            [ f_*g + f*g_ - c_*h - c*h_       a_*c + a*c_ - 2*g*g_ -a_*f - a*f_ + g_*h + g*h_]
            [-b_*g - b*g_ + f_*h + f*h_ -a_*f - a*f_ + g_*h + g*h_       a_*b + a*b_ - 2*h*h_]
        """
        return _covariant_conic(self.scaled_coeffs(), other.scaled_coeffs(),
                                self.monomials())


######################################################################

class TernaryCubic(AlgebraicForm):
    """
    Invariant theory of a ternary cubic.

    You should use the :class:`invariant_theory
    <InvariantTheoryFactory>` factory object to construct instances
    of this class. See :meth:`~InvariantTheoryFactory.ternary_cubic`
    for details.

    TESTS::

        sage: R.<x,y,z> = QQ[]
        sage: cubic = invariant_theory.ternary_cubic(x^3+y^3+z^3)
        sage: cubic
        Ternary cubic with coefficients (1, 1, 1, 0, 0, 0, 0, 0, 0, 0)
        sage: TestSuite(cubic).run()
    """

    def __init__(self, n, d, polynomial, *args):
        """
        The Python constructor.

        TESTS::

            sage: R.<x,y,z> = QQ[]
            sage: p = 2837*x^3 + 1363*x^2*y + 6709*x^2*z + \
            ....:   5147*x*y^2 + 2769*x*y*z + 912*x*z^2 + 4976*y^3 + \
            ....:   2017*y^2*z + 4589*y*z^2 + 9681*z^3
            sage: cubic = invariant_theory.ternary_cubic(p)
            sage: cubic._check_covariant('S_invariant', invariant=True)
            sage: cubic._check_covariant('T_invariant', invariant=True)
            sage: cubic._check_covariant('form')
            sage: cubic._check_covariant('Hessian')
            sage: cubic._check_covariant('Theta_covariant')
            sage: cubic._check_covariant('J_covariant')
        """
        assert n == d == 3
        super(TernaryCubic, self).__init__(3, 3, polynomial, *args)
        self._x = self._variables[0]
        self._y = self._variables[1]
        self._z = self._variables[2]


    @cached_method
    def monomials(self):
        """
        List the basis monomials of the form.

        OUTPUT:

        A tuple of monomials. They are in the same order as
        :meth:`coeffs`.

        EXAMPLES::

            sage: R.<x,y,z> = QQ[]
            sage: cubic = invariant_theory.ternary_cubic(x^3+y*z^2)
            sage: cubic.monomials()
            (x^3, y^3, z^3, x^2*y, x^2*z, x*y^2, y^2*z, x*z^2, y*z^2, x*y*z)
        """
        R = self._ring
        x,y,z = self._x, self._y, self._z
        if self._homogeneous:
            return (x**3, y**3, z**3, x**2*y, x**2*z, x*y**2,
                    y**2*z, x*z**2, y*z**2, x*y*z)
        else:
            return (x**3, y**3, R.one(), x**2*y, x**2, x*y**2,
                    y**2, x, y, x*y)


    @cached_method
    def coeffs(self):
        r"""
        Return the coefficients of a cubic.

        Given

        .. MATH::

            \begin{split}
              p(x,y) =&\;
              a_{30} x^{3} + a_{21} x^{2} y + a_{12} x y^{2} +
              a_{03} y^{3} + a_{20} x^{2} +
              \\ &\;
              a_{11} x y +
              a_{02} y^{2} + a_{10} x + a_{01} y + a_{00}
            \end{split}

        this function returns
        `a = (a_{30}, a_{03}, a_{00}, a_{21}, a_{20}, a_{12}, a_{02}, a_{10}, a_{01}, a_{11})`

        EXAMPLES::

            sage: R.<x,y,z,a30,a21,a12,a03,a20,a11,a02,a10,a01,a00> = QQ[]
            sage: p = ( a30*x^3 + a21*x^2*y + a12*x*y^2 + a03*y^3 + a20*x^2*z +
            ....:       a11*x*y*z + a02*y^2*z + a10*x*z^2 + a01*y*z^2 + a00*z^3 )
            sage: invariant_theory.ternary_cubic(p, x,y,z).coeffs()
            (a30, a03, a00, a21, a20, a12, a02, a10, a01, a11)
            sage: invariant_theory.ternary_cubic(p.subs(z=1), x, y).coeffs()
            (a30, a03, a00, a21, a20, a12, a02, a10, a01, a11)
        """
        return self._extract_coefficients(self.monomials())


    def scaled_coeffs(self):
        r"""
        Return the coefficients of a cubic.

        Compared to :meth:`coeffs`, this method returns rescaled
        coefficients that are often used in invariant theory.

        Given

        .. MATH::

            \begin{split}
              p(x,y) =&\;
              a_{30} x^{3} + a_{21} x^{2} y + a_{12} x y^{2} +
              a_{03} y^{3} + a_{20} x^{2} +
              \\ &\;
              a_{11} x y +
              a_{02} y^{2} + a_{10} x + a_{01} y + a_{00}
            \end{split}

        this function returns
        `a = (a_{30}, a_{03}, a_{00}, a_{21}/3, a_{20}/3, a_{12}/3, a_{02}/3, a_{10}/3, a_{01}/3, a_{11}/6)`

        EXAMPLES::

            sage: R.<x,y,z,a30,a21,a12,a03,a20,a11,a02,a10,a01,a00> = QQ[]
            sage: p = ( a30*x^3 + a21*x^2*y + a12*x*y^2 + a03*y^3 + a20*x^2*z +
            ....:       a11*x*y*z + a02*y^2*z + a10*x*z^2 + a01*y*z^2 + a00*z^3 )
            sage: invariant_theory.ternary_cubic(p, x,y,z).scaled_coeffs()
            (a30, a03, a00, 1/3*a21, 1/3*a20, 1/3*a12, 1/3*a02, 1/3*a10, 1/3*a01, 1/6*a11)
        """
        a = self.coeffs()
        F = self._ring.base_ring()
        return (a[0], a[1], a[2],
                1/F(3)*a[3], 1/F(3)*a[4], 1/F(3)*a[5],
                1/F(3)*a[6], 1/F(3)*a[7], 1/F(3)*a[8],
                1/F(6)*a[9])


    def S_invariant(self):
        """
        Return the S-invariant.

        EXAMPLES::

            sage: R.<x,y,z> = QQ[]
            sage: cubic = invariant_theory.ternary_cubic(x^2*y+y^3+z^3+x*y*z)
            sage: cubic.S_invariant()
            -1/1296
        """
        a,b,c,a2,a3,b1,b3,c1,c2,m = self.scaled_coeffs()
        S = ( a*b*c*m-(b*c*a2*a3+c*a*b1*b3+a*b*c1*c2)
              -m*(a*b3*c2+b*c1*a3+c*a2*b1)
              +(a*b1*c2**2+a*c1*b3**2+b*a2*c1**2+b*c2*a3**2+c*b3*a2**2+c*a3*b1**2)
              -m**4+2*m**2*(b1*c1+c2*a2+a3*b3)
              -3*m*(a2*b3*c1+a3*b1*c2)
              -(b1**2*c1**2+c2**2*a2**2+a3**2*b3**2)
              +(c2*a2*a3*b3+a3*b3*b1*c1+b1*c1*c2*a2) )
        return S


    def T_invariant(self):
        """
        Return the T-invariant.

        EXAMPLES::

            sage: R.<x,y,z> = QQ[]
            sage: cubic = invariant_theory.ternary_cubic(x^3+y^3+z^3)
            sage: cubic.T_invariant()
            1

            sage: R.<x,y,z,t> = GF(7)[]
            sage: cubic = invariant_theory.ternary_cubic(x^3+y^3+z^3+t*x*y*z, [x,y,z])
            sage: cubic.T_invariant()
            -t^6 - t^3 + 1
        """
        a,b,c,a2,a3,b1,b3,c1,c2,m = self.scaled_coeffs()
        T = ( a**2*b**2*c**2-6*a*b*c*(a*b3*c2+b*c1*a3+c*a2*b1)
              -20*a*b*c*m**3+12*a*b*c*m*(b1*c1+c2*a2+a3*b3)
              +6*a*b*c*(a2*b3*c1+a3*b1*c2)+
              4*(a**2*b*c2**3+a**2*c*b3**3+b**2*c*a3**3+
                 b**2*a*c1**3+c**2*a*b1**3+c**2*b*a2**3)
              +36*m**2*(b*c*a2*a3+c*a*b1*b3+a*b*c1*c2)
              -24*m*(b*c*b1*a3**2+b*c*c1*a2**2+c*a*c2*b1**2+c*a*a2*b3**2+a*b*a3*c2**2+
                     a*b*b3*c1**2)
              -3*(a**2*b3**2*c2**2+b**2*c1**2*a3**2+c**2*a2**2*b1**2)+
              18*(b*c*b1*c1*a2*a3+c*a*c2*a2*b3*b1+a*b*a3*b3*c1*c2)
              -12*(b*c*c2*a3*a2**2+b*c*b3*a2*a3**2+c*a*c1*b3*b1**2+
                   c*a*a3*b1*b3**2+a*b*a2*c1*c2**2+a*b*b1*c2*c1**2)
              -12*m**3*(a*b3*c2+b*c1*a3+c*a2*b1)
              +12*m**2*(a*b1*c2**2+a*c1*b3**2+b*a2*c1**2+
                        b*c2*a3**2+c*b3*a2**2+c*a3*b1**2)
              -60*m*(a*b1*b3*c1*c2+b*c1*c2*a2*a3+c*a2*a3*b1*b3)
              +12*m*(a*a2*b3*c2**2+a*a3*c2*b3**2+b*b3*c1*a3**2+
                     b*b1*a3*c1**2+c*c1*a2*b1**2+c*c2*b1*a2**2)
              +6*(a*b3*c2+b*c1*a3+c*a2*b1)*(a2*b3*c1+a3*b1*c2)
              +24*(a*b1*b3**2*c1**2+a*c1*c2**2*b1**2+b*c2*c1**2*a2**2
                   +b*a2*a3**2*c2**2+c*a3*a2**2*b3**2+c*b3*b1**2*a3**2)
              -12*(a*a2*b1*c2**3+a*a3*c1*b3**3+b*b3*c2*a3**3+b*b1*a2*c1**3
                   +c*c1*a3*b1**3+c*c2*b3*a2**3)
              -8*m**6+24*m**4*(b1*c1+c2*a2+a3*b3)-36*m**3*(a2*b3*c1+a3*b1*c2)
              -12*m**2*(b1*c1*c2*a2+c2*a2*a3*b3+a3*b3*b1*c1)
              -24*m**2*(b1**2*c1**2+c2**2*a2**2+a3**2*b3**2)
              +36*m*(a2*b3*c1+a3*b1*c2)*(b1*c1+c2*a2+a3*b3)
              +8*(b1**3*c1**3+c2**3*a2**3+a3**3*b3**3)
              -27*(a2**2*b3**2*c1**2+a3**2*b1**2*c2**2)-6*b1*c1*c2*a2*a3*b3
              -12*(b1**2*c1**2*c2*a2+b1**2*c1**2*a3*b3+c2**2*a2**2*a3*b3+
                   c2**2*a2**2*b1*c1+a3**2*b3**2*b1*c1+a3**2*b3**2*c2*a2) )
        return T


    @cached_method
    def polar_conic(self):
        r"""
        Return the polar conic of the cubic.

        OUTPUT:

        Given the ternary cubic `f(X,Y,Z)`, this method returns the
        symmetric matrix `A(x,y,z)` defined by

        .. MATH::

            x f_X + y f_Y + z f_Z = (X,Y,Z) \cdot A(x,y,z) \cdot (X,Y,Z)^t

        EXAMPLES::

            sage: R.<x,y,z,X,Y,Z,a30,a21,a12,a03,a20,a11,a02,a10,a01,a00> = QQ[]
            sage: p = ( a30*x^3 + a21*x^2*y + a12*x*y^2 + a03*y^3 + a20*x^2*z +
            ....:       a11*x*y*z + a02*y^2*z + a10*x*z^2 + a01*y*z^2 + a00*z^3 )
            sage: cubic = invariant_theory.ternary_cubic(p, x,y,z)
            sage: cubic.polar_conic()
            [  3*x*a30 + y*a21 + z*a20 x*a21 + y*a12 + 1/2*z*a11 x*a20 + 1/2*y*a11 + z*a10]
            [x*a21 + y*a12 + 1/2*z*a11   x*a12 + 3*y*a03 + z*a02 1/2*x*a11 + y*a02 + z*a01]
            [x*a20 + 1/2*y*a11 + z*a10 1/2*x*a11 + y*a02 + z*a01   x*a10 + y*a01 + 3*z*a00]

            sage: polar_eqn = X*p.derivative(x) + Y*p.derivative(y) + Z*p.derivative(z)
            sage: polar = invariant_theory.ternary_quadratic(polar_eqn, [x,y,z])
            sage: polar.matrix().subs(X=x,Y=y,Z=z) == cubic.polar_conic()
            True
        """
        a30, a03, a00, a21, a20, a12, a02, a10, a01, a11 = self.coeffs()
        if self._homogeneous:
            x,y,z = self.variables()
        else:
            x,y,z = (self._x, self._y, 1)
        F = self._ring.base_ring()
        A00 = 3*x*a30 + y*a21 + z*a20
        A11 = x*a12 + 3*y*a03 + z*a02
        A22 = x*a10 + y*a01 + 3*z*a00
        A01 = x*a21 + y*a12 + 1/F(2)*z*a11
        A02 = x*a20 + 1/F(2)*y*a11 + z*a10
        A12 = 1/F(2)*x*a11 + y*a02 + z*a01
        polar = matrix(self._ring, [[A00, A01, A02],[A01, A11, A12],[A02, A12, A22]])
        return polar


    @cached_method
    def Hessian(self):
        """
        Return the Hessian covariant.

        OUTPUT:

        The Hessian matrix multiplied with the conventional
        normalization factor `1/216`.

        EXAMPLES::

            sage: R.<x,y,z> = QQ[]
            sage: cubic = invariant_theory.ternary_cubic(x^3+y^3+z^3)
            sage: cubic.Hessian()
            x*y*z

            sage: R.<x,y> = QQ[]
            sage: cubic = invariant_theory.ternary_cubic(x^3+y^3+1)
            sage: cubic.Hessian()
            x*y
        """
        a30, a03, a00, a21, a20, a12, a02, a10, a01, a11 = self.coeffs()
        if self._homogeneous:
            x, y, z = self.variables()
        else:
            x, y, z = self._x, self._y, 1
        Uxx = 6*x*a30 + 2*y*a21 + 2*z*a20
        Uxy = 2*x*a21 + 2*y*a12 + z*a11
        Uxz = 2*x*a20 + y*a11 + 2*z*a10
        Uyy = 2*x*a12 + 6*y*a03 + 2*z*a02
        Uyz = x*a11 + 2*y*a02 + 2*z*a01
        Uzz = 2*x*a10 + 2*y*a01 + 6*z*a00
        H = matrix(self._ring, [[Uxx, Uxy, Uxz],[Uxy, Uyy, Uyz],[Uxz, Uyz, Uzz]])
        F = self._ring.base_ring()
        return 1/F(216) * H.det()


    def Theta_covariant(self):
        r"""
        Return the `\Theta` covariant.

        EXAMPLES::

            sage: R.<x,y,z> = QQ[]
            sage: cubic = invariant_theory.ternary_cubic(x^3+y^3+z^3)
            sage: cubic.Theta_covariant()
            -x^3*y^3 - x^3*z^3 - y^3*z^3

            sage: R.<x,y> = QQ[]
            sage: cubic = invariant_theory.ternary_cubic(x^3+y^3+1)
            sage: cubic.Theta_covariant()
            -x^3*y^3 - x^3 - y^3

            sage: R.<x,y,z,a30,a21,a12,a03,a20,a11,a02,a10,a01,a00> = QQ[]
            sage: p = ( a30*x^3 + a21*x^2*y + a12*x*y^2 + a03*y^3 + a20*x^2*z +
            ....:       a11*x*y*z + a02*y^2*z + a10*x*z^2 + a01*y*z^2 + a00*z^3 )
            sage: cubic = invariant_theory.ternary_cubic(p, x,y,z)
            sage: len(list(cubic.Theta_covariant()))
            6952
        """
        U_conic = self.polar_conic().adjoint()
        U_coeffs = ( U_conic[0,0], U_conic[1,1], U_conic[2,2],
                     U_conic[0,1], U_conic[0,2], U_conic[1,2] )
        H_conic = TernaryCubic(3, 3, self.Hessian(), self.variables()).polar_conic().adjoint()
        H_coeffs = ( H_conic[0,0], H_conic[1,1], H_conic[2,2],
                     H_conic[0,1], H_conic[0,2], H_conic[1,2] )
        quadratic = TernaryQuadratic(3, 2, self._ring.zero(), self.variables())
        F = self._ring.base_ring()
        return 1/F(9) * _covariant_conic(U_coeffs, H_coeffs, quadratic.monomials())


    def J_covariant(self):
        """
        Return the J-covariant of the ternary cubic.

        EXAMPLES::

            sage: R.<x,y,z> = QQ[]
            sage: cubic = invariant_theory.ternary_cubic(x^3+y^3+z^3)
            sage: cubic.J_covariant()
            x^6*y^3 - x^3*y^6 - x^6*z^3 + y^6*z^3 + x^3*z^6 - y^3*z^6

            sage: R.<x,y> = QQ[]
            sage: cubic = invariant_theory.ternary_cubic(x^3+y^3+1)
            sage: cubic.J_covariant()
            x^6*y^3 - x^3*y^6 - x^6 + y^6 + x^3 - y^3
        """
        F = self._ring.base_ring()
        return 1 / F(9) * self._jacobian_determinant(
            [self.form(), 3],
            [self.Hessian(), 3],
            [self.Theta_covariant(), 6])

    def syzygy(self, U, S, T, H, Theta, J):
        r"""
        Return the syzygy of the cubic evaluated on the invariants
        and covariants.

        INPUT:

        - ``U``, ``S``, ``T``, ``H``, ``Theta``, ``J`` --
          polynomials from the same polynomial ring.

        OUTPUT:

        0 if evaluated for the form, the S invariant, the T invariant,
        the Hessian, the `\Theta` covariant and the J-covariant
        of a ternary cubic.

        EXAMPLES::

            sage: R.<x,y,z> = QQ[]
            sage: monomials = (x^3, y^3, z^3, x^2*y, x^2*z, x*y^2,
            ....:              y^2*z, x*z^2, y*z^2, x*y*z)
            sage: random_poly = sum([ randint(0,10000) * m for m in monomials ])
            sage: cubic = invariant_theory.ternary_cubic(random_poly)
            sage: U = cubic.form()
            sage: S = cubic.S_invariant()
            sage: T = cubic.T_invariant()
            sage: H = cubic.Hessian()
            sage: Theta = cubic.Theta_covariant()
            sage: J = cubic.J_covariant()
            sage: cubic.syzygy(U, S, T, H, Theta, J)
            0
        """
        return ( -J**2 + 4*Theta**3 + T*U**2*Theta**2 +
                 Theta*(-4*S**3*U**4 + 2*S*T*U**3*H - 72*S**2*U**2*H**2
                        - 18*T*U*H**3 + 108*S*H**4)
                 -16*S**4*U**5*H - 11*S**2*T*U**4*H**2 -4*T**2*U**3*H**3
                 +54*S*T*U**2*H**4 -432*S**2*U*H**5 -27*T*H**6 )


######################################################################

class SeveralAlgebraicForms(FormsBase):
    """
    The base class of multiple algebraic forms (i.e. homogeneous polynomials).

    You should only instantiate the derived classes of this base
    class.

    See :class:`AlgebraicForm` for the base class of a single
    algebraic form.

    INPUT:

    - ``forms`` -- a list/tuple/iterable of at least one
      :class:`AlgebraicForm` object, all with the same number of
      variables. Interpreted as multiple homogeneous polynomials in a
      common polynomial ring.

    EXAMPLES::

        sage: from sage.rings.invariants.invariant_theory import AlgebraicForm, SeveralAlgebraicForms
        sage: R.<x,y> = QQ[]
        sage: p = AlgebraicForm(2, 2, x^2, (x,y))
        sage: q = AlgebraicForm(2, 2, y^2, (x,y))
        sage: pq = SeveralAlgebraicForms([p, q])
    """

    def __init__(self, forms):
        """
        The Python constructor.

        TESTS::

            sage: from sage.rings.invariants.invariant_theory import AlgebraicForm, SeveralAlgebraicForms
            sage: R.<x,y,z> = QQ[]
            sage: p = AlgebraicForm(2, 2, x^2 + y^2)
            sage: q = AlgebraicForm(2, 3, x^3 + y^3)
            sage: r = AlgebraicForm(3, 3, x^3 + y^3 + z^3)
            sage: pq = SeveralAlgebraicForms([p, q])
            sage: pr = SeveralAlgebraicForms([p, r])
            Traceback (most recent call last):
            ...
            ValueError: All forms must be in the same variables.
        """
        forms = tuple(forms)
        f = forms[0]
        super(SeveralAlgebraicForms, self).__init__(f._n, f._homogeneous, f._ring, f._variables)
        s = set(f._variables)
        if not all(set(f._variables) == s for f in forms):
            raise ValueError('All forms must be in the same variables.')
        self._forms = forms

    def __richcmp__(self, other, op):
        """
        Compare ``self`` with ``other``.

        EXAMPLES::

            sage: R.<x,y> = QQ[]
            sage: q1 = invariant_theory.quadratic_form(x^2 + y^2)
            sage: q2 = invariant_theory.quadratic_form(x*y)
            sage: from sage.rings.invariants.invariant_theory import SeveralAlgebraicForms
            sage: two_inv = SeveralAlgebraicForms([q1, q2])
            sage: two_inv == 'foo'
            False
            sage: two_inv == two_inv
            True
        """
        if type(self) != type(other):
            return NotImplemented
        return richcmp(self._forms, other._forms, op)

    def _repr_(self):
        """
        Return a string representation.

        EXAMPLES::

            sage: R.<x,y> = QQ[]
            sage: q1 = invariant_theory.quadratic_form(x^2 + y^2)
            sage: q2 = invariant_theory.quadratic_form(x*y)
            sage: q3 = invariant_theory.quadratic_form((x + y)^2)
            sage: from sage.rings.invariants.invariant_theory import SeveralAlgebraicForms
            sage: SeveralAlgebraicForms([q1])           # indirect doctest
            Binary quadratic with coefficients (1, 1, 0)
            sage: SeveralAlgebraicForms([q1, q2])       # indirect doctest
            Joint binary quadratic with coefficients (1, 1, 0) and binary
            quadratic with coefficients (0, 0, 1)
            sage: SeveralAlgebraicForms([q1, q2, q3])   # indirect doctest
            Joint binary quadratic with coefficients (1, 1, 0), binary
            quadratic with coefficients (0, 0, 1), and binary quadratic
            with coefficients (1, 1, 2)
        """
        if self.n_forms() == 1:
            return self.get_form(0)._repr_()
        if self.n_forms() == 2:
            return 'Joint ' + self.get_form(0)._repr_().lower() + \
                   ' and ' + self.get_form(1)._repr_().lower()
        s = 'Joint '
        for i in range(self.n_forms()-1):
            s += self.get_form(i)._repr_().lower() + ', '
        s += 'and ' + self.get_form(-1)._repr_().lower()
        return s

    def n_forms(self):
        """
        Return the number of forms.

        EXAMPLES::

            sage: R.<x,y> = QQ[]
            sage: q1 = invariant_theory.quadratic_form(x^2 + y^2)
            sage: q2 = invariant_theory.quadratic_form(x*y)
            sage: from sage.rings.invariants.invariant_theory import SeveralAlgebraicForms
            sage: q12 = SeveralAlgebraicForms([q1, q2])
            sage: q12.n_forms()
            2
            sage: len(q12) == q12.n_forms()    # syntactic sugar
            True
        """
        return len(self._forms)

    __len__ = n_forms

    def get_form(self, i):
        """
        Return the `i`-th form.

        EXAMPLES::

            sage: R.<x,y> = QQ[]
            sage: q1 = invariant_theory.quadratic_form(x^2 + y^2)
            sage: q2 = invariant_theory.quadratic_form(x*y)
            sage: from sage.rings.invariants.invariant_theory import SeveralAlgebraicForms
            sage: q12 = SeveralAlgebraicForms([q1, q2])
            sage: q12.get_form(0) is q1
            True
            sage: q12.get_form(1) is q2
            True
            sage: q12[0] is q12.get_form(0)   # syntactic sugar
            True
            sage: q12[1] is q12.get_form(1)   # syntactic sugar
            True
        """
        return self._forms[i]

    __getitem__ = get_form


    def homogenized(self, var='h'):
        """
        Return form as defined by a homogeneous polynomial.

        INPUT:

        - ``var`` -- either a variable name, variable index or a
          variable (default: ``'h'``).

        OUTPUT:

        The same algebraic form, but defined by a homogeneous
        polynomial.

        EXAMPLES::

            sage: R.<x,y,z> = QQ[]
            sage: q = invariant_theory.quaternary_biquadratic(x^2+1, y^2+1, [x,y,z])
            sage: q
            Joint quaternary quadratic with coefficients (1, 0, 0, 1, 0, 0, 0, 0, 0, 0)
            and quaternary quadratic with coefficients (0, 1, 0, 1, 0, 0, 0, 0, 0, 0)
            sage: q.homogenized()
            Joint quaternary quadratic with coefficients (1, 0, 0, 1, 0, 0, 0, 0, 0, 0)
            and quaternary quadratic with coefficients (0, 1, 0, 1, 0, 0, 0, 0, 0, 0)
            sage: type(q) is type(q.homogenized())
            True
        """
        if self._homogeneous:
            return self
        forms = [f.homogenized(var=var) for f in self._forms]
        return self.__class__(forms)


    def _check_covariant(self, method_name, g=None, invariant=False):
        r"""
        Test whether ``method_name`` actually returns a covariant.

        INPUT:

        - ``method_name`` -- string. The name of the method that
          returns the invariant / covariant to test.

        - ``g`` -- a `SL(n,\CC)` matrix or ``None`` (default). The
          test will be to check that the covariant transforms
          correctly under this special linear group element acting on
          the homogeneous variables. If ``None``, a random matrix will
          be picked.

        - ``invariant`` -- boolean. Whether to additionaly test that
          it is an invariant.

        EXAMPLES::

            sage: R.<x,y,z,w> = QQ[]
            sage: q = invariant_theory.quaternary_biquadratic(x^2+y^2+z^2+w^2, x*y+y*z+z*w+x*w)
            sage: q._check_covariant('Delta_invariant', invariant=True)
            sage: q._check_covariant('T_prime_covariant')
            sage: q._check_covariant('T_prime_covariant', invariant=True)
            Traceback (most recent call last):
            ...
            AssertionError: Not invariant.
        """
        assert self._homogeneous
        from sage.matrix.constructor import vector, random_matrix
        if g is None:
            F = self._ring.base_ring()
            g = random_matrix(F, self._n, algorithm='unimodular')
        v = vector(self.variables())
        g_v = g*v
        transform = dict( (v[i], g_v[i]) for i in range(self._n) )
        # The covariant of the transformed form
        transformed = [f.transformed(transform) for f in self._forms]
        g_self = self.__class__(transformed)
        cov_g = getattr(g_self, method_name)()
        # The transform of the covariant
        g_cov = getattr(self, method_name)().subs(transform)
        # they must be the same
        assert (g_cov - cov_g).is_zero(), 'Not covariant.'
        if invariant:
            cov = getattr(self, method_name)()
            assert (cov - cov_g).is_zero(), 'Not invariant.'


######################################################################

class TwoAlgebraicForms(SeveralAlgebraicForms):


    def first(self):
        """
        Return the first of the two forms.

        OUTPUT:

        The first algebraic form used in the definition.

        EXAMPLES::

            sage: R.<x,y> = QQ[]
            sage: q0 = invariant_theory.quadratic_form(x^2 + y^2)
            sage: q1 = invariant_theory.quadratic_form(x*y)
            sage: from sage.rings.invariants.invariant_theory import TwoAlgebraicForms
            sage: q = TwoAlgebraicForms([q0, q1])
            sage: q.first() is q0
            True
            sage: q.get_form(0) is q0
            True
            sage: q.first().polynomial()
            x^2 + y^2
        """
        return self._forms[0]


    def second(self):
        """
        Return the second of the two forms.

        OUTPUT:

        The second form used in the definition.

        EXAMPLES::

            sage: R.<x,y> = QQ[]
            sage: q0 = invariant_theory.quadratic_form(x^2 + y^2)
            sage: q1 = invariant_theory.quadratic_form(x*y)
            sage: from sage.rings.invariants.invariant_theory import TwoAlgebraicForms
            sage: q = TwoAlgebraicForms([q0, q1])
            sage: q.second() is q1
            True
            sage: q.get_form(1) is q1
            True
            sage: q.second().polynomial()
            x*y
        """
        return self._forms[1]


######################################################################

class TwoTernaryQuadratics(TwoAlgebraicForms):
    """
    Invariant theory of two ternary quadratics.

    You should use the :class:`invariant_theory
    <InvariantTheoryFactory>` factory object to construct instances
    of this class. See
    :meth:`~InvariantTheoryFactory.ternary_biquadratics` for
    details.

    REFERENCES:

    ..  [Salmon2]
        G. Salmon: A Treatise on Conic Sections,
        Section on "Invariants and Covariants of Systems of Conics",
        Art. 388 (a).

    TESTS::

        sage: R.<x,y,z> = QQ[]
        sage: inv = invariant_theory.ternary_biquadratic(x^2+y^2+z^2, x*y+y*z+x*z, [x, y, z])
        sage: inv
        Joint ternary quadratic with coefficients (1, 1, 1, 0, 0, 0) and ternary
        quadratic with coefficients (0, 0, 0, 1, 1, 1)
        sage: TestSuite(inv).run()

        sage: q1 = 73*x^2 + 96*x*y - 11*y^2 + 4*x + 63*y + 57
        sage: q2 = 61*x^2 - 100*x*y - 72*y^2 - 81*x + 39*y - 7
        sage: biquadratic = invariant_theory.ternary_biquadratic(q1, q2, [x,y]).homogenized()
        sage: biquadratic._check_covariant('Delta_invariant', invariant=True)
        sage: biquadratic._check_covariant('Delta_prime_invariant', invariant=True)
        sage: biquadratic._check_covariant('Theta_invariant', invariant=True)
        sage: biquadratic._check_covariant('Theta_prime_invariant', invariant=True)
        sage: biquadratic._check_covariant('F_covariant')
        sage: biquadratic._check_covariant('J_covariant')
    """

    def Delta_invariant(self):
        r"""
        Return the `\Delta` invariant.

        EXAMPLES::

            sage: R.<a00, a01, a11, a02, a12, a22, b00, b01, b11, b02, b12, b22, y0, y1, y2, t> = QQ[]
            sage: p1 = a00*y0^2 + 2*a01*y0*y1 + a11*y1^2 + 2*a02*y0*y2 + 2*a12*y1*y2 + a22*y2^2
            sage: p2 = b00*y0^2 + 2*b01*y0*y1 + b11*y1^2 + 2*b02*y0*y2 + 2*b12*y1*y2 + b22*y2^2
            sage: q = invariant_theory.ternary_biquadratic(p1, p2, [y0, y1, y2])
            sage: coeffs = det(t * q[0].matrix() + q[1].matrix()).polynomial(t).coefficients(sparse=False)
            sage: q.Delta_invariant() == coeffs[3]
            True
        """
        return self.get_form(0).matrix().det()

    def Delta_prime_invariant(self):
        r"""
        Return the `\Delta'` invariant.

        EXAMPLES::

            sage: R.<a00, a01, a11, a02, a12, a22, b00, b01, b11, b02, b12, b22, y0, y1, y2, t> = QQ[]
            sage: p1 = a00*y0^2 + 2*a01*y0*y1 + a11*y1^2 + 2*a02*y0*y2 + 2*a12*y1*y2 + a22*y2^2
            sage: p2 = b00*y0^2 + 2*b01*y0*y1 + b11*y1^2 + 2*b02*y0*y2 + 2*b12*y1*y2 + b22*y2^2
            sage: q = invariant_theory.ternary_biquadratic(p1, p2, [y0, y1, y2])
            sage: coeffs = det(t * q[0].matrix() + q[1].matrix()).polynomial(t).coefficients(sparse=False)
            sage: q.Delta_prime_invariant() == coeffs[0]
            True
        """
        return self.get_form(1).matrix().det()

    def _Theta_helper(self, scaled_coeffs_1, scaled_coeffs_2):
        """
        Internal helper method for :meth:`Theta_invariant` and
        :meth:`Theta_prime_invariant`.

        TESTS::

            sage: R.<x,y,z> = QQ[]
            sage: inv = invariant_theory.ternary_biquadratic(x^2 + y*z, x*y+z^2, x, y, z)
            sage: inv._Theta_helper([1]*6, [2]*6)
            0
        """
        a00, a11, a22, a01, a02, a12 = scaled_coeffs_1
        b00, b11, b22, b01, b02, b12 = scaled_coeffs_2
        return -a12**2*b00 + a11*a22*b00 + 2*a02*a12*b01 - 2*a01*a22*b01 - \
            a02**2*b11 + a00*a22*b11 - 2*a11*a02*b02 + 2*a01*a12*b02 + \
            2*a01*a02*b12 - 2*a00*a12*b12 - a01**2*b22 + a00*a11*b22

    def Theta_invariant(self):
        r"""
        Return the `\Theta` invariant.

        EXAMPLES::

            sage: R.<a00, a01, a11, a02, a12, a22, b00, b01, b11, b02, b12, b22, y0, y1, y2, t> = QQ[]
            sage: p1 = a00*y0^2 + 2*a01*y0*y1 + a11*y1^2 + 2*a02*y0*y2 + 2*a12*y1*y2 + a22*y2^2
            sage: p2 = b00*y0^2 + 2*b01*y0*y1 + b11*y1^2 + 2*b02*y0*y2 + 2*b12*y1*y2 + b22*y2^2
            sage: q = invariant_theory.ternary_biquadratic(p1, p2, [y0, y1, y2])
            sage: coeffs = det(t * q[0].matrix() + q[1].matrix()).polynomial(t).coefficients(sparse=False)
            sage: q.Theta_invariant() == coeffs[2]
            True
        """
        return self._Theta_helper(self.get_form(0).scaled_coeffs(), self.get_form(1).scaled_coeffs())

    def Theta_prime_invariant(self):
        r"""
        Return the `\Theta'` invariant.

        EXAMPLES::

            sage: R.<a00, a01, a11, a02, a12, a22, b00, b01, b11, b02, b12, b22, y0, y1, y2, t> = QQ[]
            sage: p1 = a00*y0^2 + 2*a01*y0*y1 + a11*y1^2 + 2*a02*y0*y2 + 2*a12*y1*y2 + a22*y2^2
            sage: p2 = b00*y0^2 + 2*b01*y0*y1 + b11*y1^2 + 2*b02*y0*y2 + 2*b12*y1*y2 + b22*y2^2
            sage: q = invariant_theory.ternary_biquadratic(p1, p2, [y0, y1, y2])
            sage: coeffs = det(t * q[0].matrix() + q[1].matrix()).polynomial(t).coefficients(sparse=False)
            sage: q.Theta_prime_invariant() == coeffs[1]
            True
        """
        return self._Theta_helper(self.get_form(1).scaled_coeffs(), self.get_form(0).scaled_coeffs())

    def F_covariant(self):
        r"""
        Return the `F` covariant.

        EXAMPLES::

            sage: R.<a00, a01, a11, a02, a12, a22, b00, b01, b11, b02, b12, b22, x, y> = QQ[]
            sage: p1 = 73*x^2 + 96*x*y - 11*y^2 + 4*x + 63*y + 57
            sage: p2 = 61*x^2 - 100*x*y - 72*y^2 - 81*x + 39*y - 7
            sage: q = invariant_theory.ternary_biquadratic(p1, p2, [x, y])
            sage: q.F_covariant()
            -32566577*x^2 + 29060637/2*x*y + 20153633/4*y^2 -
            30250497/2*x - 241241273/4*y - 323820473/16
        """
        C = self.first().covariant_conic(self.second())
        CI = TernaryQuadratic(3, 2, C, *self.variables())
        return CI.dual().polynomial()

    def J_covariant(self):
        r"""
        Return the `J` covariant.

        EXAMPLES::

            sage: R.<a00, a01, a11, a02, a12, a22, b00, b01, b11, b02, b12, b22, x, y> = QQ[]
            sage: p1 = 73*x^2 + 96*x*y - 11*y^2 + 4*x + 63*y + 57
            sage: p2 = 61*x^2 - 100*x*y - 72*y^2 - 81*x + 39*y - 7
            sage: q = invariant_theory.ternary_biquadratic(p1, p2, [x, y])
            sage: q.J_covariant()
            1057324024445*x^3 + 1209531088209*x^2*y + 942116599708*x*y^2 +
            984553030871*y^3 + 543715345505/2*x^2 - 3065093506021/2*x*y +
            755263948570*y^2 - 1118430692650*x - 509948695327/4*y + 3369951531745/8
        """
        return self._jacobian_determinant(
            (self.first().polynomial(), 2),
            (self.second().polynomial(), 2),
            (self.F_covariant(), 2))

    def syzygy(self, Delta, Theta, Theta_prime, Delta_prime, S, S_prime, F, J):
        """
        Return the syzygy evaluated on the invariants and covariants.

        INPUT:

        - ``Delta``, ``Theta``, ``Theta_prime``, ``Delta_prime``,
          ``S``, ``S_prime``, ``F``, ``J`` -- polynomials from the
          same polynomial ring.

        OUTPUT:

        Zero if ``S`` is the first polynomial, ``S_prime`` the
        second polynomial, and the remaining input are the invariants
        and covariants of a ternary biquadratic.

        EXAMPLES::

            sage: R.<x,y,z> = QQ[]
            sage: monomials = [x^2, x*y, y^2, x*z, y*z, z^2]
            sage: def q_rnd():  return sum(randint(-1000,1000)*m for m in monomials)
            sage: biquadratic = invariant_theory.ternary_biquadratic(q_rnd(), q_rnd(), [x,y,z])
            sage: Delta = biquadratic.Delta_invariant()
            sage: Theta = biquadratic.Theta_invariant()
            sage: Theta_prime = biquadratic.Theta_prime_invariant()
            sage: Delta_prime = biquadratic.Delta_prime_invariant()
            sage: S = biquadratic.first().polynomial()
            sage: S_prime  = biquadratic.second().polynomial()
            sage: F = biquadratic.F_covariant()
            sage: J = biquadratic.J_covariant()
            sage: biquadratic.syzygy(Delta, Theta, Theta_prime, Delta_prime, S, S_prime, F, J)
            0

        If the arguments are not the invariants and covariants then
        the output is some (generically non-zero) polynomial::

            sage: biquadratic.syzygy(1, 1, 1, 1, 1, 1, 1, x)
            1/64*x^2 + 1
        """
        R = self._ring.base_ring()
        return (J**2 / R(64)
                + F**3
                - 2 * F**2 * Theta*S_prime
                - 2 * F**2 * Theta_prime*S
                + F * S**2 * (Delta_prime * Theta + Theta_prime**2)
                + F * S_prime**2 * (Delta * Theta_prime + Theta**2)
                + 3 * F * S * S_prime * (Theta*Theta_prime - Delta*Delta_prime)
                + S**3 * (Delta_prime**2 * Delta - Theta * Theta_prime * Delta_prime)
                + S_prime**3 * (Delta**2 * Delta_prime - Theta_prime * Theta * Delta)
                + S**2 * S_prime * (
                    Delta_prime * Delta * Theta_prime - Theta * Theta_prime**2)
                + S * S_prime**2 * (
                    Delta * Delta_prime * Theta - Theta_prime * Theta**2)
        )


######################################################################

class TwoQuaternaryQuadratics(TwoAlgebraicForms):
    """
    Invariant theory of two quaternary quadratics.

    You should use the :class:`invariant_theory
    <InvariantTheoryFactory>` factory object to construct instances
    of this class. See
    :meth:`~InvariantTheoryFactory.quaternary_biquadratics` for
    details.

    REFERENCES:

    ..  [Salmon]
        G. Salmon: "A Treatise on the Analytic Geometry of Three
        Dimensions", section on "Invariants and Covariants of
        Systems of Quadrics".

    TESTS::

        sage: R.<w,x,y,z> = QQ[]
        sage: inv = invariant_theory.quaternary_biquadratic(w^2+x^2, y^2+z^2, w, x, y, z)
        sage: inv
        Joint quaternary quadratic with coefficients (1, 1, 0, 0, 0, 0, 0, 0, 0, 0) and
        quaternary quadratic with coefficients (0, 0, 1, 1, 0, 0, 0, 0, 0, 0)
        sage: TestSuite(inv).run()

        sage: q1 = 73*x^2 + 96*x*y - 11*y^2 - 74*x*z - 10*y*z + 66*z^2 + 4*x + 63*y - 11*z + 57
        sage: q2 = 61*x^2 - 100*x*y - 72*y^2 - 38*x*z + 85*y*z + 95*z^2 - 81*x + 39*y + 23*z - 7
        sage: biquadratic = invariant_theory.quaternary_biquadratic(q1, q2, [x,y,z]).homogenized()
        sage: biquadratic._check_covariant('Delta_invariant', invariant=True)
        sage: biquadratic._check_covariant('Delta_prime_invariant', invariant=True)
        sage: biquadratic._check_covariant('Theta_invariant', invariant=True)
        sage: biquadratic._check_covariant('Theta_prime_invariant', invariant=True)
        sage: biquadratic._check_covariant('Phi_invariant', invariant=True)
        sage: biquadratic._check_covariant('T_covariant')
        sage: biquadratic._check_covariant('T_prime_covariant')
        sage: biquadratic._check_covariant('J_covariant')
    """

    def Delta_invariant(self):
        r"""
        Return the `\Delta` invariant.

        EXAMPLES::

            sage: R.<x,y,z,t,a0,a1,a2,a3,b0,b1,b2,b3,b4,b5,A0,A1,A2,A3,B0,B1,B2,B3,B4,B5> = QQ[]
            sage: p1 = a0*x^2 + a1*y^2 + a2*z^2 + a3
            sage: p1 += b0*x*y + b1*x*z + b2*x + b3*y*z + b4*y + b5*z
            sage: p2 = A0*x^2 + A1*y^2 + A2*z^2 + A3
            sage: p2 += B0*x*y + B1*x*z + B2*x + B3*y*z + B4*y + B5*z
            sage: q = invariant_theory.quaternary_biquadratic(p1, p2, [x, y, z])
            sage: coeffs = det(t * q[0].matrix() + q[1].matrix()).polynomial(t).coefficients(sparse=False)
            sage: q.Delta_invariant() == coeffs[4]
            True
        """
        return self.get_form(0).matrix().det()


    def Delta_prime_invariant(self):
        r"""
        Return the `\Delta'` invariant.

        EXAMPLES::

            sage: R.<x,y,z,t,a0,a1,a2,a3,b0,b1,b2,b3,b4,b5,A0,A1,A2,A3,B0,B1,B2,B3,B4,B5> = QQ[]
            sage: p1 = a0*x^2 + a1*y^2 + a2*z^2 + a3
            sage: p1 += b0*x*y + b1*x*z + b2*x + b3*y*z + b4*y + b5*z
            sage: p2 = A0*x^2 + A1*y^2 + A2*z^2 + A3
            sage: p2 += B0*x*y + B1*x*z + B2*x + B3*y*z + B4*y + B5*z
            sage: q = invariant_theory.quaternary_biquadratic(p1, p2, [x, y, z])
            sage: coeffs = det(t * q[0].matrix() + q[1].matrix()).polynomial(t).coefficients(sparse=False)
            sage: q.Delta_prime_invariant() == coeffs[0]
            True
        """
        return self.get_form(1).matrix().det()


    def _Theta_helper(self, scaled_coeffs_1, scaled_coeffs_2):
        """
        Internal helper method for :meth:`Theta_invariant` and
        :meth:`Theta_prime_invariant`.

        TESTS::

            sage: R.<w,x,y,z> = QQ[]
            sage: inv = invariant_theory.quaternary_biquadratic(w^2+x^2, y^2+z^2, w, x, y, z)
            sage: inv._Theta_helper([1]*10, [2]*10)
            0
        """
        a0, a1, a2, a3, b0, b1, b2, b3, b4, b5 = scaled_coeffs_1
        A0, A1, A2, A3, B0, B1, B2, B3, B4, B5 = scaled_coeffs_2
        return a1*a2*a3*A0 - a3*b3**2*A0 - a2*b4**2*A0 + 2*b3*b4*b5*A0 - a1*b5**2*A0 \
            + a0*a2*a3*A1 - a3*b1**2*A1 - a2*b2**2*A1 + 2*b1*b2*b5*A1 - a0*b5**2*A1 \
            + a0*a1*a3*A2 - a3*b0**2*A2 - a1*b2**2*A2 + 2*b0*b2*b4*A2 - a0*b4**2*A2 \
            + a0*a1*a2*A3 - a2*b0**2*A3 - a1*b1**2*A3 + 2*b0*b1*b3*A3 - a0*b3**2*A3 \
            - 2*a2*a3*b0*B0 + 2*a3*b1*b3*B0 + 2*a2*b2*b4*B0 - 2*b2*b3*b5*B0 \
            - 2*b1*b4*b5*B0 + 2*b0*b5**2*B0 - 2*a1*a3*b1*B1 + 2*a3*b0*b3*B1 \
            - 2*b2*b3*b4*B1 + 2*b1*b4**2*B1 + 2*a1*b2*b5*B1 - 2*b0*b4*b5*B1 \
            - 2*a1*a2*b2*B2 + 2*b2*b3**2*B2 + 2*a2*b0*b4*B2 - 2*b1*b3*b4*B2 \
            + 2*a1*b1*b5*B2 - 2*b0*b3*b5*B2 + 2*a3*b0*b1*B3 - 2*a0*a3*b3*B3 \
            + 2*b2**2*b3*B3 - 2*b1*b2*b4*B3 - 2*b0*b2*b5*B3 + 2*a0*b4*b5*B3 \
            + 2*a2*b0*b2*B4 - 2*b1*b2*b3*B4 - 2*a0*a2*b4*B4 + 2*b1**2*b4*B4 \
            - 2*b0*b1*b5*B4 + 2*a0*b3*b5*B4 + 2*a1*b1*b2*B5 - 2*b0*b2*b3*B5 \
            - 2*b0*b1*b4*B5 + 2*a0*b3*b4*B5 - 2*a0*a1*b5*B5 + 2*b0**2*b5*B5

    def Theta_invariant(self):
        r"""
        Return the `\Theta` invariant.

        EXAMPLES::

            sage: R.<x,y,z,t,a0,a1,a2,a3,b0,b1,b2,b3,b4,b5,A0,A1,A2,A3,B0,B1,B2,B3,B4,B5> = QQ[]
            sage: p1 = a0*x^2 + a1*y^2 + a2*z^2 + a3
            sage: p1 += b0*x*y + b1*x*z + b2*x + b3*y*z + b4*y + b5*z
            sage: p2 = A0*x^2 + A1*y^2 + A2*z^2 + A3
            sage: p2 += B0*x*y + B1*x*z + B2*x + B3*y*z + B4*y + B5*z
            sage: q = invariant_theory.quaternary_biquadratic(p1, p2, [x, y, z])
            sage: coeffs = det(t * q[0].matrix() + q[1].matrix()).polynomial(t).coefficients(sparse=False)
            sage: q.Theta_invariant() == coeffs[3]
            True
        """
        return self._Theta_helper(self.get_form(0).scaled_coeffs(), self.get_form(1).scaled_coeffs())


    def Theta_prime_invariant(self):
        r"""
        Return the `\Theta'` invariant.

        EXAMPLES::

            sage: R.<x,y,z,t,a0,a1,a2,a3,b0,b1,b2,b3,b4,b5,A0,A1,A2,A3,B0,B1,B2,B3,B4,B5> = QQ[]
            sage: p1 = a0*x^2 + a1*y^2 + a2*z^2 + a3
            sage: p1 += b0*x*y + b1*x*z + b2*x + b3*y*z + b4*y + b5*z
            sage: p2 = A0*x^2 + A1*y^2 + A2*z^2 + A3
            sage: p2 += B0*x*y + B1*x*z + B2*x + B3*y*z + B4*y + B5*z
            sage: q = invariant_theory.quaternary_biquadratic(p1, p2, [x, y, z])
            sage: coeffs = det(t * q[0].matrix() + q[1].matrix()).polynomial(t).coefficients(sparse=False)
            sage: q.Theta_prime_invariant() == coeffs[1]
            True
        """
        return self._Theta_helper(self.get_form(1).scaled_coeffs(), self.get_form(0).scaled_coeffs())


    def Phi_invariant(self):
        r"""
        Return the `\Phi'` invariant.

        EXAMPLES::

            sage: R.<x,y,z,t,a0,a1,a2,a3,b0,b1,b2,b3,b4,b5,A0,A1,A2,A3,B0,B1,B2,B3,B4,B5> = QQ[]
            sage: p1 = a0*x^2 + a1*y^2 + a2*z^2 + a3
            sage: p1 += b0*x*y + b1*x*z + b2*x + b3*y*z + b4*y + b5*z
            sage: p2 = A0*x^2 + A1*y^2 + A2*z^2 + A3
            sage: p2 += B0*x*y + B1*x*z + B2*x + B3*y*z + B4*y + B5*z
            sage: q = invariant_theory.quaternary_biquadratic(p1, p2, [x, y, z])
            sage: coeffs = det(t * q[0].matrix() + q[1].matrix()).polynomial(t).coefficients(sparse=False)
            sage: q.Phi_invariant() == coeffs[2]
            True
        """
        a0, a1, a2, a3, b0, b1, b2, b3, b4, b5 = self.get_form(0).scaled_coeffs()
        A0, A1, A2, A3, B0, B1, B2, B3, B4, B5 = self.get_form(1).scaled_coeffs()
        return a2*a3*A0*A1 - b5**2*A0*A1 + a1*a3*A0*A2 - b4**2*A0*A2 + a0*a3*A1*A2 \
            - b2**2*A1*A2 + a1*a2*A0*A3 - b3**2*A0*A3 + a0*a2*A1*A3 - b1**2*A1*A3 \
            + a0*a1*A2*A3 - b0**2*A2*A3 - 2*a3*b0*A2*B0 + 2*b2*b4*A2*B0 - 2*a2*b0*A3*B0 \
            + 2*b1*b3*A3*B0 - a2*a3*B0**2 + b5**2*B0**2 - 2*a3*b1*A1*B1 + 2*b2*b5*A1*B1 \
            - 2*a1*b1*A3*B1 + 2*b0*b3*A3*B1 + 2*a3*b3*B0*B1 - 2*b4*b5*B0*B1 - a1*a3*B1**2 \
            + b4**2*B1**2 - 2*a2*b2*A1*B2 + 2*b1*b5*A1*B2 - 2*a1*b2*A2*B2 + 2*b0*b4*A2*B2 \
            + 2*a2*b4*B0*B2 - 2*b3*b5*B0*B2 - 2*b3*b4*B1*B2 + 2*a1*b5*B1*B2 - a1*a2*B2**2 \
            + b3**2*B2**2 - 2*a3*b3*A0*B3 + 2*b4*b5*A0*B3 + 2*b0*b1*A3*B3 - 2*a0*b3*A3*B3 \
            + 2*a3*b1*B0*B3 - 2*b2*b5*B0*B3 + 2*a3*b0*B1*B3 - 2*b2*b4*B1*B3 \
            + 4*b2*b3*B2*B3 - 2*b1*b4*B2*B3 - 2*b0*b5*B2*B3 - a0*a3*B3**2 + b2**2*B3**2 \
            - 2*a2*b4*A0*B4 + 2*b3*b5*A0*B4 + 2*b0*b2*A2*B4 - 2*a0*b4*A2*B4 \
            + 2*a2*b2*B0*B4 - 2*b1*b5*B0*B4 - 2*b2*b3*B1*B4 + 4*b1*b4*B1*B4 \
            - 2*b0*b5*B1*B4 + 2*a2*b0*B2*B4 - 2*b1*b3*B2*B4 - 2*b1*b2*B3*B4 \
            + 2*a0*b5*B3*B4 - a0*a2*B4**2 + b1**2*B4**2 + 2*b3*b4*A0*B5 - 2*a1*b5*A0*B5 \
            + 2*b1*b2*A1*B5 - 2*a0*b5*A1*B5 - 2*b2*b3*B0*B5 - 2*b1*b4*B0*B5 \
            + 4*b0*b5*B0*B5 + 2*a1*b2*B1*B5 - 2*b0*b4*B1*B5 + 2*a1*b1*B2*B5 \
            - 2*b0*b3*B2*B5 - 2*b0*b2*B3*B5 + 2*a0*b4*B3*B5 - 2*b0*b1*B4*B5 \
            + 2*a0*b3*B4*B5 - a0*a1*B5**2 + b0**2*B5**2


    def _T_helper(self, scaled_coeffs_1, scaled_coeffs_2):
        """
        Internal helper method for :meth:`T_covariant` and
        :meth:`T_prime_covariant`.

        TESTS::

            sage: R.<w,x,y,z> = QQ[]
            sage: inv = invariant_theory.quaternary_biquadratic(w^2+x^2, y^2+z^2, w, x, y, z)
            sage: inv._T_helper([1]*10, [2]*10)
            0
        """
        a0, a1, a2, a3, b0, b1, b2, b3, b4, b5 = scaled_coeffs_1
        A0, A1, A2, A3, B0, B1, B2, B3, B4, B5 = scaled_coeffs_2
        # Construct the entries of the 4x4 matrix T using symmetries:
        # cyclic: a0 -> a1 -> a2 -> a3 -> a0, b0->b3->b5->b2->b0, b1->b4->b1
        # flip: a0<->a1, b1<->b3, b2<->b4

        def T00(a0, a1, a2, a3, b0, b1, b2, b3, b4, b5, A0, A1, A2, A3, B0, B1, B2, B3, B4, B5):
            return a0*a3*A0*A1*A2 - b2**2*A0*A1*A2 + a0*a2*A0*A1*A3 - b1**2*A0*A1*A3 \
                + a0*a1*A0*A2*A3 - b0**2*A0*A2*A3 - a0*a3*A2*B0**2 + b2**2*A2*B0**2 \
                - a0*a2*A3*B0**2 + b1**2*A3*B0**2 - 2*b0*b1*A3*B0*B1 + 2*a0*b3*A3*B0*B1 \
                - a0*a3*A1*B1**2 + b2**2*A1*B1**2 - a0*a1*A3*B1**2 + b0**2*A3*B1**2 \
                - 2*b0*b2*A2*B0*B2 + 2*a0*b4*A2*B0*B2 - 2*b1*b2*A1*B1*B2 + 2*a0*b5*A1*B1*B2 \
                - a0*a2*A1*B2**2 + b1**2*A1*B2**2 - a0*a1*A2*B2**2 + b0**2*A2*B2**2 \
                + 2*b0*b1*A0*A3*B3 - 2*a0*b3*A0*A3*B3 + 2*a0*a3*B0*B1*B3 - 2*b2**2*B0*B1*B3 \
                + 2*b1*b2*B0*B2*B3 - 2*a0*b5*B0*B2*B3 + 2*b0*b2*B1*B2*B3 - 2*a0*b4*B1*B2*B3 \
                - 2*b0*b1*B2**2*B3 + 2*a0*b3*B2**2*B3 - a0*a3*A0*B3**2 + b2**2*A0*B3**2 \
                + 2*b0*b2*A0*A2*B4 - 2*a0*b4*A0*A2*B4 + 2*b1*b2*B0*B1*B4 - 2*a0*b5*B0*B1*B4 \
                - 2*b0*b2*B1**2*B4 + 2*a0*b4*B1**2*B4 + 2*a0*a2*B0*B2*B4 - 2*b1**2*B0*B2*B4 \
                + 2*b0*b1*B1*B2*B4 - 2*a0*b3*B1*B2*B4 - 2*b1*b2*A0*B3*B4 + 2*a0*b5*A0*B3*B4 \
                - a0*a2*A0*B4**2 + b1**2*A0*B4**2 + 2*b1*b2*A0*A1*B5 - 2*a0*b5*A0*A1*B5 \
                - 2*b1*b2*B0**2*B5 + 2*a0*b5*B0**2*B5 + 2*b0*b2*B0*B1*B5 - 2*a0*b4*B0*B1*B5 \
                + 2*b0*b1*B0*B2*B5 - 2*a0*b3*B0*B2*B5 + 2*a0*a1*B1*B2*B5 - 2*b0**2*B1*B2*B5 \
                - 2*b0*b2*A0*B3*B5 + 2*a0*b4*A0*B3*B5 - 2*b0*b1*A0*B4*B5 + 2*a0*b3*A0*B4*B5 \
                - a0*a1*A0*B5**2 + b0**2*A0*B5**2

        def T01(a0, a1, a2, a3, b0, b1, b2, b3, b4, b5, A0, A1, A2, A3, B0, B1, B2, B3, B4, B5):
            return a3*b0*A0*A1*A2 - b2*b4*A0*A1*A2 + a2*b0*A0*A1*A3 - b1*b3*A0*A1*A3 \
                + a0*a1*A2*A3*B0 - b0**2*A2*A3*B0 - a3*b0*A2*B0**2 + b2*b4*A2*B0**2 \
                - a2*b0*A3*B0**2 + b1*b3*A3*B0**2 - b0*b1*A1*A3*B1 + a0*b3*A1*A3*B1 \
                - a1*b1*A3*B0*B1 + b0*b3*A3*B0*B1 - a3*b0*A1*B1**2 + b2*b4*A1*B1**2 \
                - b0*b2*A1*A2*B2 + a0*b4*A1*A2*B2 - a1*b2*A2*B0*B2 + b0*b4*A2*B0*B2 \
                - b2*b3*A1*B1*B2 - b1*b4*A1*B1*B2 + 2*b0*b5*A1*B1*B2 - a2*b0*A1*B2**2 \
                + b1*b3*A1*B2**2 + a1*b1*A0*A3*B3 - b0*b3*A0*A3*B3 + b0*b1*A3*B0*B3 \
                - a0*b3*A3*B0*B3 - a0*a1*A3*B1*B3 + b0**2*A3*B1*B3 + 2*a3*b0*B0*B1*B3 \
                - 2*b2*b4*B0*B1*B3 + b2*b3*B0*B2*B3 + b1*b4*B0*B2*B3 - 2*b0*b5*B0*B2*B3 \
                + a1*b2*B1*B2*B3 - b0*b4*B1*B2*B3 - a1*b1*B2**2*B3 + b0*b3*B2**2*B3 \
                - a3*b0*A0*B3**2 + b2*b4*A0*B3**2 + b0*b2*B2*B3**2 - a0*b4*B2*B3**2 \
                + a1*b2*A0*A2*B4 - b0*b4*A0*A2*B4 + b0*b2*A2*B0*B4 - a0*b4*A2*B0*B4 \
                + b2*b3*B0*B1*B4 + b1*b4*B0*B1*B4 - 2*b0*b5*B0*B1*B4 - a1*b2*B1**2*B4 \
                + b0*b4*B1**2*B4 - a0*a1*A2*B2*B4 + b0**2*A2*B2*B4 + 2*a2*b0*B0*B2*B4 \
                - 2*b1*b3*B0*B2*B4 + a1*b1*B1*B2*B4 - b0*b3*B1*B2*B4 - b2*b3*A0*B3*B4 \
                - b1*b4*A0*B3*B4 + 2*b0*b5*A0*B3*B4 - b0*b2*B1*B3*B4 + a0*b4*B1*B3*B4 \
                - b0*b1*B2*B3*B4 + a0*b3*B2*B3*B4 - a2*b0*A0*B4**2 + b1*b3*A0*B4**2 \
                + b0*b1*B1*B4**2 - a0*b3*B1*B4**2 + b2*b3*A0*A1*B5 + b1*b4*A0*A1*B5 \
                - 2*b0*b5*A0*A1*B5 - b2*b3*B0**2*B5 - b1*b4*B0**2*B5 + 2*b0*b5*B0**2*B5 \
                + b0*b2*A1*B1*B5 - a0*b4*A1*B1*B5 + a1*b2*B0*B1*B5 - b0*b4*B0*B1*B5 \
                + b0*b1*A1*B2*B5 - a0*b3*A1*B2*B5 + a1*b1*B0*B2*B5 - b0*b3*B0*B2*B5 \
                - a1*b2*A0*B3*B5 + b0*b4*A0*B3*B5 - b0*b2*B0*B3*B5 + a0*b4*B0*B3*B5 \
                + a0*a1*B2*B3*B5 - b0**2*B2*B3*B5 - a1*b1*A0*B4*B5 + b0*b3*A0*B4*B5 \
                - b0*b1*B0*B4*B5 + a0*b3*B0*B4*B5 + a0*a1*B1*B4*B5 - b0**2*B1*B4*B5 \
                - a0*a1*B0*B5**2 + b0**2*B0*B5**2

        t00 = T00(a0, a1, a2, a3, b0, b1, b2, b3, b4, b5, A0, A1, A2, A3, B0, B1, B2, B3, B4, B5)
        t11 = T00(a1, a2, a3, a0, b3, b4, b0, b5, b1, b2, A1, A2, A3, A0, B3, B4, B0, B5, B1, B2)
        t22 = T00(a2, a3, a0, a1, b5, b1, b3, b2, b4, b0, A2, A3, A0, A1, B5, B1, B3, B2, B4, B0)
        t33 = T00(a3, a0, a1, a2, b2, b4, b5, b0, b1, b3, A3, A0, A1, A2, B2, B4, B5, B0, B1, B3)
        t01 = T01(a0, a1, a2, a3, b0, b1, b2, b3, b4, b5, A0, A1, A2, A3, B0, B1, B2, B3, B4, B5)
        t12 = T01(a1, a2, a3, a0, b3, b4, b0, b5, b1, b2, A1, A2, A3, A0, B3, B4, B0, B5, B1, B2)
        t23 = T01(a2, a3, a0, a1, b5, b1, b3, b2, b4, b0, A2, A3, A0, A1, B5, B1, B3, B2, B4, B0)
        t30 = T01(a3, a0, a1, a2, b2, b4, b5, b0, b1, b3, A3, A0, A1, A2, B2, B4, B5, B0, B1, B3)
        t02 = T01(a0, a2, a3, a1, b1, b2, b0, b5, b3, b4, A0, A2, A3, A1, B1, B2, B0, B5, B3, B4)
        t13 = T01(a1, a3, a0, a2, b4, b0, b3, b2, b5, b1, A1, A3, A0, A2, B4, B0, B3, B2, B5, B1)
        if self._homogeneous:
            w, x, y, z = self._variables
        else:
            w, x, y = self._variables[0:3]
            z = self._ring.one()
        return t00*w*w + 2*t01*w*x + 2*t02*w*y + 2*t30*w*z + t11*x*x + 2*t12*x*y \
            + 2*t13*x*z + t22*y*y + 2*t23*y*z + t33*z*z


    def T_covariant(self):
        """
        The `T`-covariant.

        EXAMPLES::

            sage: R.<x,y,z,t,a0,a1,a2,a3,b0,b1,b2,b3,b4,b5,A0,A1,A2,A3,B0,B1,B2,B3,B4,B5> = QQ[]
            sage: p1 = a0*x^2 + a1*y^2 + a2*z^2 + a3
            sage: p1 += b0*x*y + b1*x*z + b2*x + b3*y*z + b4*y + b5*z
            sage: p2 = A0*x^2 + A1*y^2 + A2*z^2 + A3
            sage: p2 += B0*x*y + B1*x*z + B2*x + B3*y*z + B4*y + B5*z
            sage: q = invariant_theory.quaternary_biquadratic(p1, p2, [x, y, z])
            sage: T = invariant_theory.quaternary_quadratic(q.T_covariant(), [x,y,z]).matrix()
            sage: M = q[0].matrix().adjoint() + t*q[1].matrix().adjoint()
            sage: M = M.adjoint().apply_map(             # long time (4s on my thinkpad W530)
            ....:         lambda m: m.coefficient(t))
            sage: M == q.Delta_invariant()*T             # long time
            True
        """
        return self._T_helper(self.get_form(0).scaled_coeffs(), self.get_form(1).scaled_coeffs())


    def T_prime_covariant(self):
        """
        The `T'`-covariant.

        EXAMPLES::

            sage: R.<x,y,z,t,a0,a1,a2,a3,b0,b1,b2,b3,b4,b5,A0,A1,A2,A3,B0,B1,B2,B3,B4,B5> = QQ[]
            sage: p1 = a0*x^2 + a1*y^2 + a2*z^2 + a3
            sage: p1 += b0*x*y + b1*x*z + b2*x + b3*y*z + b4*y + b5*z
            sage: p2 = A0*x^2 + A1*y^2 + A2*z^2 + A3
            sage: p2 += B0*x*y + B1*x*z + B2*x + B3*y*z + B4*y + B5*z
            sage: q = invariant_theory.quaternary_biquadratic(p1, p2, [x, y, z])
            sage: Tprime = invariant_theory.quaternary_quadratic(
            ....:     q.T_prime_covariant(), [x,y,z]).matrix()
            sage: M = q[0].matrix().adjoint() + t*q[1].matrix().adjoint()
            sage: M = M.adjoint().apply_map(                # long time (4s on my thinkpad W530)
            ....:         lambda m: m.coefficient(t^2))
            sage: M == q.Delta_prime_invariant() * Tprime   # long time
            True
        """
        return self._T_helper(self.get_form(1).scaled_coeffs(), self.get_form(0).scaled_coeffs())


    def J_covariant(self):
        """
        The `J`-covariant.

        This is the Jacobian determinant of the two biquadratics, the
        `T`-covariant, and the `T'`-covariant with respect to the four
        homogeneous variables.

        EXAMPLES::

            sage: R.<w,x,y,z,a0,a1,a2,a3,A0,A1,A2,A3> = QQ[]
            sage: p1 = a0*x^2 + a1*y^2 + a2*z^2 + a3*w^2
            sage: p2 = A0*x^2 + A1*y^2 + A2*z^2 + A3*w^2
            sage: q = invariant_theory.quaternary_biquadratic(p1, p2, [w, x, y, z])
            sage: q.J_covariant().factor()
            z * y * x * w * (a3*A2 - a2*A3) * (a3*A1 - a1*A3) * (-a2*A1 + a1*A2)
            * (a3*A0 - a0*A3) * (-a2*A0 + a0*A2) * (-a1*A0 + a0*A1)
        """
        F = self._ring.base_ring()
        return 1/F(16) * self._jacobian_determinant(
            [self.first().form(), 2],
            [self.second().form(), 2],
            [self.T_covariant(), 4],
            [self.T_prime_covariant(), 4])


    def syzygy(self, Delta, Theta, Phi, Theta_prime, Delta_prime, U, V, T, T_prime, J):
        """
        Return the syzygy evaluated on the invariants and covariants.

        INPUT:

        - ``Delta``, ``Theta``, ``Phi``, ``Theta_prime``,
          ``Delta_prime``, ``U``, ``V``, ``T``, ``T_prime``, ``J`` --
          polynomials from the same polynomial ring.

        OUTPUT:

        Zero if the ``U`` is the first polynomial, ``V`` the second
        polynomial, and the remaining input are the invariants and
        covariants of a quaternary biquadratic.

        EXAMPLES::

            sage: R.<w,x,y,z> = QQ[]
            sage: monomials = [x^2, x*y, y^2, x*z, y*z, z^2, x*w, y*w, z*w, w^2]
            sage: def q_rnd():  return sum(randint(-1000,1000)*m for m in monomials)
            sage: biquadratic = invariant_theory.quaternary_biquadratic(q_rnd(), q_rnd())
            sage: Delta = biquadratic.Delta_invariant()
            sage: Theta = biquadratic.Theta_invariant()
            sage: Phi = biquadratic.Phi_invariant()
            sage: Theta_prime = biquadratic.Theta_prime_invariant()
            sage: Delta_prime = biquadratic.Delta_prime_invariant()
            sage: U = biquadratic.first().polynomial()
            sage: V  = biquadratic.second().polynomial()
            sage: T = biquadratic.T_covariant()
            sage: T_prime  = biquadratic.T_prime_covariant()
            sage: J = biquadratic.J_covariant()
            sage: biquadratic.syzygy(Delta, Theta, Phi, Theta_prime, Delta_prime, U, V, T, T_prime, J)
            0

        If the arguments are not the invariants and covariants then
        the output is some (generically non-zero) polynomial::

            sage: biquadratic.syzygy(1, 1, 1, 1, 1, 1, 1, 1, 1, x)
            -x^2 + 1
        """
        return -J**2 + \
            Delta * T**4 - Theta * T**3*T_prime + Phi * T**2*T_prime**2 \
            - Theta_prime * T*T_prime**3 + Delta_prime * T_prime**4 + \
            ( (Theta_prime**2 - 2*Delta_prime*Phi) * T_prime**3 -
              (Theta_prime*Phi - 3*Theta*Delta_prime) * T_prime**2*T +
              (Theta*Theta_prime - 4*Delta*Delta_prime) * T_prime*T**2 -
              (Delta*Theta_prime) * T**3
            ) * U + \
            ( (Theta**2 - 2*Delta*Phi)*T**3 -
              (Theta*Phi - 3*Theta_prime*Delta)*T**2*T_prime +
              (Theta*Theta_prime - 4*Delta*Delta_prime)*T*T_prime**2 -
              (Delta_prime*Theta)*T_prime**3
            )* V + \
            ( (Delta*Phi*Delta_prime) * T**2 +
              (3*Delta*Theta_prime*Delta_prime - Theta*Phi*Delta_prime) * T*T_prime +
              (2*Delta*Delta_prime**2 - 2*Theta*Theta_prime*Delta_prime
               + Phi**2*Delta_prime) * T_prime**2
            ) * U**2 + \
            ( (Delta*Theta*Delta_prime + 2*Delta*Phi*Theta_prime - Theta**2*Theta_prime) * T**2 +
              (4*Delta*Phi*Delta_prime - 3*Theta**2*Delta_prime
               - 3*Delta*Theta_prime**2 + Theta*Phi*Theta_prime) * T*T_prime +
              (Delta*Theta_prime*Delta_prime + 2*Delta_prime*Phi*Theta
               - Theta*Theta_prime**2) * T_prime**2
            ) * U*V + \
            ( (2*Delta**2*Delta_prime - 2*Delta*Theta*Theta_prime + Delta*Phi**2) * T**2 +
              (3*Delta*Theta*Delta_prime - Delta*Phi*Theta_prime) * T*T_prime +
              Delta*Phi*Delta_prime * T_prime**2
            ) * V**2 + \
            ( (-Delta*Theta*Delta_prime**2) * T +
              (-2*Delta*Phi*Delta_prime**2 + Theta**2*Delta_prime**2) * T_prime
            ) * U**3 + \
            ( (4*Delta**2*Delta_prime**2 - Delta*Theta*Theta_prime*Delta_prime
               - 2*Delta*Phi**2*Delta_prime + Theta**2*Phi*Delta_prime) * T +
              (-5*Delta*Theta*Delta_prime**2 + Delta*Phi*Theta_prime*Delta_prime
                + 2*Theta**2*Theta_prime*Delta_prime - Theta*Phi**2*Delta_prime) * T_prime
            ) * U**2*V + \
            ( (-5*Delta**2*Theta_prime*Delta_prime + Delta*Theta*Phi*Delta_prime
                + 2*Delta*Theta*Theta_prime**2 - Delta*Phi**2*Theta_prime) * T +
              (4*Delta**2*Delta_prime**2 - Delta*Theta*Theta_prime*Delta_prime
               - 2*Delta*Phi**2*Delta_prime + Delta*Phi*Theta_prime**2) * T_prime
            ) * U*V**2 + \
            ( (-2*Delta**2*Phi*Delta_prime + Delta**2*Theta_prime**2) * T +
              (-Delta**2*Theta_prime*Delta_prime) * T_prime
            ) * V**3 + \
            (Delta**2*Delta_prime**3) * U**4 + \
            (-3*Delta**2*Theta_prime*Delta_prime**2 + 3*Delta*Theta*Phi*Delta_prime**2
              - Theta**3*Delta_prime**2) * U**3*V + \
            (-3*Delta**2*Phi*Delta_prime**2 + 3*Delta*Theta**2*Delta_prime**2
              + 3*Delta**2*Theta_prime**2*Delta_prime
              - 3*Delta*Theta*Phi*Theta_prime*Delta_prime
              + Delta*Phi**3*Delta_prime) * U**2*V**2 + \
            (-3*Delta**2*Theta*Delta_prime**2 + 3*Delta**2*Phi*Theta_prime*Delta_prime
              - Delta**2*Theta_prime**3) * U*V**3 + \
            (Delta**3*Delta_prime**2) * V**4


######################################################################

class InvariantTheoryFactory(object):
    """
    Factory object for invariants of multilinear forms.

    EXAMPLES::

        sage: R.<x,y,z> = QQ[]
        sage: invariant_theory.ternary_cubic(x^3+y^3+z^3)
        Ternary cubic with coefficients (1, 1, 1, 0, 0, 0, 0, 0, 0, 0)
    """

    def __repr__(self):
        """
        Return a string representation.

        OUTPUT:

        String.

        EXAMPLES::

            sage: invariant_theory
            <BLANKLINE>
            Use the invariant_theory object to construct algebraic forms. These
            can then be queried for invariant and covariants. For example,
            <BLANKLINE>
                s...: R.<x,y,z> = QQ[]
                s...: invariant_theory.ternary_cubic(x^3+y^3+z^3)
                Ternary cubic with coefficients (1, 1, 1, 0, 0, 0, 0, 0, 0, 0)
                s...: invariant_theory.ternary_cubic(x^3+y^3+z^3).J_covariant()
                x^6*y^3 - x^3*y^6 - x^6*z^3 + y^6*z^3 + x^3*z^6 - y^3*z^6
        """
        return """
Use the invariant_theory object to construct algebraic forms. These
can then be queried for invariant and covariants. For example,

    sage: R.<x,y,z> = QQ[]
    sage: invariant_theory.ternary_cubic(x^3+y^3+z^3)
    Ternary cubic with coefficients (1, 1, 1, 0, 0, 0, 0, 0, 0, 0)
    sage: invariant_theory.ternary_cubic(x^3+y^3+z^3).J_covariant()
    x^6*y^3 - x^3*y^6 - x^6*z^3 + y^6*z^3 + x^3*z^6 - y^3*z^6
"""


    def quadratic_form(self, polynomial, *args):
        """
        Invariants of a homogeneous quadratic form.

        INPUT:

        - ``polynomial`` -- a homogeneous or inhomogeneous quadratic form.

        - ``*args`` -- the variables as multiple arguments, or as a
          single list/tuple. If the last argument is ``None``, the
          cubic is assumed to be inhomogeneous.

        EXAMPLES::

            sage: R.<x,y,z> = QQ[]
            sage: quadratic = x^2+y^2+z^2
            sage: inv = invariant_theory.quadratic_form(quadratic)
            sage: type(inv)
            <class 'sage.rings.invariants.invariant_theory.TernaryQuadratic'>

        If some of the ring variables are to be treated as coefficients
        you need to specify the polynomial variables::

            sage: R.<x,y,z, a,b> = QQ[]
            sage: quadratic = a*x^2+b*y^2+z^2+2*y*z
            sage: invariant_theory.quadratic_form(quadratic, x,y,z)
            Ternary quadratic with coefficients (a, b, 1, 0, 0, 2)
            sage: invariant_theory.quadratic_form(quadratic, [x,y,z])   # alternate syntax
            Ternary quadratic with coefficients (a, b, 1, 0, 0, 2)

        Inhomogeneous quadratic forms (see also
        :meth:`inhomogeneous_quadratic_form`) can be specified by
        passing ``None`` as the last variable::

            sage: inhom = quadratic.subs(z=1)
            sage: invariant_theory.quadratic_form(inhom, x,y,None)
            Ternary quadratic with coefficients (a, b, 1, 0, 0, 2)
        """
        variables = _guess_variables(polynomial, *args)
        n = len(variables)
        if n == 3:
            return TernaryQuadratic(3, 2, polynomial, *args)
        else:
            return QuadraticForm(n, 2, polynomial, *args)

    def inhomogeneous_quadratic_form(self, polynomial, *args):
        """
        Invariants of an inhomogeneous quadratic form.

        INPUT:

        - ``polynomial`` -- an inhomogeneous quadratic form.

        - ``*args`` -- the variables as multiple arguments, or as a
          single list/tuple.

        EXAMPLES::

            sage: R.<x,y,z> = QQ[]
            sage: quadratic = x^2+2*y^2+3*x*y+4*x+5*y+6
            sage: inv3 = invariant_theory.inhomogeneous_quadratic_form(quadratic)
            sage: type(inv3)
            <class 'sage.rings.invariants.invariant_theory.TernaryQuadratic'>
            sage: inv4 = invariant_theory.inhomogeneous_quadratic_form(x^2+y^2+z^2)
            sage: type(inv4)
            <class 'sage.rings.invariants.invariant_theory.QuadraticForm'>
        """
        variables = _guess_variables(polynomial, *args)
        n = len(variables) + 1
        if n == 3:
            return TernaryQuadratic(3, 2, polynomial, *args)
        else:
            return QuadraticForm(n, 2, polynomial, *args)

    def binary_quadratic(self, quadratic, *args):
        """
        Invariant theory of a quadratic in two variables.

        INPUT:

        - ``quadratic`` -- a quadratic form.

        - ``x``, ``y`` -- the homogeneous variables. If ``y`` is
          ``None``, the quadratic is assumed to be inhomogeneous.

        REFERENCES:

        - :wikipedia:`Invariant_of_a_binary_form`

        EXAMPLES::

            sage: R.<x,y> = QQ[]
            sage: invariant_theory.binary_quadratic(x^2+y^2)
            Binary quadratic with coefficients (1, 1, 0)

            sage: T.<t> = QQ[]
            sage: invariant_theory.binary_quadratic(t^2 + 2*t + 1, [t])
            Binary quadratic with coefficients (1, 1, 2)
        """
        return QuadraticForm(2, 2, quadratic, *args)

    def quaternary_quadratic(self, quadratic, *args):
        """
        Invariant theory of a quadratic in four variables.

        INPUT:

        - ``quadratic`` -- a quadratic form.

        - ``w``, ``x``, ``y``, ``z`` -- the homogeneous variables. If
          ``z`` is ``None``, the quadratic is assumed to be
          inhomogeneous.

        REFERENCES:

        ..  [WpBinaryForm] :wikipedia:`Invariant_of_a_binary_form`

        EXAMPLES::

            sage: R.<w,x,y,z> = QQ[]
            sage: invariant_theory.quaternary_quadratic(w^2+x^2+y^2+z^2)
            Quaternary quadratic with coefficients (1, 1, 1, 1, 0, 0, 0, 0, 0, 0)

            sage: R.<x,y,z> = QQ[]
            sage: invariant_theory.quaternary_quadratic(1+x^2+y^2+z^2)
            Quaternary quadratic with coefficients (1, 1, 1, 1, 0, 0, 0, 0, 0, 0)
        """
        return QuadraticForm(4, 2, quadratic, *args)

    def binary_quartic(self, quartic, *args, **kwds):
        """
        Invariant theory of a quartic in two variables.

        The algebra of invariants of a quartic form is generated by
        invariants `i`, `j` of degrees 2, 3.  This ring is naturally
        isomorphic to the ring of modular forms of level 1, with the
        two generators corresponding to the Eisenstein series `E_4`
        (see
        :meth:`~sage.rings.invariants.invariant_theory.BinaryQuartic.EisensteinD`)
        and `E_6` (see
        :meth:`~sage.rings.invariants.invariant_theory.BinaryQuartic.EisensteinE`). The
        algebra of covariants is generated by these two invariants
        together with the form `f` of degree 1 and order 4, the
        Hessian `g` (see :meth:`~BinaryQuartic.g_covariant`) of degree
        2 and order 4, and a covariant `h` (see
        :meth:`~BinaryQuartic.h_covariant`) of degree 3 and order
        6. They are related by a syzygy

        .. MATH::

            j f^3 - g f^2 i + 4 g^3 + h^2 = 0

        of degree 6 and order 12.

        INPUT:

        - ``quartic`` -- a quartic.

        - ``x``, ``y`` -- the homogeneous variables. If ``y`` is
          ``None``, the quartic is assumed to be inhomogeneous.

        REFERENCES:

        - :wikipedia:`Invariant_of_a_binary_form`

        EXAMPLES::

            sage: R.<x,y> = QQ[]
            sage: quartic = invariant_theory.binary_quartic(x^4+y^4)
            sage: quartic
            Binary quartic with coefficients (1, 0, 0, 0, 1)
            sage: type(quartic)
            <class 'sage.rings.invariants.invariant_theory.BinaryQuartic'>
        """
        return BinaryQuartic(2, 4, quartic, *args, **kwds)

    def binary_quintic(self, quintic, *args, **kwds):
        """
        Create a binary quintic for computing invariants.

        A binary quintic is a homogeneous polynomial of degree 5 in two
        variables. The algebra of invariants of a binary quintic is generated
        by the invariants `A`, `B` and `C` of respective degrees 4, 8 and 12
        (see :meth:`~BinaryQuintic.A_invariant`,
        :meth:`~BinaryQuintic.B_invariant` and
        :meth:`~BinaryQuintic.C_invariant`).

        INPUT:

        - ``quintic`` -- a homogeneous polynomial of degree five in two
          variables or a (possibly inhomogeneous) polynomial of degree at most
          five in one variable.

        - ``*args`` -- the two homogeneous variables. If only one variable is
          given, the polynomial ``quintic`` is assumed to be univariate. If
          no variables are given, they are guessed.

        REFERENCES:

        - :wikipedia:`Invariant_of_a_binary_form`
        - [Cle1872]_

        EXAMPLES:

        If no variables are provided, they will be guessed::

            sage: R.<x,y> = QQ[]
            sage: quintic = invariant_theory.binary_quintic(x^5+y^5)
            sage: quintic
            Binary quintic with coefficients (1, 0, 0, 0, 0, 1)

        If only one variable is given, the quintic is the homogenisation of
        the provided polynomial::

            sage: quintic = invariant_theory.binary_quintic(x^5+y^5, x)
            sage: quintic
            Binary quintic with coefficients (y^5, 0, 0, 0, 0, 1)
            sage: quintic.is_homogeneous()
            False

        If the polynomial has three or more variables, the variables should be
        specified::

            sage: R.<x,y,z> = QQ[]
            sage: quintic = invariant_theory.binary_quintic(x^5+z*y^5)
            Traceback (most recent call last):
            ...
            ValueError: Need 2 or 1 variables, got (x, y, z)
            sage: quintic = invariant_theory.binary_quintic(x^5+z*y^5, x, y)
            sage: quintic
            Binary quintic with coefficients (z, 0, 0, 0, 0, 1)

            sage: type(quintic)
            <class 'sage.rings.invariants.invariant_theory.BinaryQuintic'>
        """
        return BinaryQuintic(2, 5, quintic, *args, **kwds)

    def ternary_quadratic(self, quadratic, *args, **kwds):
        """
        Invariants of a quadratic in three variables.

        INPUT:

        - ``quadratic`` -- a homogeneous quadratic in 3 homogeneous
          variables, or an inhomogeneous quadratic in 2 variables.

        - ``x``, ``y``, ``z`` -- the variables. If ``z`` is ``None``,
          the quadratic is assumed to be inhomogeneous.

        REFERENCES:

        - :wikipedia:`Invariant_of_a_binary_form`

        EXAMPLES::

            sage: R.<x,y,z> = QQ[]
            sage: invariant_theory.ternary_quadratic(x^2+y^2+z^2)
            Ternary quadratic with coefficients (1, 1, 1, 0, 0, 0)

            sage: T.<u, v> = QQ[]
            sage: invariant_theory.ternary_quadratic(1+u^2+v^2)
            Ternary quadratic with coefficients (1, 1, 1, 0, 0, 0)

            sage: quadratic = x^2+y^2+z^2
            sage: inv = invariant_theory.ternary_quadratic(quadratic)
            sage: type(inv)
            <class 'sage.rings.invariants.invariant_theory.TernaryQuadratic'>
        """
        return TernaryQuadratic(3, 2, quadratic, *args, **kwds)

    def ternary_cubic(self, cubic, *args, **kwds):
        r"""
        Invariants of a cubic in three variables.

        The algebra of invariants of a ternary cubic under `SL_3(\CC)`
        is a polynomial algebra generated by two invariants `S` (see
        :meth:`~sage.rings.invariants.invariant_theory.TernaryCubic.S_invariant`)
        and T (see
        :meth:`~sage.rings.invariants.invariant_theory.TernaryCubic.T_invariant`)
        of degrees 4 and 6, called Aronhold invariants.

        The ring of covariants is given as follows. The identity
        covariant U of a ternary cubic has degree 1 and order 3.  The
        Hessian `H` (see
        :meth:`~sage.rings.invariants.invariant_theory.TernaryCubic.Hessian`)
        is a covariant of ternary cubics of degree 3 and order 3.
        There is a covariant `\Theta` (see
        :meth:`~sage.rings.invariants.invariant_theory.TernaryCubic.Theta_covariant`)
        of ternary cubics of degree 8 and order 6 that vanishes on
        points `x` lying on the Salmon conic of the polar of `x` with
        respect to the curve and its Hessian curve. The Brioschi
        covariant `J` (see
        :meth:`~sage.rings.invariants.invariant_theory.TernaryCubic.J_covariant`)
        is the Jacobian of `U`, `\Theta`, and `H` of degree 12, order
        9.  The algebra of covariants of a ternary cubic is generated
        over the ring of invariants by `U`, `\Theta`, `H`, and `J`,
        with a relation

        .. MATH::

            \begin{split}
              J^2 =& 4 \Theta^3 + T U^2 \Theta^2 +
              \Theta (-4 S^3 U^4 + 2 S T U^3 H
              - 72 S^2 U^2 H^2
              \\ &
              - 18 T U H^3 +  108 S H^4)
              -16 S^4 U^5 H - 11 S^2 T U^4 H^2
              \\ &
              -4 T^2 U^3 H^3
              +54 S T U^2 H^4 -432 S^2 U H^5 -27 T H^6
            \end{split}


        REFERENCES:

        .. [WpTernaryCubic] :wikipedia:`Ternary_cubic`

        INPUT:

        - ``cubic`` -- a homogeneous cubic in 3 homogeneous variables,
          or an inhomogeneous cubic in 2 variables.

        - ``x``, ``y``, ``z`` -- the variables. If ``z`` is ``None``, the
          cubic is assumed to be inhomogeneous.

        EXAMPLES::

            sage: R.<x,y,z> = QQ[]
            sage: cubic = invariant_theory.ternary_cubic(x^3+y^3+z^3)
            sage: type(cubic)
            <class 'sage.rings.invariants.invariant_theory.TernaryCubic'>
        """
        return TernaryCubic(3, 3, cubic, *args, **kwds)

    def ternary_biquadratic(self, quadratic1, quadratic2, *args, **kwds):
        """
        Invariants of two quadratics in three variables.

        INPUT:

        - ``quadratic1``, ``quadratic2`` -- two polynomials. Either
          homogeneous quadratic in 3 homogeneous variables, or
          inhomogeneous quadratic in 2 variables.

        - ``x``, ``y``, ``z`` -- the variables. If ``z`` is ``None``,
          the quadratics are assumed to be inhomogeneous.

        EXAMPLES::

            sage: R.<x,y,z> = QQ[]
            sage: q1 = x^2+y^2+z^2
            sage: q2 = x*y + y*z + x*z
            sage: inv = invariant_theory.ternary_biquadratic(q1, q2)
            sage: type(inv)
            <class 'sage.rings.invariants.invariant_theory.TwoTernaryQuadratics'>

        Distance between two circles::

            sage: R.<x,y, a,b, r1,r2> = QQ[]
            sage: S1 = -r1^2 + x^2 + y^2
            sage: S2 = -r2^2 + (x-a)^2 + (y-b)^2
            sage: inv = invariant_theory.ternary_biquadratic(S1, S2, [x, y])
            sage: inv.Delta_invariant()
            -r1^2
            sage: inv.Delta_prime_invariant()
            -r2^2
            sage: inv.Theta_invariant()
            a^2 + b^2 - 2*r1^2 - r2^2
            sage: inv.Theta_prime_invariant()
            a^2 + b^2 - r1^2 - 2*r2^2
            sage: inv.F_covariant()
            2*x^2*a^2 + y^2*a^2 - 2*x*a^3 + a^4 + 2*x*y*a*b - 2*y*a^2*b + x^2*b^2 +
            2*y^2*b^2 - 2*x*a*b^2 + 2*a^2*b^2 - 2*y*b^3 + b^4 - 2*x^2*r1^2 - 2*y^2*r1^2 +
            2*x*a*r1^2 - 2*a^2*r1^2 + 2*y*b*r1^2 - 2*b^2*r1^2 + r1^4 - 2*x^2*r2^2 -
            2*y^2*r2^2 + 2*x*a*r2^2 - 2*a^2*r2^2 + 2*y*b*r2^2 - 2*b^2*r2^2 + 2*r1^2*r2^2 +
            r2^4
            sage: inv.J_covariant()
            -8*x^2*y*a^3 + 8*x*y*a^4 + 8*x^3*a^2*b - 16*x*y^2*a^2*b - 8*x^2*a^3*b +
            8*y^2*a^3*b + 16*x^2*y*a*b^2 - 8*y^3*a*b^2 + 8*x*y^2*b^3 - 8*x^2*a*b^3 +
            8*y^2*a*b^3 - 8*x*y*b^4 + 8*x*y*a^2*r1^2 - 8*y*a^3*r1^2 - 8*x^2*a*b*r1^2 +
            8*y^2*a*b*r1^2 + 8*x*a^2*b*r1^2 - 8*x*y*b^2*r1^2 - 8*y*a*b^2*r1^2 + 8*x*b^3*r1^2 -
            8*x*y*a^2*r2^2 + 8*x^2*a*b*r2^2 - 8*y^2*a*b*r2^2 + 8*x*y*b^2*r2^2
        """
        q1 = TernaryQuadratic(3, 2, quadratic1, *args, **kwds)
        q2 = TernaryQuadratic(3, 2, quadratic2, *args, **kwds)
        return TwoTernaryQuadratics([q1, q2])

    def quaternary_biquadratic(self, quadratic1, quadratic2, *args, **kwds):
        """
        Invariants of two quadratics in four variables.

        INPUT:

        - ``quadratic1``, ``quadratic2`` -- two polynomials.
          Either homogeneous quadratic
          in 4 homogeneous variables, or inhomogeneous quadratic
          in 3 variables.

        - ``w``, ``x``, ``y``, ``z`` -- the variables. If ``z`` is
          ``None``, the quadratics are assumed to be inhomogeneous.

        EXAMPLES::

            sage: R.<w,x,y,z> = QQ[]
            sage: q1 = w^2+x^2+y^2+z^2
            sage: q2 = w*x + y*z
            sage: inv = invariant_theory.quaternary_biquadratic(q1, q2)
            sage: type(inv)
            <class 'sage.rings.invariants.invariant_theory.TwoQuaternaryQuadratics'>

        Distance between two spheres [Salmon]_ ::

            sage: R.<x,y,z, a,b,c, r1,r2> = QQ[]
            sage: S1 = -r1^2 + x^2 + y^2 + z^2
            sage: S2 = -r2^2 + (x-a)^2 + (y-b)^2 + (z-c)^2
            sage: inv = invariant_theory.quaternary_biquadratic(S1, S2, [x, y, z])
            sage: inv.Delta_invariant()
            -r1^2
            sage: inv.Delta_prime_invariant()
            -r2^2
            sage: inv.Theta_invariant()
            a^2 + b^2 + c^2 - 3*r1^2 - r2^2
            sage: inv.Theta_prime_invariant()
            a^2 + b^2 + c^2 - r1^2 - 3*r2^2
            sage: inv.Phi_invariant()
            2*a^2 + 2*b^2 + 2*c^2 - 3*r1^2 - 3*r2^2
            sage: inv.J_covariant()
            0
       """
        q1 = QuadraticForm(4, 2, quadratic1, *args, **kwds)
        q2 = QuadraticForm(4, 2, quadratic2, *args, **kwds)
        return TwoQuaternaryQuadratics([q1, q2])


invariant_theory = InvariantTheoryFactory()<|MERGE_RESOLUTION|>--- conflicted
+++ resolved
@@ -2362,10 +2362,7 @@
 
 ######################################################################
 
-<<<<<<< HEAD
-=======
-
->>>>>>> a6cab5b5
+
 def _covariant_conic(A_scaled_coeffs, B_scaled_coeffs, monomials):
     """
     Helper function for :meth:`TernaryQuadratic.covariant_conic`
