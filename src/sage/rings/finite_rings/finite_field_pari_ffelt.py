"""
Finite fields implemented via PARI's FFELT type

AUTHORS:

- Peter Bruin (June 2013): initial version, based on
  finite_field_ext_pari.py by William Stein et al.
"""

#*****************************************************************************
#       Copyright (C) 2013 Peter Bruin <peter.bruin@math.uzh.ch>
#
#  Distributed under the terms of the GNU General Public License (GPL)
#  as published by the Free Software Foundation; either version 2 of
#  the License, or (at your option) any later version.
#                  http://www.gnu.org/licenses/
#*****************************************************************************


from element_pari_ffelt import FiniteFieldElement_pari_ffelt
from finite_field_base import FiniteField
from constructor import GF

class FiniteField_pari_ffelt(FiniteField):
    """
    Finite fields whose cardinality is a prime power (not a prime),
    implemented using PARI's ``FFELT`` type.

    INPUT:

    - ``p`` -- prime number

    - ``modulus`` -- an irreducible polynomial of degree at least 2
      over the field of `p` elements

    - ``name`` -- string: name of the distinguished generator
      (default: variable name of ``modulus``)

    OUTPUT:

    A finite field of order `q = p^n`, generated by a distinguished
    element with minimal polynomial ``modulus``.  Elements are
    represented as polynomials in ``name`` of degree less than `n`.

    .. NOTE::

        Direct construction of :class:`FiniteField_pari_ffelt` objects
        requires specifying a characteristic and a modulus.  To
        construct a finite field by specifying a cardinality and an
        algorithm for finding an irreducible polynomial, use the
        ``FiniteField`` constructor with ``impl='pari_ffelt'``.

    EXAMPLES:

    Some computations with a finite field of order 9::

        sage: k = FiniteField(9, 'a', impl='pari_ffelt')
        sage: k
        Finite Field in a of size 3^2
        sage: k.is_field()
        True
        sage: k.characteristic()
        3
        sage: a = k.gen()
        sage: a
        a
        sage: a.parent()
        Finite Field in a of size 3^2
        sage: a.charpoly('x')
        x^2 + 2*x + 2
        sage: [a^i for i in range(8)]
        [1, a, a + 1, 2*a + 1, 2, 2*a, 2*a + 2, a + 2]
        sage: TestSuite(k).run()

    Next we compute with a finite field of order 16::

        sage: k16 = FiniteField(16, 'b', impl='pari_ffelt')
        sage: z = k16.gen()
        sage: z
        b
        sage: z.charpoly('x')
        x^4 + x + 1
        sage: k16.is_field()
        True
        sage: k16.characteristic()
        2
        sage: z.multiplicative_order()
        15

    Illustration of dumping and loading::

        sage: K = FiniteField(7^10, 'b', impl='pari_ffelt')
        sage: loads(K.dumps()) == K
        True

        sage: K = FiniteField(10007^10, 'a', impl='pari_ffelt')
        sage: loads(K.dumps()) == K
        True
    """
    def __init__(self, p, modulus, name=None):
        """
        Create a finite field of characteristic `p` defined by the
        polynomial ``modulus``, with distinguished generator called
        ``name``.

        EXAMPLE::

            sage: from sage.rings.finite_rings.finite_field_pari_ffelt import FiniteField_pari_ffelt
            sage: R.<x> = PolynomialRing(GF(3))
            sage: k = FiniteField_pari_ffelt(3, x^2 + 2*x + 2, 'a'); k
            Finite Field in a of size 3^2
        """
        n = modulus.degree()
        if n < 2:
            raise ValueError("the degree must be at least 2")

        FiniteField.__init__(self, base=GF(p), names=name, normalize=True)

        self._modulus = modulus
        self._degree = n
        self._kwargs = {}

        self._gen_pari = modulus._pari_with_name(self._names[0]).ffgen()
        self._zero_element = self.element_class(self, 0)
        self._one_element = self.element_class(self, 1)
        self._gen = self.element_class(self, self._gen_pari)

    Element = FiniteFieldElement_pari_ffelt

<<<<<<< HEAD
    def __hash__(self):
        """
        Return the hash of this field.

        EXAMPLE::

            sage: {GF(9, 'a', impl='pari_ffelt'): 1} # indirect doctest
            {Finite Field in a of size 3^2: 1}
            sage: {GF(9, 'b', impl='pari_ffelt'): 1} # indirect doctest
            {Finite Field in b of size 3^2: 1}
        """
        try:
            return self.__hash
        except AttributeError:
            self.__hash = hash((self.cardinality(), self.variable_name(), self._modulus))
            return self.__hash

=======
>>>>>>> f16112c7
    def __reduce__(self):
        """
        For pickling.

        EXAMPLE::

            sage: k.<b> = FiniteField(5^20, impl='pari_ffelt')
            sage: type(k)
            <class 'sage.rings.finite_rings.finite_field_pari_ffelt.FiniteField_pari_ffelt_with_category'>
            sage: k is loads(dumps(k))
            True
        """
        return self._factory_data[0].reduce_data(self)

<<<<<<< HEAD
    def __cmp__(self, other):
        """
        Compare ``self`` to ``other``.

        EXAMPLES::

            sage: k = FiniteField(7^20, 'a', impl='pari_ffelt')
            sage: k == k
            True
            sage: k2 = FiniteField(7^20, 'a', impl='pari_ffelt')
            sage: k2 == k
            True
            sage: kb = FiniteField(7^20, 'b', impl='pari_ffelt')
            sage: kb == k
            False
        """
        if not isinstance(other, FiniteField_pari_ffelt):
            return cmp(type(self), type(other))
        return cmp((self.cardinality(), self.variable_name(), self._modulus),
                   (other.cardinality(), other.variable_name(), other._modulus))

    def __richcmp__(left, right, op):
        """
        Compare ``left`` with ``right``.

        EXAMPLE::

            sage: k = FiniteField(2^17, 'a', impl='pari_ffelt')
            sage: j = FiniteField(2^18, 'b', impl='pari_ffelt')
            sage: k == j
            False

            sage: k == copy(k)
            True
        """
        return left._richcmp_helper(right, op)

=======
>>>>>>> f16112c7
    def gen(self, n=0):
        """
        Return a generator of ``self`` over its prime field, which is a
        root of ``self.modulus()``.

        INPUT:

        - ``n`` -- must be 0

        OUTPUT:

        An element `a` of ``self`` such that ``self.modulus()(a) == 0``.

        .. WARNING::

            This generator is not guaranteed to be a generator for the
            multiplicative group.  To obtain the latter, use
            :meth:`~sage.rings.finite_rings.finite_field_base.FiniteFields.multiplicative_generator()`
            or use the ``modulus="primitive"`` option when constructing
            the field.

        EXAMPLES::

            sage: R.<x> = PolynomialRing(GF(2))
            sage: FiniteField(2^4, 'b', impl='pari_ffelt').gen()
            b
            sage: k = FiniteField(3^4, 'alpha', impl='pari_ffelt')
            sage: a = k.gen()
            sage: a
            alpha
            sage: a^4
            alpha^3 + 1
        """
        if n:
            raise IndexError("only one generator")
        return self._gen

    def characteristic(self):
        """
        Return the characteristic of ``self``.

        EXAMPLE::

            sage: F = FiniteField(3^4, 'a', impl='pari_ffelt')
            sage: F.characteristic()
            3
        """
        # This works since self is not its own prime field.
        return self.base_ring().characteristic()

    def degree(self):
        """
        Returns the degree of ``self`` over its prime field.

        EXAMPLE::

            sage: F = FiniteField(3^20, 'a', impl='pari_ffelt')
            sage: F.degree()
            20
        """
        return self._degree

    def _element_constructor_(self, x):
        """
        Construct an element of ``self``.

        INPUT:

        - ``x`` -- object

        OUTPUT:

        A finite field element generated from `x`, if possible.

        .. NOTE::

            If `x` is a list or an element of the underlying vector
            space of the finite field, then it is interpreted as the
            list of coefficients of a polynomial over the prime field,
            and that polynomial is interpreted as an element of the
            finite field.

        EXAMPLES::

            sage: k = FiniteField(3^4, 'a', impl='pari_ffelt')
            sage: b = k(5) # indirect doctest
            sage: b.parent()
            Finite Field in a of size 3^4
            sage: a = k.gen()
            sage: k(a + 2)
            a + 2

        Univariate polynomials coerce into finite fields by evaluating
        the polynomial at the field's generator::

            sage: R.<x> = QQ[]
            sage: k, a = FiniteField(5^2, 'a', impl='pari_ffelt').objgen()
            sage: k(R(2/3))
            4
            sage: k(x^2)
            a + 3

            sage: R.<x> = GF(5)[]
            sage: k(x^3-2*x+1)
            2*a + 4

            sage: x = polygen(QQ)
            sage: k(x^25)
            a

            sage: Q, q = FiniteField(5^7, 'q', impl='pari_ffelt').objgen()
            sage: L = GF(5)
            sage: LL.<xx> = L[]
            sage: Q(xx^2 + 2*xx + 4)
            q^2 + 2*q + 4

            sage: k = FiniteField(3^11, 't', impl='pari_ffelt')
            sage: k.polynomial()
            t^11 + 2*t^2 + 1
            sage: P = k.polynomial_ring()
            sage: k(P.0^11)
            t^2 + 2

        An element can be specified by its vector of coordinates with
        respect to the basis consisting of powers of the generator:

            sage: k = FiniteField(3^11, 't', impl='pari_ffelt')
            sage: V = k.vector_space()
            sage: V
            Vector space of dimension 11 over Finite Field of size 3
            sage: v = V([0,1,2,0,1,2,0,1,2,0,1])
            sage: k(v)
            t^10 + 2*t^8 + t^7 + 2*t^5 + t^4 + 2*t^2 + t

        Multivariate polynomials only coerce if constant::

            sage: k = FiniteField(5^2, 'a', impl='pari_ffelt')
            sage: R = k['x,y,z']; R
            Multivariate Polynomial Ring in x, y, z over Finite Field in a of size 5^2
            sage: k(R(2))
            2
            sage: R = QQ['x,y,z']
            sage: k(R(1/5))
            Traceback (most recent call last):
            ...
            ZeroDivisionError: Inverse does not exist.

        Gap elements can also be coerced into finite fields::

            sage: F = FiniteField(2^3, 'a', impl='pari_ffelt')
            sage: a = F.multiplicative_generator(); a
            a
            sage: b = gap(a^3); b
            Z(2^3)^3
            sage: F(b)
            a + 1
            sage: a^3
            a + 1

            sage: a = GF(13)(gap('0*Z(13)')); a
            0
            sage: a.parent()
            Finite Field of size 13

            sage: F = FiniteField(2^4, 'a', impl='pari_ffelt')
            sage: F(gap('Z(16)^3'))
            a^3
            sage: F(gap('Z(16)^2'))
            a^2

        You can also call a finite extension field with a string
        to produce an element of that field, like this::

            sage: k = GF(2^8, 'a')
            sage: k('a^200')
            a^4 + a^3 + a^2

        This is especially useful for conversion from Singular etc.

        TESTS::

            sage: k = FiniteField(3^2, 'a', impl='pari_ffelt')
            sage: a = k(11); a
            2
            sage: a.parent()
            Finite Field in a of size 3^2
            sage: V = k.vector_space(); v = V((1,2))
            sage: k(v)
            2*a + 1

        We create elements using a list and verify that :trac:`10486` has
        been fixed::

            sage: k = FiniteField(3^11, 't', impl='pari_ffelt')
            sage: x = k([1,0,2,1]); x
            t^3 + 2*t^2 + 1
            sage: x + x + x
            0
            sage: pari(x)
            t^3 + 2*t^2 + 1

        If the list is longer than the degree, we just get the result
        modulo the modulus::

            sage: from sage.rings.finite_rings.finite_field_pari_ffelt import FiniteField_pari_ffelt
            sage: R.<a> = PolynomialRing(GF(5))
            sage: k = FiniteField_pari_ffelt(5, a^2 - 2, 't')
            sage: x = k([0,0,0,1]); x
            2*t
            sage: pari(x)
            2*t

        When initializing from a list, the elements are first coerced
        to the prime field (:trac:`11685`)::

            sage: k = FiniteField(3^11, 't', impl='pari_ffelt')
            sage: k([ 0, 1/2 ])
            2*t
            sage: k([ k(0), k(1) ])
            t
            sage: k([ GF(3)(2), GF(3^5,'u')(1) ])
            t + 2
            sage: R.<x> = PolynomialRing(k)
            sage: k([ R(-1), x/x ])
            t + 2

        Check that zeros are created correctly (:trac:`11685`)::

            sage: K = FiniteField(3^11, 't', impl='pari_ffelt'); a = K.0
            sage: v = 0; pari(K(v))
            0
            sage: v = Mod(0,3); pari(K(v))
            0
            sage: v = pari(0); pari(K(v))
            0
            sage: v = pari("Mod(0,3)"); pari(K(v))
            0
            sage: v = []; pari(K(v))
            0
            sage: v = [0]; pari(K(v))
            0
            sage: v = [0,0]; pari(K(v))
            0
            sage: v = pari("Pol(0)"); pari(K(v))
            0
            sage: v = pari("Mod(0, %s)"%K.modulus()); pari(K(v))
            0
            sage: v = pari("Mod(Pol(0), %s)"%K.modulus()); pari(K(v))
            0
            sage: v = K(1) - K(1); pari(K(v))
            0
            sage: v = K([1]) - K([1]); pari(K(v))
            0
            sage: v = a - a; pari(K(v))
            0
            sage: v = K(1)*0; pari(K(v))
            0
            sage: v = K([1])*K([0]); pari(K(v))
            0
            sage: v = a*0; pari(K(v))
            0
        """
        if isinstance(x, self.element_class) and x.parent() is self:
            return x
        else:
            return self.element_class(self, x)<|MERGE_RESOLUTION|>--- conflicted
+++ resolved
@@ -127,26 +127,6 @@
 
     Element = FiniteFieldElement_pari_ffelt
 
-<<<<<<< HEAD
-    def __hash__(self):
-        """
-        Return the hash of this field.
-
-        EXAMPLE::
-
-            sage: {GF(9, 'a', impl='pari_ffelt'): 1} # indirect doctest
-            {Finite Field in a of size 3^2: 1}
-            sage: {GF(9, 'b', impl='pari_ffelt'): 1} # indirect doctest
-            {Finite Field in b of size 3^2: 1}
-        """
-        try:
-            return self.__hash
-        except AttributeError:
-            self.__hash = hash((self.cardinality(), self.variable_name(), self._modulus))
-            return self.__hash
-
-=======
->>>>>>> f16112c7
     def __reduce__(self):
         """
         For pickling.
@@ -161,46 +141,6 @@
         """
         return self._factory_data[0].reduce_data(self)
 
-<<<<<<< HEAD
-    def __cmp__(self, other):
-        """
-        Compare ``self`` to ``other``.
-
-        EXAMPLES::
-
-            sage: k = FiniteField(7^20, 'a', impl='pari_ffelt')
-            sage: k == k
-            True
-            sage: k2 = FiniteField(7^20, 'a', impl='pari_ffelt')
-            sage: k2 == k
-            True
-            sage: kb = FiniteField(7^20, 'b', impl='pari_ffelt')
-            sage: kb == k
-            False
-        """
-        if not isinstance(other, FiniteField_pari_ffelt):
-            return cmp(type(self), type(other))
-        return cmp((self.cardinality(), self.variable_name(), self._modulus),
-                   (other.cardinality(), other.variable_name(), other._modulus))
-
-    def __richcmp__(left, right, op):
-        """
-        Compare ``left`` with ``right``.
-
-        EXAMPLE::
-
-            sage: k = FiniteField(2^17, 'a', impl='pari_ffelt')
-            sage: j = FiniteField(2^18, 'b', impl='pari_ffelt')
-            sage: k == j
-            False
-
-            sage: k == copy(k)
-            True
-        """
-        return left._richcmp_helper(right, op)
-
-=======
->>>>>>> f16112c7
     def gen(self, n=0):
         """
         Return a generator of ``self`` over its prime field, which is a
