--- conflicted
+++ resolved
@@ -111,10 +111,7 @@
 import math, sys
 
 from sage.libs.gmp.mpz cimport *
-<<<<<<< HEAD
-=======
 from sage.libs.pari.types cimport *
->>>>>>> 58f931d0
 from sage.libs.pari.pari_instance cimport PariInstance
 from sage.libs.pari.gen cimport gen as pari_gen
 
