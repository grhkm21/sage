r"""
Index of code constructions

The ``codes`` object may be used to access the codes that Sage can build.

{INDEX_OF_FUNCTIONS}

.. NOTE::

    To import these names into the global namespace, use:

        sage: from sage.coding.codes_catalog import *

"""
#*****************************************************************************
#       Copyright (C) 2009 David Lucas <david.lucas@inria.fr>
#
#  Distributed under the terms of the GNU General Public License (GPL),
#  version 2 or later (at your preference).
#
#                  http://www.gnu.org/licenses/
#*****************************************************************************


# Implementation note:
#
# This module is imported as "codes" in all.py so that codes.<tab> is available
# in the global namespace.

from __future__ import absolute_import
from sage.misc.lazy_import import lazy_import as _lazy_import

<<<<<<< HEAD
from .linear_code import LinearCode
from .code_constructions import (BCHCode, BinaryGolayCode, CyclicCodeFromGeneratingPolynomial,
                                CyclicCodeFromCheckPolynomial, DuadicCodeEvenPair,
                                DuadicCodeOddPair, ExtendedBinaryGolayCode,
                                ExtendedQuadraticResidueCode, ExtendedTernaryGolayCode,
                                from_parity_check_matrix,
                                LinearCodeFromCheckMatrix, #deprecated
                                QuadraticResidueCode, QuadraticResidueCodeEvenPair,
                                QuadraticResidueCodeOddPair,
                                random_linear_code,
                                RandomLinearCode, #deprecated
                                ReedSolomonCode, TernaryGolayCode,
                                ToricCode, WalshCode)

from .grs import GeneralizedReedSolomonCode
from .reed_muller_code import ReedMullerCode, BinaryReedMullerCode
from .extended_code import ExtendedCode
from .subfield_subcode import SubfieldSubcode
from .golay_code import GolayCode

from .guava import QuasiQuadraticResidueCode, RandomLinearCodeGuava
_lazy_import('sage.coding.punctured_code', 'PuncturedCode')
from .cyclic_code import CyclicCode
from .hamming_code import HammingCode
from .golay_code import GolayCode
=======
from sage.coding.linear_code import LinearCode

_lazy_import('sage.coding.code_constructions',
        ['BCHCode', 'BinaryGolayCode', 'CyclicCodeFromGeneratingPolynomial',
         'CyclicCode', 'CyclicCodeFromCheckPolynomial', 'DuadicCodeEvenPair',
         'DuadicCodeOddPair', 'ExtendedBinaryGolayCode',
         'ExtendedQuadraticResidueCode', 'ExtendedTernaryGolayCode',
         'from_parity_check_matrix',
         'LinearCodeFromCheckMatrix', #deprecated
         'QuadraticResidueCode', 'QuadraticResidueCodeEvenPair',
         'QuadraticResidueCodeOddPair',
         'random_linear_code',
         'RandomLinearCode', #deprecated
         'ReedSolomonCode', 'TernaryGolayCode',
         'ToricCode', 'WalshCode'])

_lazy_import('sage.coding.cyclic_code', 'CyclicCode')
_lazy_import('sage.coding.extended_code', 'ExtendedCode')
_lazy_import('sage.coding.grs', 'GeneralizedReedSolomonCode')
_lazy_import('sage.coding.guava', ['QuasiQuadraticResidueCode',
                                    'RandomLinearCodeGuava'])
_lazy_import('sage.coding.hamming_code', 'HammingCode')
_lazy_import('sage.coding.parity_check_code', 'ParityCheckCode')
_lazy_import('sage.coding.punctured_code', 'PuncturedCode')
_lazy_import('sage.coding.reed_muller_code', ['BinaryReedMullerCode',
                                              'ReedMullerCode'])
_lazy_import('sage.coding.subfield_subcode', 'SubfieldSubcode')

>>>>>>> f64841fa
from . import decoders_catalog as decoders
from . import encoders_catalog as encoders
from . import bounds_catalog as bounds

_lazy_import('sage.coding','databases')

del _lazy_import
from sage.misc.rest_index_of_methods import gen_rest_table_index as _gen_rest_table_index
import sys as _sys
__doc__ = __doc__.format(INDEX_OF_FUNCTIONS=_gen_rest_table_index(_sys.modules[__name__], only_local_functions=False))<|MERGE_RESOLUTION|>--- conflicted
+++ resolved
@@ -30,33 +30,7 @@
 from __future__ import absolute_import
 from sage.misc.lazy_import import lazy_import as _lazy_import
 
-<<<<<<< HEAD
 from .linear_code import LinearCode
-from .code_constructions import (BCHCode, BinaryGolayCode, CyclicCodeFromGeneratingPolynomial,
-                                CyclicCodeFromCheckPolynomial, DuadicCodeEvenPair,
-                                DuadicCodeOddPair, ExtendedBinaryGolayCode,
-                                ExtendedQuadraticResidueCode, ExtendedTernaryGolayCode,
-                                from_parity_check_matrix,
-                                LinearCodeFromCheckMatrix, #deprecated
-                                QuadraticResidueCode, QuadraticResidueCodeEvenPair,
-                                QuadraticResidueCodeOddPair,
-                                random_linear_code,
-                                RandomLinearCode, #deprecated
-                                ReedSolomonCode, TernaryGolayCode,
-                                ToricCode, WalshCode)
-
-from .grs import GeneralizedReedSolomonCode
-from .reed_muller_code import ReedMullerCode, BinaryReedMullerCode
-from .extended_code import ExtendedCode
-from .subfield_subcode import SubfieldSubcode
-from .golay_code import GolayCode
-
-from .guava import QuasiQuadraticResidueCode, RandomLinearCodeGuava
-_lazy_import('sage.coding.punctured_code', 'PuncturedCode')
-from .cyclic_code import CyclicCode
-from .hamming_code import HammingCode
-from .golay_code import GolayCode
-=======
 from sage.coding.linear_code import LinearCode
 
 _lazy_import('sage.coding.code_constructions',
@@ -75,6 +49,7 @@
 
 _lazy_import('sage.coding.cyclic_code', 'CyclicCode')
 _lazy_import('sage.coding.extended_code', 'ExtendedCode')
+_lazy_import('sage.coding.golay_code', 'GolayCode')
 _lazy_import('sage.coding.grs', 'GeneralizedReedSolomonCode')
 _lazy_import('sage.coding.guava', ['QuasiQuadraticResidueCode',
                                     'RandomLinearCodeGuava'])
@@ -85,7 +60,6 @@
                                               'ReedMullerCode'])
 _lazy_import('sage.coding.subfield_subcode', 'SubfieldSubcode')
 
->>>>>>> f64841fa
 from . import decoders_catalog as decoders
 from . import encoders_catalog as encoders
 from . import bounds_catalog as bounds
