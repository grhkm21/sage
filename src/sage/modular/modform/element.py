# sage.doctest: needs sage.libs.flint sage.libs.pari
"""
Elements of modular forms spaces

Class hierarchy:

- :class:`ModularForm_abstract`

  - :class:`Newform`

    - :class:`ModularFormElement_elliptic_curve`

  - :class:`ModularFormElement`

    - :class:`EisensteinSeries`

- :class:`GradedModularFormElement`

AUTHORS:

- William Stein (2004-2008): first version
- David Ayotte (2021-06): GradedModularFormElement class
"""
# ****************************************************************************
#       Copyright (C) 2004-2008 William Stein <wstein@gmail.com>
#                     2021 David Ayotte
#
# This program is free software: you can redistribute it and/or modify
# it under the terms of the GNU General Public License as published by
# the Free Software Foundation, either version 2 of the License, or
# (at your option) any later version.
#                  https://www.gnu.org/licenses/
# ****************************************************************************

from sage.arith.functions import lcm
from sage.arith.misc import divisors, moebius, sigma, factor, crt
from sage.arith.srange import xsrange
from sage.matrix.constructor import Matrix
from sage.matrix.constructor import matrix
from sage.misc.cachefunc import cached_method
from sage.misc.lazy_import import lazy_import
from sage.misc.misc_c import prod
from sage.misc.verbose import verbose
from sage.modular.dirichlet import DirichletGroup
from sage.modular.modsym.modsym import ModularSymbols
from sage.modular.modsym.p1list import lift_to_sl2z
from sage.modular.modsym.space import ModularSymbolsSpace
from sage.modules.free_module_element import vector
from sage.rings.complex_mpfr import ComplexField
from sage.rings.fast_arith import prime_range
from sage.rings.integer import Integer
from sage.rings.integer_ring import ZZ
from sage.rings.morphism import RingHomomorphism
from sage.rings.power_series_ring import PowerSeriesRing
from sage.rings.rational_field import QQ
from sage.rings.real_mpfr import RealField
from sage.structure.element import coercion_model, ModuleElement, Element
from sage.structure.richcmp import richcmp, op_NE, op_EQ

lazy_import('sage.combinat.integer_vector_weighted', 'WeightedIntegerVectors')
lazy_import('sage.rings.number_field.number_field_morphisms', 'NumberFieldEmbedding')

import sage.modular.hecke.element as element
from . import defaults


def is_ModularFormElement(x):
    """
    Return ``True`` if x is a modular form.

    EXAMPLES::

        sage: from sage.modular.modform.element import is_ModularFormElement
        sage: is_ModularFormElement(5)
        doctest:warning...
        DeprecationWarning: The function is_ModularFormElement is deprecated;
        use 'isinstance(..., ModularFormElement)' instead.
        See https://github.com/sagemath/sage/issues/38184 for details.
        False
        sage: is_ModularFormElement(ModularForms(11).0)
        True
    """
    from sage.misc.superseded import deprecation
    deprecation(38184,
                "The function is_ModularFormElement is deprecated; "
                "use 'isinstance(..., ModularFormElement)' instead.")
    return isinstance(x, ModularFormElement)


def delta_lseries(prec=53, max_imaginary_part=0,
                  max_asymp_coeffs=40, algorithm=None):
    r"""
    Return the `L`-series of the modular form `\Delta`.

    If algorithm is ``'gp'``, this returns an interface to Tim
    Dokchitser's program for computing with the `L`-series of the
    modular form `\Delta`.

    If algorithm is ``'pari'``, this returns instead an interface to Pari's
    own general implementation of `L`-functions.

    INPUT:

    - ``prec`` -- integer (bits precision)

    - ``max_imaginary_part`` -- real number

    - ``max_asymp_coeffs`` -- integer

    - ``algorithm`` -- string; ``'gp'`` (default), ``'pari'``

    OUTPUT:

    The `L`-series of `\Delta`.

    EXAMPLES::

        sage: L = delta_lseries()
        sage: L(1)
        0.0374412812685155

        sage: L = delta_lseries(algorithm='pari')
        sage: L(1)
        0.0374412812685155
    """
    if algorithm is None:
        algorithm = 'pari'

    if algorithm == 'gp':
        from sage.lfunctions.all import Dokchitser
        L = Dokchitser(conductor=1, gammaV=[0, 1], weight=12, eps=1,
                       prec=prec)
        s = 'tau(n) = (5*sigma(n,3)+7*sigma(n,5))*n/12-35*sum(k=1,n-1,(6*k-4*(n-k))*sigma(k,3)*sigma(n-k,5));'
        L.init_coeffs('tau(k)', pari_precode=s,
                      max_imaginary_part=max_imaginary_part,
                      max_asymp_coeffs=max_asymp_coeffs)
        L.set_coeff_growth('2*n^(11/2)')
        L.rename('L-series associated to the modular form Delta')
        return L
    elif algorithm == 'pari':
        from sage.lfunctions.pari import LFunction, lfun_delta
        return LFunction(lfun_delta(), prec=prec)

    raise ValueError('algorithm must be "gp" or "pari"')


class ModularForm_abstract(ModuleElement):
    """
    Constructor for generic class of a modular form. This
    should never be called directly; instead one should
    instantiate one of the derived classes of this
    class.
    """
    def group(self):
        """
        Return the group for which ``self`` is a modular form.

        EXAMPLES::

            sage: ModularForms(Gamma1(11), 2).gen(0).group()
            Congruence Subgroup Gamma1(11)
        """
        return self.parent().group()

    def weight(self):
        """
        Return the weight of ``self``.

        EXAMPLES::

            sage: (ModularForms(Gamma1(9),2).6).weight()
            2
        """
        return self.parent().weight()

    def level(self):
        """
        Return the level of ``self``.

        EXAMPLES::

            sage: ModularForms(25,4).0.level()
            25
        """
        return self.parent().level()

    def is_homogeneous(self) -> bool:
        """
        Return ``True``.

        For compatibility with elements of a graded modular forms ring.

        An alias of this method is ``is_modular_form``.

        .. SEEALSO::

            :meth:`sage.modular.modform.element.GradedModularFormElement.is_homogeneous`

        EXAMPLES::

            sage: ModularForms(1,12).0.is_homogeneous()
            True
        """
        return True

    is_modular_form = is_homogeneous  # alias

    def _repr_(self):
        """
        Return the string representation of ``self``.

        EXAMPLES::

            sage: ModularForms(25,4).0._repr_()
            'q + O(q^6)'

            sage: ModularForms(25,4).3._repr_()
            'q^4 + O(q^6)'
        """
        return str(self.q_expansion())

    def __call__(self, x, prec=None):
        """
        Evaluate the `q`-expansion of this modular form at x.

        EXAMPLES::

            sage: f = ModularForms(DirichletGroup(17).0^2,2).2

            sage: q = f.q_expansion().parent().gen()
            sage: f(q^2 + O(q^7))
            q^2 + (-zeta8^2 + 2)*q^4 + (zeta8 + 3)*q^6 + O(q^7)

            sage: f(0)
            0
        """
        return self.q_expansion(prec)(x)

    @cached_method
    def valuation(self):
        """
        Return the valuation of ``self`` (i.e. as an element of the power
        series ring in q).

        EXAMPLES::

            sage: ModularForms(11,2).0.valuation()
            1
            sage: ModularForms(11,2).1.valuation()
            0
            sage: ModularForms(25,6).1.valuation()
            2
            sage: ModularForms(25,6).6.valuation()
            7
        """
        v = self.qexp().valuation()
        if v != self.qexp().prec():
            return v
        return self.qexp(self.parent().sturm_bound()).valuation()

    def qexp(self, prec=None):
        """
        Same as ``self.q_expansion(prec)``.

        .. SEEALSO:: :meth:`q_expansion`

        EXAMPLES::

            sage: CuspForms(1,12).0.qexp()
            q - 24*q^2 + 252*q^3 - 1472*q^4 + 4830*q^5 + O(q^6)
        """
        return self.q_expansion(prec)

    def __eq__(self, other):
        """
        Compare ``self`` to ``other``.

        EXAMPLES::

            sage: f = ModularForms(6,4).0
            sage: g = ModularForms(23,2).0
            sage: f == g  # indirect doctest
            False
            sage: f == f
            True
            sage: f == loads(dumps(f))
            True
        """
        if not isinstance(other, ModularFormElement) or \
           self.ambient_module() != other.ambient_module():
            return False
        else:
            return self.element() == other.element()

    def __ne__(self, other):
        """
        Return ``True`` if ``self != other``.

        EXAMPLES::

            sage: f = Newforms(Gamma1(30), 2, names='a')[1]
            sage: g = ModularForms(23, 2).0
            sage: f != g
            True
            sage: f != f
            False

        TESTS:

        The following used to fail (see :issue:`18068`)::

            sage: f != loads(dumps(f))
            False
        """
        return not (self == other)

    def _compute(self, X):
        """
        Compute the coefficients of `q^n` of the power series of self,
        for `n` in the list `X`.  The results are not cached.  (Use
        coefficients for cached results).

        EXAMPLES::

            sage: f = ModularForms(18,2).1
            sage: f.q_expansion(20)
            q + 8*q^7 + 4*q^10 + 14*q^13 - 4*q^16 + 20*q^19 + O(q^20)
            sage: f._compute([10,17])
            [4, 0]
            sage: f._compute([])
            []
        """
        if not isinstance(X, list) or not X:
            return []
        bound = max(X)
        q_exp = self.q_expansion(bound + 1)
        return [q_exp[i] for i in X]

    def coefficients(self, X):
        """
        The coefficients a_n of self, for integers n>=0 in the list
        X. If X is an Integer, return coefficients for indices from 1
        to X.

        This function caches the results of the compute function.

        TESTS::

            sage: e = DirichletGroup(11).gen()
            sage: f = EisensteinForms(e, 3).eisenstein_series()[0]
            sage: f.coefficients([0,1])
            [15/11*zeta10^3 - 9/11*zeta10^2 - 26/11*zeta10 - 10/11,
             1]
            sage: f.coefficients([0,1,2,3])
            [15/11*zeta10^3 - 9/11*zeta10^2 - 26/11*zeta10 - 10/11,
             1,
             4*zeta10 + 1,
             -9*zeta10^3 + 1]
            sage: f.coefficients([2,3])
            [4*zeta10 + 1,
             -9*zeta10^3 + 1]

        Running this twice once revealed a bug, so we test it::

            sage: f.coefficients([0,1,2,3])
            [15/11*zeta10^3 - 9/11*zeta10^2 - 26/11*zeta10 - 10/11,
             1,
             4*zeta10 + 1,
             -9*zeta10^3 + 1]
        """
        try:
            self.__coefficients
        except AttributeError:
            self.__coefficients = {}
        if isinstance(X, (int, Integer)):
            X = list(range(1, X + 1))
        Y = [n for n in X if n not in self.__coefficients]
        v = self._compute(Y)
        for i in range(len(v)):
            self.__coefficients[Y[i]] = v[i]
        return [self.__coefficients[x] for x in X]

    def __getitem__(self, n):
        """
        Return the `q^n` coefficient of the `q`-expansion of ``self`` or
        returns a list containing the `q^i` coefficients of self
        where `i` is in slice `n`.

        EXAMPLES::

            sage: f = ModularForms(DirichletGroup(17).0^2,2).2
            sage: f.__getitem__(10)
            zeta8^3 - 5*zeta8^2 - 2*zeta8 + 10
            sage: f[30]
            -2*zeta8^3 - 17*zeta8^2 + 4*zeta8 + 29
            sage: f[10:15]
            [zeta8^3 - 5*zeta8^2 - 2*zeta8 + 10,
            -zeta8^3 + 11,
            -2*zeta8^3 - 6*zeta8^2 + 3*zeta8 + 9,
            12,
            2*zeta8^3 - 7*zeta8^2 + zeta8 + 14]
        """
        if isinstance(n, slice):
            if n.stop is None:
                return self.q_expansion().list()[n]
            else:
                return self.q_expansion(n.stop+1).list()[n]
        else:
            return self.q_expansion(n+1)[int(n)]

    def coefficient(self, n):
        r"""
        Return the `n`-th coefficient of the `q`-expansion of ``self``.

        INPUT:

        - ``n`` -- nonnegative integer

        EXAMPLES::

            sage: f = ModularForms(1, 12).0; f
            q - 24*q^2 + 252*q^3 - 1472*q^4 + 4830*q^5 + O(q^6)
            sage: f.coefficient(0)
            0
            sage: f.coefficient(1)
            1
            sage: f.coefficient(2)
            -24
            sage: f.coefficient(3)
            252
            sage: f.coefficient(4)
            -1472
        """
        n = ZZ(n)
        return self.q_expansion(n+1)[n]

    def padded_list(self, n):
        """
        Return a list of length n whose entries are the first n
        coefficients of the `q`-expansion of ``self``.

        EXAMPLES::

            sage: CuspForms(1,12).0.padded_list(20)
            [0, 1, -24, 252, -1472, 4830, -6048, -16744, 84480, -113643,
             -115920, 534612, -370944, -577738, 401856, 1217160, 987136,
             -6905934, 2727432, 10661420]
        """
        return self.q_expansion(n).padded_list(n)

    def _latex_(self):
        """
        Return the LaTeX expression of ``self``.

        EXAMPLES::

            sage: ModularForms(25,4).0._latex_()
            'q + O(q^{6})'

            sage: ModularForms(25,4).4._latex_()
            'q^{5} + O(q^{6})'
        """
        return self.q_expansion()._latex_()

    def character(self, compute=True):
        """
        Return the character of ``self``. If ``compute=False``, then this will
        return None unless the form was explicitly created as an element of a
        space of forms with character, skipping the (potentially expensive)
        computation of the matrices of the diamond operators.

        EXAMPLES::

            sage: ModularForms(DirichletGroup(17).0^2,2).2.character()
            Dirichlet character modulo 17 of conductor 17 mapping 3 |--> zeta8

            sage: CuspForms(Gamma1(7), 3).gen(0).character()
            Dirichlet character modulo 7 of conductor 7 mapping 3 |--> -1
            sage: CuspForms(Gamma1(7), 3).gen(0).character(compute = False) is None
            True
            sage: M = CuspForms(Gamma1(7), 5).gen(0).character()
            Traceback (most recent call last):
            ...
            ValueError: Form is not an eigenvector for <3>
        """
        chi = self.parent().character()
        if (chi is not None) or (not compute):
            return chi
        else:  # do the expensive computation
            G = DirichletGroup(self.parent().level(), base_ring=self.parent().base_ring())
            gens = G.unit_gens()
            i = self.valuation()
            vals = []
            for g in gens:
                df = self.parent().diamond_bracket_operator(g)(self)
                if df != (df[i] / self[i]) * self:
                    raise ValueError("Form is not an eigenvector for <%s>" % g)
                vals.append(df[i] / self[i])
            return G(vals)

    def __bool__(self):
        """
        Return ``True`` if ``self`` is nonzero, and ``False`` if not.

        EXAMPLES::

            sage: bool(ModularForms(25,6).6)
            True
        """
        return not self.element().is_zero()

    def prec(self):
        """
        Return the precision to which self.q_expansion() is
        currently known. Note that this may be 0.

        EXAMPLES::

            sage: M = ModularForms(2,14)
            sage: f = M.0
            sage: f.prec()
            0

            sage: M.prec(20)
            20
            sage: f.prec()
            0
            sage: x = f.q_expansion() ; f.prec()
            20
        """
        try:
            return self.__q_expansion[0]
        except AttributeError:
            return 0

    def q_expansion(self, prec=None):
        r"""
        The `q`-expansion of the modular form to precision `O(q^\text{prec})`.
        This function takes one argument, which is the integer prec.

        EXAMPLES:

        We compute the cusp form `\Delta`::

            sage: delta = CuspForms(1,12).0
            sage: delta.q_expansion()
            q - 24*q^2 + 252*q^3 - 1472*q^4 + 4830*q^5 + O(q^6)

        We compute the `q`-expansion of one of the cusp forms of level 23::

            sage: f = CuspForms(23,2).0
            sage: f.q_expansion()
            q - q^3 - q^4 + O(q^6)
            sage: f.q_expansion(10)
            q - q^3 - q^4 - 2*q^6 + 2*q^7 - q^8 + 2*q^9 + O(q^10)
            sage: f.q_expansion(2)
            q + O(q^2)
            sage: f.q_expansion(1)
            O(q^1)
            sage: f.q_expansion(0)
            O(q^0)
            sage: f.q_expansion(-1)
            Traceback (most recent call last):
            ...
            ValueError: prec (= -1) must be nonnegative
        """
        if prec is None:
            prec = self.parent().prec()
        prec = Integer(prec)
        try:
            current_prec, f = self.__q_expansion
        except AttributeError:
            current_prec = 0
            f = self.parent()._q_expansion_ring()(0, 0)

        if current_prec == prec:
            return f
        elif current_prec > prec:
            return f.add_bigoh(prec)
        else:
            f = self._compute_q_expansion(prec)
            self.__q_expansion = (prec, f)
            return f

    def serre_derivative(self):
        """
        Return the Serre derivative of the given modular form.

        If ``self`` is of weight `k`, then the returned modular form will be of
        weight `k+2`.

        EXAMPLES::

            sage: E4 = ModularForms(1, 4).0
            sage: E6 = ModularForms(1, 6).0
            sage: DE4 = E4.serre_derivative(); DE4
            -1/3 + 168*q + 5544*q^2 + 40992*q^3 + 177576*q^4 + 525168*q^5 + O(q^6)
            sage: DE6 = E6.serre_derivative(); DE6
            -1/2 - 240*q - 30960*q^2 - 525120*q^3 - 3963120*q^4 - 18750240*q^5 + O(q^6)
            sage: Del = ModularForms(1, 12).0 # Modular discriminant
            sage: Del.serre_derivative()
            0
            sage: f = ModularForms(DirichletGroup(5).0, 1).0
            sage: Df = f.serre_derivative(); Df
            -1/12 + (-11/12*zeta4 + 19/4)*q + (11/6*zeta4 + 59/3)*q^2 + (-41/3*zeta4 + 239/6)*q^3 + (31/4*zeta4 + 839/12)*q^4 + (-251/12*zeta4 + 459/4)*q^5 + O(q^6)

        The Serre derivative raises the weight of a modular form by `2`::

            sage: DE4.weight()
            6
            sage: DE6.weight()
            8
            sage: Df.weight()
            3

        The Ramanujan identities are verified (see :wikipedia:`Eisenstein_series#Ramanujan_identities`)::

            sage: DE4 == (-1/3) * E6
            True
            sage: DE6 == (-1/2) * E4 * E4
            True
        """
        from .eis_series import eisenstein_series_qexp
        from .constructor import ModularForms

        # check if the parent space has a character or not
        if self.parent().has_character():
            group = self.parent().character()
        else:
            group = self.parent().group()

        # raise the weight by 2
        parent_space = ModularForms(group, self.weight() + 2, self.base_ring())

        # compute the precision for q-expansions
        bound = parent_space._q_expansion_module().degree() + 1
        E2 = eisenstein_series_qexp(2, prec=bound, K=self.base_ring(), normalization='integral')
        self_qexp = self.q_expansion(prec=bound)

        # compute the derivative via q-expansions
        R = self.base_ring()
        q = self_qexp.parent().gen()
        mult = R(self.weight()) * R(12).inverse_of_unit()
        der = q * self_qexp.derivative() + (mult) * E2 * self_qexp

        return parent_space(der)

    def atkin_lehner_eigenvalue(self, d=None, embedding=None):
        """
        Return the eigenvalue of the Atkin-Lehner operator `W_d`
        acting on ``self``.

        INPUT:

        - ``d`` -- positive integer exactly dividing the level `N`
          of ``self``, i.e. `d` divides `N` and is coprime to `N/d`
          (default: `d = N`)

        - ``embedding`` -- (optional) embedding of the base ring of
          ``self`` into another ring

        OUTPUT:

        The Atkin-Lehner eigenvalue of `W_d` on ``self``.  This is
        returned as an element of the codomain of ``embedding`` if
        specified, and in (a suitable extension of) the base field of
        ``self`` otherwise.

        If ``self`` is not an eigenform for `W_d`, a :exc:`ValueError` is
        raised.

        .. SEEALSO::

            :meth:`sage.modular.hecke.module.HeckeModule_free_module.atkin_lehner_operator`
            (especially for the conventions used to define the operator `W_d`).

        EXAMPLES::

            sage: CuspForms(1, 12).0.atkin_lehner_eigenvalue()
            1
            sage: CuspForms(2, 8).0.atkin_lehner_eigenvalue()
            Traceback (most recent call last):
            ...
            NotImplementedError: don't know how to compute Atkin-Lehner matrix acting on this space (try using a newform constructor instead)
        """
        raise NotImplementedError("don't know how to compute Atkin-Lehner matrix acting on this space (try using a newform constructor instead)")

    # The methods period() and lseries() below currently live
    # in ModularForm_abstract so they are inherited by Newform (which
    # does *not* derive from ModularFormElement).

    def period(self, M, prec=53):
        r"""
        Return the period of ``self`` with respect to `M`.

        INPUT:

        - ``self`` -- a cusp form `f` of weight 2 for `Gamma_0(N)`

        - ``M`` -- an element of `\Gamma_0(N)`

        - ``prec`` -- (default: 53) the working precision in bits.  If
          `f` is a normalised eigenform, then the output is correct to
          approximately this number of bits.

        OUTPUT:

        A numerical approximation of the period `P_f(M)`.  This period
        is defined by the following integral over the complex upper
        half-plane, for any `\alpha` in `\Bold{P}^1(\QQ)`:

        .. MATH::

            P_f(M) = 2 \pi i \int_\alpha^{M(\alpha)} f(z) dz.

        This is independent of the choice of `\alpha`.

        EXAMPLES::

            sage: C = Newforms(11, 2)[0]
            sage: m = C.group()(matrix([[-4, -3], [11, 8]]))
            sage: C.period(m)
            -0.634604652139776 - 1.45881661693850*I

            sage: f = Newforms(15, 2)[0]
            sage: g = Gamma0(15)(matrix([[-4, -3], [15, 11]]))
            sage: f.period(g)  # abs tol 1e-15
            2.17298044293747e-16 - 1.59624222213178*I

        If `E` is an elliptic curve over `\QQ` and `f` is the newform
        associated to `E`, then the periods of `f` are in the period
        lattice of `E` up to an integer multiple::

            sage: E = EllipticCurve('11a3')
            sage: f = E.newform()
            sage: g = Gamma0(11)([3, 1, 11, 4])
            sage: f.period(g)
            0.634604652139777 + 1.45881661693850*I
            sage: omega1, omega2 = E.period_lattice().basis()
            sage: -2/5*omega1 + omega2
            0.634604652139777 + 1.45881661693850*I

        The integer multiple is 5 in this case, which is explained by
        the fact that there is a 5-isogeny between the elliptic curves
        `J_0(5)` and `E`.

        The elliptic curve `E` has a pair of modular symbols attached
        to it, which can be computed using the method
        :meth:`sage.schemes.elliptic_curves.ell_rational_field.EllipticCurve_rational_field.modular_symbol`.
        These can be used to express the periods of `f` as exact
        linear combinations of the real and the imaginary period of `E`::

            sage: s = E.modular_symbol(sign=+1)
            sage: t = E.modular_symbol(sign=-1, implementation='sage')
            sage: s(3/11), t(3/11)
            (1/10, 1/2)
            sage: s(3/11)*omega1 + t(3/11)*2*omega2.imag()*I
            0.634604652139777 + 1.45881661693850*I

        ALGORITHM:

        We use the series expression from [Cre1997]_, Chapter II,
        Proposition 2.10.3.  The algorithm sums the first `T` terms of
        this series, where `T` is chosen in such a way that the result
        would approximate `P_f(M)` with an absolute error of at most
        `2^{-\text{prec}}` if all computations were done exactly.

        Since the actual precision is finite, the output is currently
        *not* guaranteed to be correct to ``prec`` bits of precision.

        TESTS::

            sage: C = Newforms(11, 2)[0]
            sage: g = Gamma0(15)(matrix([[-4, -3], [15, 11]]))
            sage: C.period(g)
            Traceback (most recent call last):
            ...
            TypeError: matrix [-4 -3]
                              [15 11]
            is not an element of Congruence Subgroup Gamma0(11)

            sage: f = Newforms(Gamma0(15), 4)[0]
            sage: f.period(g)
            Traceback (most recent call last):
            ...
            ValueError: period pairing only defined for cusp forms of weight 2

            sage: S = Newforms(Gamma1(17), 2, names='a')
            sage: f = S[1]
            sage: g = Gamma1(17)([18, 1, 17, 1])
            sage: f.period(g)
            Traceback (most recent call last):
            ...
            NotImplementedError: period pairing only implemented for cusp forms of trivial character

            sage: E = ModularForms(Gamma0(4), 2).eisenstein_series()[0]
            sage: gamma = Gamma0(4)([1, 0, 4, 1])
            sage: E.period(gamma)
            Traceback (most recent call last):
            ...
            NotImplementedError: don't know how to compute Atkin-Lehner matrix acting on this space (try using a newform constructor instead)

            sage: E = EllipticCurve('19a1')
            sage: M = Gamma0(19)([10, 1, 19, 2])
            sage: E.newform().period(M)  # abs tol 1e-14
            -1.35975973348831 + 1.09365931898146e-16*I
        """
        R = RealField(prec)

        N = self.level()
        if not self.character().is_trivial():
            raise NotImplementedError('period pairing only implemented for cusp forms of trivial character')
        if self.weight() != 2:
            raise ValueError('period pairing only defined for cusp forms of weight 2')
        if not isinstance(self, (Newform, ModularFormElement_elliptic_curve)):
            print('Warning: not a newform, precision not guaranteed')

        M = self.group()(M)
        # coefficients of the matrix M
        (b, c, d) = (M.b(), M.c() / N, M.d())
        if d == 0:
            return R.zero()
        if d < 0:
            (b, c, d) = (-b, -c, -d)

        twopi = 2 * R.pi()
        I = R.complex_field().gen()
        rootN = R(N).sqrt()

        eps = self.atkin_lehner_eigenvalue()
        mu_N = (-twopi / rootN).exp()
        mu_dN = (-twopi / d / rootN).exp()
        mu_d = (twopi * I / d).exp()

        # We bound the tail of the series by means of the triangle
        # inequality and the following bounds (tau(n) = #divisors(n)):
        #       mu_N <= mu_dN
        #   |a_n(f)| <= tau(n)*sqrt(n)  (holds if f is a newform)
        #     tau(n) <= sqrt(3)*sqrt(n) for all n >= 1
        # This gives a correct but somewhat coarse lower bound on the
        # number of terms needed.  We ignore rounding errors.
        numterms = (((1 - mu_dN) * R(2)**(-prec)
                     / ((abs(eps - 1) + 2) * R(3).sqrt())).log()
                    / mu_dN.log()).ceil()
        coeff = self.coefficients(numterms)

        return sum((coeff[n - 1] / n)
                   * ((eps - 1) * mu_N ** n
                   + mu_dN ** n * (mu_d ** (n * b) - eps * mu_d ** (n * c)))
                   for n in range(1, numterms + 1))

    def lseries(self, embedding=0, prec=53, max_imaginary_part=0,
                max_asymp_coeffs=40):
        r"""
        Return the `L`-series of the weight k cusp form
        `f` on `\Gamma_0(N)`.

        This actually returns an interface to Tim Dokchitser's program for
        computing with the `L`-series of the cusp form.

        INPUT:

        - ``embedding`` -- either an embedding of the coefficient field of self
          into `\CC`, or an integer `i` between 0 and D-1 where D is the degree
          of the coefficient field (meaning to pick the `i`-th embedding).
          (default: 0)

        - ``prec`` -- integer (default: 53); bits precision

        - ``max_imaginary_part`` -- real number (default: 0)

        - ``max_asymp_coeffs`` -- integer (default: 40)

        For more information on the significance of the last three arguments,
        see :mod:`~sage.lfunctions.dokchitser`.

        .. NOTE::

            If an explicit embedding is given, but this embedding is specified
            to smaller precision than ``prec``, it will be automatically
            refined to precision ``prec``.

        OUTPUT:

        The `L`-series of the cusp form, as a
        :class:`sage.lfunctions.dokchitser.Dokchitser` object.

        EXAMPLES::

            sage: f = CuspForms(2,8).newforms()[0]
            sage: L = f.lseries()
            sage: L
            L-series associated to the cusp form q - 8*q^2 + 12*q^3 + 64*q^4 - 210*q^5 + O(q^6)
            sage: L(1)
            0.0884317737041015
            sage: L(0.5)
            0.0296568512531983

        As a consistency check, we verify that the functional equation holds::

            sage: abs(L.check_functional_equation()) < 1.0e-20
            True

        For non-rational newforms we can specify an embedding of the coefficient field::

            sage: f = Newforms(43, names='a')[1]
            sage: K = f.hecke_eigenvalue_field()
            sage: phi1, phi2 = K.embeddings(CC)
            sage: L = f.lseries(embedding=phi1)
            sage: L
            L-series associated to the cusp form q + a1*q^2 - a1*q^3 + (-a1 + 2)*q^5 + O(q^6), a1=-1.41421356237310
            sage: L(1)
            0.620539857407845
            sage: L = f.lseries(embedding=1)
            sage: L(1)
            0.921328017272472

        An example with a non-real coefficient field (`\QQ(\zeta_3)`
        in this case)::

            sage: f = Newforms(Gamma1(13), 2, names='a')[0]
            sage: f.lseries(embedding=0)(1)
            0.298115272465799 - 0.0402203326076734*I
            sage: f.lseries(embedding=1)(1)
            0.298115272465799 + 0.0402203326076732*I

        We compute with the `L`-series of the Eisenstein series `E_4`::

            sage: f = ModularForms(1,4).0
            sage: L = f.lseries()
            sage: L(1)
            -0.0304484570583933
            sage: L = eisenstein_series_lseries(4)
            sage: L(1)
            -0.0304484570583933

        Consistency check with delta_lseries (which computes coefficients in pari)::

            sage: delta = CuspForms(1,12).0
            sage: L = delta.lseries()
            sage: L(1)
            0.0374412812685155
            sage: L = delta_lseries()
            sage: L(1)
            0.0374412812685155

        We check that :issue:`5262` is fixed::

            sage: E = EllipticCurve('37b2')
            sage: h = Newforms(37)[1]
            sage: Lh = h.lseries()
            sage: LE = E.lseries()
            sage: Lh(1), LE(1)
            (0.725681061936153, 0.725681061936153)
            sage: CuspForms(1, 30).0.lseries().eps
            -1.00000000000000

        We check that :issue:`25369` is fixed::

            sage: f5 = Newforms(Gamma1(4), 5, names='a')[0]; f5
            q - 4*q^2 + 16*q^4 - 14*q^5 + O(q^6)
            sage: L5 = f5.lseries()
            sage: abs(L5.check_functional_equation()) < 1e-15
            True
            sage: abs(L5(4) - (gamma(1/4)^8/(3840*pi^2)).n()) < 1e-15
            True

        We can change the precision (in bits)::

            sage: f = Newforms(389, names='a')[0]
            sage: L = f.lseries(prec=30)
            sage: abs(L(1)) < 2^-30
            True
            sage: L = f.lseries(prec=53)
            sage: abs(L(1)) < 2^-53
            True
            sage: L = f.lseries(prec=100)
            sage: abs(L(1)) < 2^-100
            True

            sage: f = Newforms(27, names='a')[0]
            sage: L = f.lseries()
            sage: L(1)
            0.588879583428483
        """
        from sage.lfunctions.all import Dokchitser

        # compute the requested embedding
        C = ComplexField(prec)
        K = self.base_ring()
        if isinstance(embedding, RingHomomorphism):
            # Target of embedding might have precision less than desired, so
            # need to refine
            emb = NumberFieldEmbedding(K, C, embedding(K.gen()))
        else:
            emb = self.base_ring().embeddings(C)[embedding]

        # key = (prec, max_imaginary_part, max_asymp_coeffs)
        l = self.weight()
        N = self.level()

        # get global root number
        w = self.atkin_lehner_eigenvalue(N, embedding=emb)
        e = ~C.gen()**l * w

        if self.is_cuspidal():
            poles = []  # cuspidal
        else:
            poles = [l]  # non-cuspidal

        L = Dokchitser(conductor=N, gammaV=[0, 1], weight=l, eps=e, poles=poles,
                       prec=prec)
        # Find out how many coefficients of the Dirichlet series are needed
        # in order to compute to the required precision
        num_coeffs = L.num_coeffs()
        coeffs = self.q_expansion(num_coeffs+1).padded_list()[1:]

        # renormalize so that coefficient of q is 1
        b = coeffs[0]
        if b != 1:
            invb = 1/b
            coeffs = (invb*c for c in coeffs)

        v = [emb(c) for c in coeffs]
        w = [c.conjugate() for c in v]
        L.init_coeffs(v=v, w=w,
                      max_imaginary_part=max_imaginary_part,
                      max_asymp_coeffs=max_asymp_coeffs)
        L.check_functional_equation()
        if K == QQ:
            L.rename('L-series associated to the cusp form %s' % self)
        else:
            L.rename('L-series associated to the cusp form %s, %s=%s'
                     % (self, K.variable_name(), emb(K.gen())))
        return L

    def symsquare_lseries(self, chi=None, embedding=0, prec=53):
        r"""
        Compute the symmetric square `L`-series of this modular form, twisted by
        the character `\chi`.

        INPUT:

        - ``chi`` -- Dirichlet character to twist by, or ``None`` (default:
          ``None``), interpreted as the trivial character)
        - ``embedding`` -- embedding of the coefficient field into `\RR` or
          `\CC`, or an integer `i` (in which case take the `i`-th embedding)
        - ``prec`` -- the desired precision in bits (default: 53)

        OUTPUT: the symmetric square `L`-series of the cusp form, as a
        :class:`sage.lfunctions.dokchitser.Dokchitser` object.

        EXAMPLES::

            sage: CuspForms(1, 12).0.symsquare_lseries()(22)
            0.999645711124771

        An example twisted by a nontrivial character::

            sage: psi = DirichletGroup(7).0^2
            sage: L = CuspForms(1, 16).0.symsquare_lseries(psi)
            sage: L(22)
            0.998407750967420 - 0.00295712911510708*I

        An example with coefficients not in `\QQ`::

            sage: F = Newforms(1, 24, names='a')[0]
            sage: K = F.hecke_eigenvalue_field()
            sage: phi = K.embeddings(RR)[0]
            sage: L = F.symsquare_lseries(embedding=phi)
            sage: L(5)
            verbose -1 (...: dokchitser.py, __call__) Warning: Loss of 8 decimal digits due to cancellation
            -3.57698266793901e19

        TESTS::

            sage: CuspForms(1,16).0.symsquare_lseries(prec=200).check_functional_equation().abs() < 1.0e-80
            True
            sage: CuspForms(1, 12).0.symsquare_lseries(prec=1000)(22) # long time (20s)
            0.999645711124771397835729622033153189549796658647254961493709341358991830134499267117001769570658192128781135161587571716303826382489492569725002840546129937149159065273765309218543427544527498868033604310899372849565046516553245752253255585377793879866297612679545029546953895098375829822346290125161

        Check that :issue:`23247` is fixed::

            sage: F = Newforms(1,12)[0]
            sage: chi = DirichletGroup(7).0
            sage: abs(F.symsquare_lseries(chi).check_functional_equation()) < 1e-5  # long time
            True

        AUTHORS:

        - Martin Raum (2011) -- original code posted to sage-nt
        - David Loeffler (2015) -- added support for twists, integrated into
          Sage library
        """
        from sage.lfunctions.all import Dokchitser
        weight = self.weight()
        C = ComplexField(prec)
        if self.level() != 1:
            raise NotImplementedError("Symmetric square L-functions only implemented for level 1")

        # compute the requested embedding
        if isinstance(embedding, RingHomomorphism):
            # Target of embedding might have precision less than desired, so
            # need to refine
            K = self.base_ring()
            emb = NumberFieldEmbedding(K, ComplexField(prec), embedding(K.gen()))
        else:
            emb = self.base_ring().embeddings(ComplexField(prec))[embedding]

        if chi is None:
            eps = 1
            N = 1
        else:
            assert chi.is_primitive()
            chi = chi.change_ring(C)
            eps = chi.gauss_sum()**3 / chi.base_ring()(chi.conductor())**QQ((3, 2))
            N = chi.conductor()**3

        if (chi is None) or chi.is_even():
            L = Dokchitser(N, [0, 1, -weight + 2], 2 * weight - 1,
                           eps, prec=prec)
        else:
            L = Dokchitser(N, [0, 1, -weight + 1], 2 * weight - 1,
                           eps * C((0, 1)), prec=prec)
        lcoeffs_prec = L.num_coeffs()

        t = verbose("Computing %s coefficients of F" % lcoeffs_prec, level=1)
        F_series = [u**2 for u in self.qexp(lcoeffs_prec + 1).list()[1:]]
        verbose("done", t, level=1)

        # utility function for Dirichlet convolution of series
        def dirichlet_convolution(A, B):
            return [sum(A[d-1] * B[n/d - 1] for d in divisors(n))
                    for n in range(1, 1 + min(len(A), len(B)))]

        # The Dirichlet series for \zeta(2 s - 2 k + 2)
        riemann_series = [n**(weight - 1) if n.is_square() else 0
                          for n in xsrange(1, lcoeffs_prec + 1)]
        # The Dirichlet series for 1 / \zeta(s - k + 1)
        mu_series = [moebius(n) * n**(weight - 1) for n in xsrange(1, lcoeffs_prec + 1)]
        conv_series = dirichlet_convolution(mu_series, riemann_series)

        dirichlet_series = dirichlet_convolution(conv_series, F_series)

        # If the base ring is QQ we pass the coefficients to GP/PARI as exact
        # rationals. Otherwise, need to use the embedding.
        if self.base_ring() != QQ:
            dirichlet_series = [emb(cf) for cf in dirichlet_series]

        if chi is not None:
            pari_precode_chi = str(chi.values()) + "[n%" + str(chi.conductor()) + "+1]; "
        else:
            pari_precode_chi = "1"

        pari_precode = "hhh(n) = " + str(dirichlet_series) + "[n] * " + pari_precode_chi

        L.init_coeffs("hhh(k)", w="conj(hhh(k))",
                      pari_precode=pari_precode)

        return L

    def petersson_norm(self, embedding=0, prec=53):
        r"""
        Compute the Petersson scalar product of f with itself:

        .. MATH::

            \langle f, f \rangle = \int_{\Gamma_0(N) \backslash \mathbb{H}} |f(x + iy)|^2 y^k\, \mathrm{d}x\, \mathrm{d}y.

        Only implemented for N = 1 at present. It is assumed that `f` has real
        coefficients. The norm is computed as a special value of the symmetric
        square `L`-function, using the identity

        .. MATH::

            \langle f, f \rangle = \frac{(k-1)! L(\mathrm{Sym}^2 f, k)}{2^{2k-1} \pi^{k+1}}

        INPUT:

        - ``embedding`` -- embedding of the coefficient field into `\RR` or
          `\CC`, or an integer `i` (interpreted as the `i`-th embedding)
          (default: 0)
        - ``prec`` -- integer (default: 53); precision in bits

        EXAMPLES::

            sage: CuspForms(1, 16).0.petersson_norm()
            verbose -1 (...: dokchitser.py, __call__) Warning: Loss of 2 decimal digits due to cancellation
            2.16906134759063e-6

        The Petersson norm depends on a choice of embedding::

            sage: set_verbose(-2, "dokchitser.py") # disable precision-loss warnings
            sage: F = Newforms(1, 24, names='a')[0]
            sage: F.petersson_norm(embedding=0)
            0.000107836545077234
            sage: F.petersson_norm(embedding=1)
            0.000128992800758160

        TESTS:

        Verify that the Petersson norm is a quadratic form::

            sage: F, G = CuspForms(1, 24).basis()
            sage: X = lambda u: u.petersson_norm(prec=100)
            sage: (X(F + G) + X(F - G) - 2*X(F) - 2*X(G)).abs() < 1e-25
            True
        """
        pi = RealField(prec).pi()
        L = self.symsquare_lseries(prec=prec, embedding=embedding)
        k = self.weight()
        return (ZZ(k - 1).factorial() / 2**(2*k - 1) / pi**(k+1)) * L(k).real_part()

    def _q_expansion_bound(self, eps):
        r"""
        This function takes as input a modular form, ``self`` and a
        Dirichlet character ``eps`` and returns an integer bound such
        that if ``self`` and its twist by ``eps`` have the same
        `q`-expansion up to this bound, then they are equal.

        The bound is taken from [Mu1997]_. See also [Shi1971]_, Proposition
        3.64.

        INPUT:

        - ``eps`` -- a Dirichlet character

        OUTPUT: a positive integer

        EXAMPLES:

        Here is an example that can easily be checked by hand. ::

            sage: M = ModularForms(Gamma0(11), 2)
            sage: C = M.cuspidal_submodule()
            sage: f = C.gens()[0]
            sage: F = CyclotomicField(5)
            sage: D = DirichletGroup(11, F)
            sage: eps = D.gens()[0]
            sage: f._q_expansion_bound(eps)
            22

        The level of ``self`` does not have to be related to the conductor
        of eps. ::

            sage: M = ModularForms(Gamma0(1), 12)
            sage: C = M.cuspidal_submodule()
            sage: Delta = C.gens()[0]
            sage: F = CyclotomicField(12)
            sage: D = DirichletGroup(13, F)
            sage: eps = D.gens()[0]
            sage: Delta._q_expansion_bound(eps)
            182
        """
        chi = self.character()
        M = lcm([self.level(), eps.conductor()**2,
                 chi.conductor() * eps.conductor()])
        y = QQ(self.weight()) / QQ(12) * M
        for p in M.prime_divisors():
            y *= (1 + 1/QQ(p))
        return y.ceil()

    @cached_method
    def has_cm(self):
        r"""
        Return whether the modular form ``self`` has complex multiplication.

        OUTPUT: boolean

        .. SEEALSO::

            - :meth:`cm_discriminant` (to return the CM field)
            - :meth:`sage.schemes.elliptic_curves.ell_rational_field.has_cm`

        EXAMPLES::

            sage: G = DirichletGroup(21); eps = G.0 * G.1
            sage: Newforms(eps, 2)[0].has_cm()
            True

        This example illustrates what happens when
        candidate_characters(self) is the empty list. ::

            sage: M = ModularForms(Gamma0(1), 12)
            sage: C = M.cuspidal_submodule()
            sage: Delta = C.gens()[0]
            sage: Delta.has_cm()
            False

        We now compare the function has_cm between elliptic curves and
        their associated modular forms. ::

            sage: E = EllipticCurve([-1, 0])
            sage: f = E.modular_form()
            sage: f.has_cm()
            True
            sage: E.has_cm() == f.has_cm()
            True

        Here is a non-cm example coming from elliptic curves. ::

            sage: E = EllipticCurve('11a')
            sage: f = E.modular_form()
            sage: f.has_cm()
            False
            sage: E.has_cm() == f.has_cm()
            True
        """
        N = self.level()
        M = self.character().conductor()

        for p in N.prime_factors():
            if M % p and N.valuation(p) == 1:
                verbose("Form is Steinberg at %s, cannot be CM" % p, level=1)
                return False
        cand_chars = [(x, self._q_expansion_bound(x)) for x in DirichletGroup(N, QQ) if x.is_odd()]

        verbose("Conductors of candidate characters: %s" % (", ".join(str(x[0].conductor()) for x in cand_chars)), level=1)
        verbose("Qexp bounds: %s" % (", ".join(str(x[1]) for x in cand_chars)), level=1)
        # If there are no candidate characters, then self cannot have CM.
        if not cand_chars:
            return False

        # Test each prime and discard characters for which eps(p) != 1 when f[p] != 0.
        p = ZZ(2)
        while p <= min(B for (eps, B) in cand_chars):
            verbose("Checking p = %s (%s candidate characters left))" % (p, len(cand_chars)), level=1)
            # We only have to test the CM condition at primes that do not
            # divide the level of self.
            if not self.level() % p:
                p = p.next_prime()
                continue

            # Evaluating characters is cheap, while computing f[p] is
            # expensive, so if eps(p) = 1 for all p, then we don't bother to
            # compute f[p].
            cand_chars = [(eps, B) for (eps, B) in cand_chars if (eps(p) == 1 or self[p] == 0)]

            if len(cand_chars) == 0:
                # f doesn't have CM
                return False

            # go on to next prime
            p = p.next_prime()

        B0 = min(B for (eps, B) in cand_chars)
        C = [eps for (eps, B) in cand_chars if B == B0]
        if len(C) > 1:
            # can't happen (except in weight 1, which isn't implemented yet
            # anyway)
            raise ArithmeticError("Got multiple characters in has_cm")
        self.__cm_char = C[0].primitive_character()
        return True

    def cm_discriminant(self):
        r"""
        Return the discriminant of the CM field associated to this form. An
        error will be raised if the form isn't of CM type.

        EXAMPLES::

            sage: Newforms(49, 2)[0].cm_discriminant()
            -7
            sage: CuspForms(1, 12).gen(0).cm_discriminant()
            Traceback (most recent call last):
            ...
            ValueError: Not a CM form
        """
        if not self.has_cm():
            raise ValueError("Not a CM form")
        return -self.__cm_char.conductor()


class Newform(ModularForm_abstract):
    # The reasons why Newform does not inherit from ModularFormElement
    # should really be documented somewhere.

    def __init__(self, parent, component, names, check=True):
        r"""
        Initialize a Newform object.

        INPUT:

        - ``parent`` -- an ambient cuspidal space of modular forms for
          which ``self`` is a newform

        - ``component`` -- a simple component of a cuspidal modular
          symbols space of any sign corresponding to this newform

        - ``check`` -- if check is ``True``, check that parent and
          component have the same weight, level, and character, that
          component has sign 1 and is simple, and that the types are
          correct on all inputs.

        EXAMPLES::

            sage: sage.modular.modform.element.Newform(CuspForms(11,2), ModularSymbols(11,2,sign=1).cuspidal_subspace(), 'a')
            q - 2*q^2 - q^3 + 2*q^4 + q^5 + O(q^6)

            sage: f = Newforms(DirichletGroup(5).0, 7,names='a')[0]; f[2].trace(f.base_ring().base_field())
            -5*zeta4 - 5
        """
        from .space import ModularFormsSpace
        if check:
            if not isinstance(parent, ModularFormsSpace):
                raise TypeError("parent must be a space of modular forms")
            if not isinstance(component, ModularSymbolsSpace):
                raise TypeError("component must be a space of modular symbols")
            if parent.group() != component.group():
                raise ValueError("parent and component must be defined by the same congruence subgroup")
            if parent.weight() != component.weight():
                raise ValueError("parent and component must have the same weight")
            if not component.is_cuspidal():
                raise ValueError("component must be cuspidal")
            if not component.is_simple():
                raise ValueError("component must be simple")
        extension_field = component.eigenvalue(1, name=names).parent()
        if extension_field != parent.base_ring():  # .degree() != 1 and rings.is_NumberField(extension_field):
            assert extension_field.base_field() == parent.base_ring()
            extension_field = parent.base_ring().extension(extension_field.relative_polynomial(), names=names)
        self.__name = names
        ModuleElement.__init__(self, parent.base_extend(extension_field))
        self.__modsym_space = component
        self.__hecke_eigenvalue_field = extension_field

    def _name(self):
        r"""
        Return the name of the generator of the Hecke eigenvalue field
        of ``self``. Note that a name exists even when this field is `\QQ`.

        EXAMPLES::

            sage: [ f._name() for f in Newforms(38,4,names='a') ]
            ['a0', 'a1', 'a2']
        """
        return self.__name

    def _compute_q_expansion(self, prec):
        """
        Return the `q`-expansion of ``self`` to precision ``prec``.

        EXAMPLES::

            sage: forms = Newforms(31, 6, names='a')
            sage: forms[0]._compute_q_expansion(10)
            q + a0*q^2 + (5/704*a0^4 + 43/704*a0^3 - 61/88*a0^2 - 197/44*a0 + 717/88)*q^3 + (a0^2 - 32)*q^4 + (-31/352*a0^4 - 249/352*a0^3 + 111/22*a0^2 + 218/11*a0 - 2879/44)*q^5 + (-1/352*a0^4 - 79/352*a0^3 - 67/44*a0^2 + 13/22*a0 - 425/44)*q^6 + (17/88*a0^4 + 133/88*a0^3 - 405/44*a0^2 - 1005/22*a0 - 35/11)*q^7 + (a0^3 - 64*a0)*q^8 + (39/352*a0^4 + 441/352*a0^3 - 93/44*a0^2 - 441/22*a0 - 5293/44)*q^9 + O(q^10)
            sage: forms[0]._compute_q_expansion(15)
            q + a0*q^2 + (5/704*a0^4 + 43/704*a0^3 - 61/88*a0^2 - 197/44*a0 + 717/88)*q^3 + (a0^2 - 32)*q^4 + (-31/352*a0^4 - 249/352*a0^3 + 111/22*a0^2 + 218/11*a0 - 2879/44)*q^5 + (-1/352*a0^4 - 79/352*a0^3 - 67/44*a0^2 + 13/22*a0 - 425/44)*q^6 + (17/88*a0^4 + 133/88*a0^3 - 405/44*a0^2 - 1005/22*a0 - 35/11)*q^7 + (a0^3 - 64*a0)*q^8 + (39/352*a0^4 + 441/352*a0^3 - 93/44*a0^2 - 441/22*a0 - 5293/44)*q^9 + (15/176*a0^4 - 135/176*a0^3 - 185/11*a0^2 + 311/11*a0 + 2635/22)*q^10 + (-291/704*a0^4 - 3629/704*a0^3 + 1139/88*a0^2 + 10295/44*a0 - 21067/88)*q^11 + (-75/176*a0^4 - 645/176*a0^3 + 475/22*a0^2 + 1503/11*a0 - 5651/22)*q^12 + (207/704*a0^4 + 2977/704*a0^3 + 581/88*a0^2 - 3307/44*a0 - 35753/88)*q^13 + (-5/22*a0^4 + 39/11*a0^3 + 763/22*a0^2 - 2296/11*a0 - 2890/11)*q^14 + O(q^15)
        """
        return self.modular_symbols(1).q_eigenform(prec, names=self._name())

    def __eq__(self, other):
        """
        Return ``True`` if ``self`` equals ``other``, and ``False`` otherwise.

        EXAMPLES::

            sage: f1, f2 = Newforms(17,4,names='a')
            sage: f1.__eq__(f1)
            True
            sage: f1.__eq__(f2)
            False

        We test comparison of equal newforms with different parents
        (see :issue:`18478`)::

            sage: f = Newforms(Gamma1(11), 2)[0]; f
            q - 2*q^2 - q^3 + 2*q^4 + q^5 + O(q^6)
            sage: g = Newforms(Gamma0(11), 2)[0]; g
            q - 2*q^2 - q^3 + 2*q^4 + q^5 + O(q^6)
            sage: f == g
            True

            sage: f = Newforms(DirichletGroup(4)[1], 5)[0]; f
            q - 4*q^2 + 16*q^4 - 14*q^5 + O(q^6)
            sage: g = Newforms(Gamma1(4), 5)[0]; g
            q - 4*q^2 + 16*q^4 - 14*q^5 + O(q^6)
            sage: f == g
            True
        """
        if (not isinstance(other, ModularForm_abstract) or self.weight() != other.weight()):
            return False
        if isinstance(other, Newform):
            if (self.level() != other.level() or self.character() != other.character()):
                return False
            # The two parents may have different Sturm bounds in case
            # one of them is a space of cusp forms with character
            # (possibly trivial, i.e. for the group Gamma0(n)) and the
            # other is a space of cusp forms for Gamma1(n).  It is
            # safe to take the smaller bound because we have checked
            # that the characters agree.
            bound = min(self.parent().sturm_bound(),
                        other.parent().sturm_bound())
            return self.q_expansion(bound) == other.q_expansion(bound)
        # other is a ModularFormElement
        return self.element() == other

    @cached_method
    def abelian_variety(self):
        """
        Return the abelian variety associated to ``self``.

        EXAMPLES::

            sage: Newforms(14,2)[0]
            q - q^2 - 2*q^3 + q^4 + O(q^6)
            sage: Newforms(14,2)[0].abelian_variety()
            Newform abelian subvariety 14a of dimension 1 of J0(14)
            sage: Newforms(1, 12)[0].abelian_variety()
            Traceback (most recent call last):
            ...
            TypeError: f must have weight 2
        """
        from sage.modular.abvar.abvar_newform import ModularAbelianVariety_newform
        return ModularAbelianVariety_newform(self)

    def hecke_eigenvalue_field(self):
        r"""
        Return the field generated over the rationals by the
        coefficients of this newform.

        EXAMPLES::

            sage: ls = Newforms(35, 2, names='a') ; ls
            [q + q^3 - 2*q^4 - q^5 + O(q^6),
            q + a1*q^2 + (-a1 - 1)*q^3 + (-a1 + 2)*q^4 + q^5 + O(q^6)]
            sage: ls[0].hecke_eigenvalue_field()
            Rational Field
            sage: ls[1].hecke_eigenvalue_field()
            Number Field in a1 with defining polynomial x^2 + x - 4
        """
        return self.__hecke_eigenvalue_field

    def coefficient(self, n):
        """
        Return the coefficient of `q^n` in the power series of ``self``.

        INPUT:

        - ``n`` -- positive integer

        OUTPUT: the coefficient of `q^n` in the power series of ``self``

        EXAMPLES::

            sage: f = Newforms(11)[0]; f
            q - 2*q^2 - q^3 + 2*q^4 + q^5 + O(q^6)
            sage: f.coefficient(100)
            -8

            sage: g = Newforms(23, names='a')[0]; g
            q + a0*q^2 + (-2*a0 - 1)*q^3 + (-a0 - 1)*q^4 + 2*a0*q^5 + O(q^6)
            sage: g.coefficient(3)
            -2*a0 - 1
        """
        return self.modular_symbols(1).eigenvalue(n, self._name())

    def _compute(self, X):
        """
        Compute the coefficients of `q^n` of the power series of self,
        for `n` in the list `X`.  The results are not cached.  (Use
        coefficients for cached results).

        EXAMPLES::

            sage: f = Newforms(39,4,names='a')[1] ; f
            q + a1*q^2 - 3*q^3 + (2*a1 + 5)*q^4 + (-2*a1 + 14)*q^5 + O(q^6)
            sage: f._compute([2,3,7])
            [a1, -3, -2*a1 + 2]
            sage: f._compute([])
            []

        Check that :issue:`20793` is fixed::

            sage: f = Newforms(83, 2, names='a')[1]; f
            q + a1*q^2 + (1/2*a1^4 - 1/2*a1^3 - 7/2*a1^2 + 3/2*a1 + 4)*q^3 + (a1^2 - 2)*q^4 + (-1/2*a1^5 - 1/2*a1^4 + 9/2*a1^3 + 7/2*a1^2 - 8*a1 - 2)*q^5 + O(q^6)
            sage: K = f.hecke_eigenvalue_field(); K
            Number Field in a1 with defining polynomial x^6 - x^5 - 9*x^4 + 7*x^3 + 20*x^2 - 12*x - 8
            sage: l = f.coefficients(20); l[-1]
            -a1^4 + 5*a1^2 - 4
            sage: l[-1].parent() is K
            True
        """
        M = self.modular_symbols(1)
        return [M.eigenvalue(x, name=self._name()) for x in X]

    def element(self):
        """
        Find an element of the ambient space of modular forms which
        represents this newform.

        .. NOTE::

           This can be quite expensive. Also, the polynomial defining
           the field of Hecke eigenvalues should be considered random,
           since it is generated by a random sum of Hecke
           operators. (The field itself is not random, of course.)

        EXAMPLES::

            sage: ls = Newforms(38,4,names='a')
            sage: ls[0]
            q - 2*q^2 - 2*q^3 + 4*q^4 - 9*q^5 + O(q^6)
            sage: ls # random
            [q - 2*q^2 - 2*q^3 + 4*q^4 - 9*q^5 + O(q^6),
            q - 2*q^2 + (-a1 - 2)*q^3 + 4*q^4 + (2*a1 + 10)*q^5 + O(q^6),
            q + 2*q^2 + (1/2*a2 - 1)*q^3 + 4*q^4 + (-3/2*a2 + 12)*q^5 + O(q^6)]
            sage: type(ls[0])
            <class 'sage.modular.modform.element.Newform'>
            sage: ls[2][3].minpoly()
            x^2 - 9*x + 2
            sage: ls2 = [ x.element() for x in ls ]
            sage: ls2 # random
            [q - 2*q^2 - 2*q^3 + 4*q^4 - 9*q^5 + O(q^6),
            q - 2*q^2 + (-a1 - 2)*q^3 + 4*q^4 + (2*a1 + 10)*q^5 + O(q^6),
            q + 2*q^2 + (1/2*a2 - 1)*q^3 + 4*q^4 + (-3/2*a2 + 12)*q^5 + O(q^6)]
            sage: type(ls2[0])
            <class 'sage.modular.modform.cuspidal_submodule.CuspidalSubmodule_g0_Q_with_category.element_class'>
            sage: ls2[2][3].minpoly()
            x^2 - 9*x + 2
        """
        S = self.parent()
        return S(self.q_expansion(S.sturm_bound()))

    def is_cuspidal(self):
        """
        Return True. For compatibility with elements of modular forms spaces.

        EXAMPLES::

            sage: Newforms(11, 2)[0].is_cuspidal()
            True
        """
        return True

    def modular_symbols(self, sign=0):
        """
        Return the subspace with the specified sign of the space of
        modular symbols corresponding to this newform.

        EXAMPLES::

            sage: f = Newforms(18,4)[0]
            sage: f.modular_symbols()
            Modular Symbols subspace of dimension 2 of Modular Symbols space of dimension 18 for Gamma_0(18) of weight 4 with sign 0 over Rational Field
            sage: f.modular_symbols(1)
            Modular Symbols subspace of dimension 1 of Modular Symbols space of dimension 11 for Gamma_0(18) of weight 4 with sign 1 over Rational Field
        """
        return self.__modsym_space.modular_symbols_of_sign(sign)

    @cached_method
    def modsym_eigenspace(self, sign=0):
        """
        Return a submodule of dimension 1 or 2 of the ambient space of
        the sign 0 modular symbols space associated to ``self``,
        base-extended to the Hecke eigenvalue field, which is an
        eigenspace for the Hecke operators with the same eigenvalues
        as this newform, *and* is an eigenspace for the star
        involution of the appropriate sign if the sign is not 0.

        EXAMPLES::

            sage: N = Newform("37a")
            sage: N.modular_symbols(0)
            Modular Symbols subspace of dimension 2 of Modular Symbols space of dimension 5 for Gamma_0(37) of weight 2 with sign 0 over Rational Field
            sage: M = N.modular_symbols(0)
            sage: V = N.modsym_eigenspace(1); V
            Vector space of degree 5 and dimension 1 over Rational Field
            Basis matrix:
            [ 0  1 -1  1  0]
            sage: V.0 in M.free_module()
            True
            sage: V = N.modsym_eigenspace(-1); V
            Vector space of degree 5 and dimension 1 over Rational Field
            Basis matrix:
            [   0    0    0    1 -1/2]
            sage: V.0 in M.free_module()
            True
        """
        M = self.modular_symbols(sign=0)
        if sign != 0:
            Ms = M.sign_submodule(sign)
            r = 1
        else:
            Ms = M
            r = 2
        # silly thing: can't do Ms.eigenvector(), even when Ms is simple,
        # because it can't be relied on to choose the coefficient fields
        # consistently
        A = M.ambient()
        X = Ms.free_module().base_extend(self.hecke_eigenvalue_field())
        p = ZZ(2)
        while X.rank() > r:
            assert p <= M.sturm_bound()
            X = (A.hecke_matrix(p).base_extend(self.hecke_eigenvalue_field()) - self[p]).kernel_on(X)
            p = p.next_prime()

        # should really return a modular symbol submodule object, but these are
        # not implemented over non-minimal base rings
        return X

    def _defining_modular_symbols(self):
        """
        Return the modular symbols space corresponding to ``self``.

        EXAMPLES::

            sage: Newforms(43,2,names='a')
            [q - 2*q^2 - 2*q^3 + 2*q^4 - 4*q^5 + O(q^6),
            q + a1*q^2 - a1*q^3 + (-a1 + 2)*q^5 + O(q^6)]
            sage: [ x._defining_modular_symbols() for x in Newforms(43,2,names='a') ]
            [Modular Symbols subspace of dimension 1 of Modular Symbols space of dimension 4 for Gamma_0(43) of weight 2 with sign 1 over Rational Field,
            Modular Symbols subspace of dimension 2 of Modular Symbols space of dimension 4 for Gamma_0(43) of weight 2 with sign 1 over Rational Field]
            sage: ModularSymbols(43,2,sign=1).cuspidal_subspace().new_subspace().decomposition()
            [
            Modular Symbols subspace of dimension 1 of Modular Symbols space of dimension 4 for Gamma_0(43) of weight 2 with sign 1 over Rational Field,
            Modular Symbols subspace of dimension 2 of Modular Symbols space of dimension 4 for Gamma_0(43) of weight 2 with sign 1 over Rational Field
            ]
        """
        return self.__modsym_space

    def number(self):
        """
        Return the index of this space in the list of simple, new,
        cuspidal subspaces of the full space of modular symbols for
        this weight and level.

        EXAMPLES::

            sage: Newforms(43, 2, names='a')[1].number()
            1
        """
        return self._defining_modular_symbols().ambient().cuspidal_subspace().new_subspace().decomposition().index(self._defining_modular_symbols())

    def __bool__(self):
        """
        Return ``True``, as newforms are never zero.

        EXAMPLES::

            sage: bool(Newforms(14,2)[0])
            True
        """
        return True

    def character(self):
        r"""
        The nebentypus character of this newform (as a Dirichlet character with
        values in the field of Hecke eigenvalues of the form).

        EXAMPLES::

            sage: Newforms(Gamma1(7), 4,names='a')[1].character()
            Dirichlet character modulo 7 of conductor 7 mapping 3 |--> 1/2*a1
            sage: chi = DirichletGroup(3).0; Newforms(chi, 7)[0].character() == chi
            True
        """
        return self._defining_modular_symbols().q_eigenform_character(self._name())

    ###########################
    # Atkin--Lehner operators #
    ###########################

    def _atkin_lehner_eigenvalue_from_qexp(self, Q):
        """
        Return the arithmetically-normalized `W_Q`-pseudoeigenvalue of
        ``self``, using a formula based on `q`-expansions (Theorem 2.1 of
        [AL1978]_).

        INPUT:

        - ``self`` -- a newform `f`

        - ``Q`` -- integer exactly dividing the level of ``self``

        .. NOTE::

            This method assumes that the `Q`-th coefficient in the
            `q`-expansion of ``self`` is nonzero.

        TESTS::

            sage: f = Newforms(Gamma0(18), 4)[0]; f
            q + 2*q^2 + 4*q^4 - 6*q^5 + O(q^6)
            sage: f._atkin_lehner_eigenvalue_from_qexp(2)
            -2
            sage: f._atkin_lehner_eigenvalue_from_qexp(9)
            Traceback (most recent call last):
            ...
            ValueError: a_Q must be nonzero

        An example with odd weight::

            sage: f = Newforms(Gamma1(15), 3, names='a')[2]; f
            q + a2*q^2 + (-a2 - 2)*q^3 - q^4 - a2*q^5 + O(q^6)
            sage: f._atkin_lehner_eigenvalue_from_qexp(5)
            a2
        """
        if Q == 1:
            return ZZ(1)
        a_Q = self[Q]
        if not a_Q:
            raise ValueError("a_Q must be nonzero")

        l = ZZ(1)
        M = self.character().conductor()
        for p, e in Q.factor():
            if p.divides(M):  # principal series at p
                l *= (p**(self.weight() - 2) / self[p])**e
            else:  # special at p
                l *= -self[p]
        return l

    def _atkin_lehner_eigenvalue_from_modsym(self, Q):
        """
        Return the arithmetically-normalized `W_Q`-pseudoeigenvalue of
        ``self``, using the action of `W_Q` on modular symbols.

        INPUT:

        - ``self`` -- a newform `f`

        - ``Q`` -- positive integer exactly dividing the level of ``self``

        .. NOTE::

            This algorithm is only valid if, for every prime `p` dividing `Q`,
            the `p`-part of the level of `f` is strictly larger than the
            `p`-part of the conductor of its character.

        EXAMPLES::

            sage: F = Newforms(Gamma1(15), 3, names='a')[2]
            sage: F._atkin_lehner_eigenvalue_from_modsym(5)
            a2
            sage: _ == F._atkin_lehner_eigenvalue_from_qexp(5)
            True
        """
        if Q == 1:
            return ZZ(1)

        S = self._defining_modular_symbols()
        A = S.ambient()
        N = self.level()
        M = self.character().conductor()
        Q0 = M // M.prime_to_m_part(Q)

        W = self.group().atkin_lehner_matrix(Q)
        if Q0 == 1:
            L = [W]
        else:
            L = []
            for a in xsrange(Q0):
                if a.gcd(Q0) > 1:
                    continue
                aa = crt(a, 1, Q, N.prime_to_m_part(Q))
                diam = matrix(ZZ, 2, lift_to_sl2z(0, aa, N))
                L.append((W * diam * matrix(QQ, 2, [1, a/Q0, 0, 1])).change_ring(ZZ))

        W = A._matrix_of_operator_on_modular_symbols(A, [x.list() for x in L])
        e = S.dual_eigenvector(names=self._name())
        i = e.nonzero_positions()[0]
        w = (W*e)[i]/e[i]
        if W * e != w * e:
            raise ArithmeticError("Bug in Atkin--Lehner computation: eigenspace not invariant")
        sign = prod([eps(-1) for eps in self.character().decomposition() if eps.conductor().divides(Q)])
        return w / Q0 / sign * self.character()(crt(1, Q//Q0, Q, N//Q))

    def atkin_lehner_action(self, d=None, normalization='analytic', embedding=None):
        r"""
        Return the result of the Atkin-Lehner operator `W_d` on this form `f`,
        in the form of a constant `\lambda_d(f)` and a normalized newform `f'`
        such that

        .. math::

            f \mid W_d = \lambda_d(f) f'.

        See :meth:`atkin_lehner_eigenvalue` for further details.

        EXAMPLES::

            sage: f = Newforms(DirichletGroup(30).1^2, 2, names='a')[0]
            sage: emb = f.base_ring().complex_embeddings()[0]
            sage: for d in divisors(30):
            ....:     print(f.atkin_lehner_action(d, embedding=emb))
            (1.00000000000000, q + a0*q^2 - a0*q^3 - q^4 + (a0 - 2)*q^5 + O(q^6))
            (-1.00000000000000*I, q + a0*q^2 - a0*q^3 - q^4 + (a0 - 2)*q^5 + O(q^6))
            (1.00000000000000*I, q + a0*q^2 - a0*q^3 - q^4 + (a0 - 2)*q^5 + O(q^6))
            (-0.894427190999916 + 0.447213595499958*I, q - a0*q^2 + a0*q^3 - q^4 + (-a0 - 2)*q^5 + O(q^6))
            (1.00000000000000, q + a0*q^2 - a0*q^3 - q^4 + (a0 - 2)*q^5 + O(q^6))
            (-0.447213595499958 - 0.894427190999916*I, q - a0*q^2 + a0*q^3 - q^4 + (-a0 - 2)*q^5 + O(q^6))
            (0.447213595499958 + 0.894427190999916*I, q - a0*q^2 + a0*q^3 - q^4 + (-a0 - 2)*q^5 + O(q^6))
            (-0.894427190999916 + 0.447213595499958*I, q - a0*q^2 + a0*q^3 - q^4 + (-a0 - 2)*q^5 + O(q^6))

        The above computation can also be done exactly::

            sage: K.<z> = CyclotomicField(20)
            sage: f = Newforms(DirichletGroup(30).1^2, 2, names='a')[0]
            sage: emb = f.base_ring().embeddings(CyclotomicField(20, 'z'))[0]
            sage: for d in divisors(30):
            ....:     print(f.atkin_lehner_action(d, embedding=emb))
            (1, q + a0*q^2 - a0*q^3 - q^4 + (a0 - 2)*q^5 + O(q^6))
            (z^5, q + a0*q^2 - a0*q^3 - q^4 + (a0 - 2)*q^5 + O(q^6))
            (-z^5, q + a0*q^2 - a0*q^3 - q^4 + (a0 - 2)*q^5 + O(q^6))
            (-2/5*z^7 + 4/5*z^6 + 1/5*z^5 - 4/5*z^4 - 2/5*z^3 - 2/5, q - a0*q^2 + a0*q^3 - q^4 + (-a0 - 2)*q^5 + O(q^6))
            (1, q + a0*q^2 - a0*q^3 - q^4 + (a0 - 2)*q^5 + O(q^6))
            (4/5*z^7 + 2/5*z^6 - 2/5*z^5 - 2/5*z^4 + 4/5*z^3 - 1/5, q - a0*q^2 + a0*q^3 - q^4 + (-a0 - 2)*q^5 + O(q^6))
            (-4/5*z^7 - 2/5*z^6 + 2/5*z^5 + 2/5*z^4 - 4/5*z^3 + 1/5, q - a0*q^2 + a0*q^3 - q^4 + (-a0 - 2)*q^5 + O(q^6))
            (-2/5*z^7 + 4/5*z^6 + 1/5*z^5 - 4/5*z^4 - 2/5*z^3 - 2/5, q - a0*q^2 + a0*q^3 - q^4 + (-a0 - 2)*q^5 + O(q^6))

        We can compute the eigenvalue of `W_{p^e}` in certain cases
        where the `p`-th coefficient of `f` is zero::

            sage: f = Newforms(169, names='a')[0]; f
            q + a0*q^2 + 2*q^3 + q^4 - a0*q^5 + O(q^6)
            sage: f[13]
            0
            sage: f.atkin_lehner_eigenvalue(169)
            -1

        An example showing the non-multiplicativity of the pseudo-eigenvalues::

            sage: chi = DirichletGroup(18).0^4
            sage: f = Newforms(chi, 2)[0]
            sage: w2, _ = f.atkin_lehner_action(2); w2
            zeta6
            sage: w9, _ = f.atkin_lehner_action(9); w9
            -zeta18^4
            sage: w18,_ = f.atkin_lehner_action(18); w18
            -zeta18
            sage: w18 == w2 * w9 * chi( crt(2, 9, 9, 2) )
            True

        TESTS::

            sage: K.<a> = QuadraticField(1129)
            sage: f = Newforms(Gamma0(20), 8, base_ring=K)[2]; f
            q + (2*a - 10)*q^3 + 125*q^5 + O(q^6)
            sage: f.atkin_lehner_action(2)
            (-1, q + (2*a - 10)*q^3 + 125*q^5 + O(q^6))

            sage: f = Newforms(Gamma1(11), 2)[0]
            sage: f.atkin_lehner_action(2)
            Traceback (most recent call last):
            ...
            ValueError: d (= 2) does not divide the level (= 11)
        """
        # normalise d
        N = self.level()
        if d is None:
            d = N
        else:
            d = ZZ(d)
            if not d.divides(N):
                raise ValueError('d (= {}) does not divide the level (= {})'.format(d, N))
            d = N // N.prime_to_m_part(d)

        if d == 1:
            w = self.base_ring().one()
            if embedding is not None:
                w = embedding(w)
            return w, self

        eps_d = prod([eps.extend(d) for eps in self.character().decomposition() if eps.modulus().divides(d)])
        if eps_d.is_trivial():
            g = self
        else:
            g = self.twist(~eps_d, level=N)
        l = self.atkin_lehner_eigenvalue(d, normalization, embedding)
        return l, g

    def atkin_lehner_eigenvalue(self, d=None, normalization='analytic', embedding=None):
        r"""
        Return the pseudo-eigenvalue of the Atkin-Lehner operator `W_d`
        acting on this form `f`.

        INPUT:

        - ``d`` -- positive integer exactly dividing the level `N` of `f`,
          i.e., `d` divides `N` and is coprime to `N/d`; the default is `d = N`

          If `d` does not divide `N` exactly, then it will be replaced with a
          multiple `D` of `d` such that `D` exactly divides `N` and `D` has the
          same prime factors as `d`. An error will be raised if `d` does not
          divide `N`.

        - ``normalization`` -- either ``'analytic'`` (the default) or
          ``'arithmetic'``; see below

        - ``embedding`` -- (optional) embedding of the coefficient field of `f`
          into another ring; ignored if ``'normalization='arithmetic'``

        OUTPUT:

        The Atkin-Lehner pseudo-eigenvalue of `W_d` on `f`, as an element of
        the coefficient field of `f`, or the codomain of ``embedding`` if
        specified.

        As defined in [AL1978]_, the pseudo-eigenvalue is the constant
        `\lambda_d(f)` such that

        ..math::

            f \mid W_d = \lambda_d(f) f'

        where `f'` is some normalised newform (not necessarily equal to `f`).

        If ``normalisation='analytic'`` (the default), this routine will
        compute `\lambda_d`, using the conventions of [AL1978]_ for the weight
        `k` action, which imply that `\lambda_d` has complex absolute value 1.
        However, with these conventions `\lambda_d` is not in the Hecke
        eigenvalue field of `f` in general, so it is often necessary to specify
        an embedding of the eigenvalue field into a larger ring (which needs to
        contain roots of unity of sufficiently large order, and a square root
        of `d` if `k` is odd).

        If ``normalisation='arithmetic'`` we compute instead the quotient

        ..math::

            d^{k/2-1} \lambda_d(f) \varepsilon_{N/d}(d / d_0) / G(\varepsilon_d),

        where `G(\varepsilon_d)` is the Gauss sum of the `d`-primary part of
        the nebentype of `f` (more precisely, of its associated primitive
        character), and `d_0` its conductor. This ratio is always in the Hecke
        eigenvalue field of `f` (and can be computed using only arithmetic in
        this field), so specifying an embedding is not needed, although we
        still allow it for consistency.

        (Note that if `k = 2` and `\varepsilon` is trivial, both
        normalisations coincide.)

        .. SEEALSO::

            - :meth:`sage.modular.hecke.module.atkin_lehner_operator`
              (especially for the conventions used to define the operator
              `W_d`)

            - :meth:`atkin_lehner_action`, which returns both the
              pseudo-eigenvalue and the newform `f'`.

        EXAMPLES::

            sage: [x.atkin_lehner_eigenvalue() for x in ModularForms(53).newforms('a')]
            [1, -1]

            sage: f = Newforms(Gamma1(15), 3, names='a')[2]; f
            q + a2*q^2 + (-a2 - 2)*q^3 - q^4 - a2*q^5 + O(q^6)
            sage: f.atkin_lehner_eigenvalue(5)
            Traceback (most recent call last):
            ...
            ValueError: Unable to compute square root. Try specifying an embedding into a larger ring
            sage: L = f.hecke_eigenvalue_field(); x = polygen(QQ); M.<sqrt5> = L.extension(x^2 - 5)
            sage: f.atkin_lehner_eigenvalue(5, embedding=M.coerce_map_from(L))
            1/5*a2*sqrt5
            sage: f.atkin_lehner_eigenvalue(5, normalization='arithmetic')
            a2

            sage: Newforms(DirichletGroup(5).0^2, 6, names='a')[0].atkin_lehner_eigenvalue()
            Traceback (most recent call last):
            ...
            ValueError: Unable to compute Gauss sum. Try specifying an embedding into a larger ring

        TESTS:

        Check that the bug reported at :issue:`18061` is fixed::

            sage: K.<i> = CyclotomicField(4)
            sage: f = Newforms(DirichletGroup(30, QQ).1, 2, K)[0]
            sage: f.atkin_lehner_eigenvalue(embedding=K.embeddings(QQbar)[1])
            -0.8944271909999159? - 0.4472135954999580?*I

        Check that :issue:`24086` is fixed::

            sage: f = Newforms(24, 4)[0]
            sage: f.atkin_lehner_eigenvalue(8)
            -1
            sage: f.atkin_lehner_eigenvalue(3)
            -1

        A case where the eigenvalue isn't in the coefficient field of `f`::

            sage: chi = DirichletGroup(7, QQ).0
            sage: f = Newforms(chi, 3)[0]
            sage: f.atkin_lehner_eigenvalue()
            Traceback (most recent call last):
            ...
            ValueError: Unable to compute square root. Try specifying an embedding into a larger ring
            sage: emb = f.hecke_eigenvalue_field().embeddings(QQbar)[0]
            sage: f.atkin_lehner_eigenvalue(embedding=emb)
            0.?e-18 - 1.000000000000000?*I

        A case where the embeddings really matter::

            sage: chi2 = chi.extend(63)
            sage: g = Newforms(chi2, 3, names='a')[2]
            sage: g.atkin_lehner_eigenvalue(7)
            Traceback (most recent call last):
            ...
            ValueError: Unable to compute Gauss sum. Try specifying an embedding into a larger ring
            sage: g.atkin_lehner_eigenvalue(7, embedding=g.hecke_eigenvalue_field().embeddings(QQbar)[0])
            0.?e-18 + 1.000000000000000?*I
        """
        if normalization not in ['arithmetic', 'analytic']:
            raise ValueError("unknown normalization %s" % normalization)
        N = self.level()
        if d is None:
            d = N
        d = ZZ(d)
        if N % d:
            raise ValueError("d should divide N")
        d = N // N.prime_to_m_part(d)

        d1 = d2 = d3 = 1
        for (p, e) in d.factor():
            if self[p] == 0:
                d1 *= p**e
            elif self.character().conductor().valuation(p) == e:
                d2 *= p**e
            else:
                d3 *= p**e

        verbose("computing W_%s using modsym, W_%s using qexp, W_%s using both" % (d1, d2, d3), level=2)
        w1 = self._atkin_lehner_eigenvalue_from_modsym(d1)
        w2 = self._atkin_lehner_eigenvalue_from_qexp(d2)
        w3a = self._atkin_lehner_eigenvalue_from_modsym(d3)
        w3b = self._atkin_lehner_eigenvalue_from_qexp(d3)
        assert w3a == w3b
        w = w1*w2*w3a

        if embedding is None:
            R = self.hecke_eigenvalue_field()
            embedding = R.Hom(R).identity()
        else:
            R = embedding.codomain()

        if normalization == 'arithmetic':
            return embedding(w)
        else:
            # get rid of the normalisation factors
            from sage.modular.dirichlet import trivial_character

            epsd = prod([eps.extend(d) for eps in self.character().decomposition() if eps.modulus().divides(d)], trivial_character(d))
            epsd = epsd.primitive_character()
            d0 = epsd.modulus()
            epsdR = epsd.change_ring(embedding)
            if d0 > 1:
                try:
                    G = epsdR.gauss_sum()
                except NotImplementedError:
                    raise ValueError("Unable to compute Gauss sum. Try specifying an embedding into a larger ring")
            else:
                G = R(1)
            if not R(d**(self.weight()-2)).is_square():
                raise ValueError("Unable to compute square root. Try specifying an embedding into a larger ring")
            ratio = R(d**(self.weight()-2)).sqrt() * embedding(self.character()(crt(1, d//d0, d, N//d))) / G
            return embedding(w) / ratio

    def twist(self, chi, level=None, check=True):
        r"""
        Return the twist of the newform ``self`` by the Dirichlet
        character ``chi``.

        If ``self`` is a newform `f` with character `\epsilon` and
        `q`-expansion

        .. MATH::

            f(q) = \sum_{n=1}^\infty a_n q^n,

        then the twist by `\chi` is the unique newform `f\otimes\chi`
        with character `\epsilon\chi^2` and `q`-expansion

        .. MATH::

            (f\otimes\chi)(q) = \sum_{n=1}^\infty b_n q^n

        satisfying `b_n = \chi(n) a_n` for all but finitely many `n`.

        INPUT:

        - ``chi`` -- a Dirichlet character. Note that Sage must be able to
          determine a common base field into which both the Hecke eigenvalue
          field of self, and the field of values of ``chi``, can be embedded.

        - ``level`` -- (optional) the level `N` of the twisted form. If `N` is
          not given, the algorithm tries to compute `N` using [AL1978]_,
          Theorem 3.1; if this is not possible, it returns an error. If `N` is
          given but incorrect, i.e. the twisted form does not have level `N`,
          then this function will attempt to detect this and return an error,
          but it may sometimes return an incorrect answer (a newform of level
          `N` whose first few coefficients agree with those of `f \otimes
          \chi`).

        - ``check`` -- (optional) boolean; if ``True`` (default), ensure that
          the space of modular symbols that is computed is genuinely simple and
          new. This makes it less likely, but not impossible, that a wrong
          result is returned if an incorrect ``level`` is specified.

        OUTPUT:

        The form `f\otimes\chi` as an element of the set of newforms
        for `\Gamma_1(N)` with character `\epsilon\chi^2`.

        EXAMPLES::

            sage: G = DirichletGroup(3, base_ring=QQ)
            sage: Delta = Newforms(SL2Z, 12)[0]; Delta
            q - 24*q^2 + 252*q^3 - 1472*q^4 + 4830*q^5 + O(q^6)
            sage: Delta.twist(G[0]) == Delta
            True
            sage: Delta.twist(G[1])  # long time (about 5 s)
            q + 24*q^2 - 1472*q^4 - 4830*q^5 + O(q^6)

            sage: M = CuspForms(Gamma1(13), 2)
            sage: f = M.newforms('a')[0]; f
            q + a0*q^2 + (-2*a0 - 4)*q^3 + (-a0 - 1)*q^4 + (2*a0 + 3)*q^5 + O(q^6)
            sage: f.twist(G[1])
            q - a0*q^2 + (-a0 - 1)*q^4 + (-2*a0 - 3)*q^5 + O(q^6)

            sage: f = Newforms(Gamma1(30), 2, names='a')[1]; f
            q + a1*q^2 - a1*q^3 - q^4 + (a1 - 2)*q^5 + O(q^6)
            sage: f.twist(f.character())
            Traceback (most recent call last):
            ...
            NotImplementedError: cannot calculate 5-primary part of the level of the twist of q + a1*q^2 - a1*q^3 - q^4 + (a1 - 2)*q^5 + O(q^6) by Dirichlet character modulo 5 of conductor 5 mapping 2 |--> -1
            sage: f.twist(f.character(), level=30)
            q - a1*q^2 + a1*q^3 - q^4 + (-a1 - 2)*q^5 + O(q^6)

        TESTS:

        We test that feeding inappropriate values of the ``level`` parameter is handled gracefully::

            sage: chi = DirichletGroup(1)[0]
            sage: Delta.twist(chi, level=3)
            Traceback (most recent call last):
            ...
            ValueError: twist of q - 24*q^2 + 252*q^3 - 1472*q^4 + 4830*q^5 + O(q^6) by Dirichlet character modulo 1 of conductor 1 is not a newform of level 3

        Twisting and twisting back works::

            sage: f = Newforms(11)[0]
            sage: chi = DirichletGroup(5).0
            sage: f.twist(chi).twist(~chi, level=11) == f
            True

        AUTHORS:

        - Peter Bruin (April 2015)
        """
        from sage.modular.all import CuspForms
        R = coercion_model.common_parent(self.base_ring(), chi.base_ring())
        N = self.level()
        epsilon = self.character()
        chi = chi.primitive_character()
        if level is None:
            N_epsilon = epsilon.conductor()
            N_chi = chi.conductor()
            G = DirichletGroup(N_epsilon.lcm(N_chi), base_ring=R)
            epsilon_chi = G(epsilon) * G(chi)
            N_epsilon_chi = epsilon_chi.conductor()
            for q in N_chi.prime_divisors():
                # See [AL1978], Theorem 3.1.
                alpha = N_epsilon.valuation(q)
                beta = N_chi.valuation(q)
                gamma = N.valuation(q)
                delta = max(alpha + beta, 2*beta, gamma)
                if delta == gamma and max(alpha + beta, 2*beta) < gamma:
                    continue
                if delta > gamma and N_epsilon_chi.valuation(q) == max(alpha, beta):
                    continue
                raise NotImplementedError('cannot calculate %s-primary part of the level of the twist of %s by %s'
                                          % (q, self, chi))
            level = lcm([N, N_epsilon * N_chi, N_chi**2])

        # determine the character of the twisted form
        G = DirichletGroup(lcm([N, chi.modulus(), level]), base_ring=R)
        eps_new = (G(epsilon) * G(chi)**2).restrict(level)

        # create an ambient space
        D = ModularSymbols(eps_new, self.weight(), base_ring=R, sign=1).new_submodule()
        S = CuspForms(eps_new, self.weight(), base_ring=R)

        # pull out the eigenspace
        for p in prime_range(500):
            if p.divides(chi.level()):
                continue
            D = (D.hecke_operator(p) - self[p]*chi(p)).kernel()
            if D.rank() == 1:
                break
            if D.is_zero():
                raise ValueError('twist of %s by %s is not a newform of level %s' % (self, chi, level))
        else:
            raise RuntimeError('unable to identify modular symbols for twist of %s by %s' % (self, chi))
        return Newform(S, D, names='_', check=check)

    def minimal_twist(self, p=None):
        r"""
        Compute a pair `(g, chi)` such that `g = f \otimes \chi`, where `f` is
        this newform and `\chi` is a Dirichlet character, such that `g` has
        level as small as possible. If the optional argument `p` is given,
        consider only twists by Dirichlet characters of `p`-power conductor.

        EXAMPLES::

            sage: f = Newforms(121, 2)[3]
            sage: g, chi = f.minimal_twist()
            sage: g
            q - 2*q^2 - q^3 + 2*q^4 + q^5 + O(q^6)
            sage: chi
            Dirichlet character modulo 11 of conductor 11 mapping 2 |--> -1
            sage: f.twist(chi, level=11) == g
            True

            sage: # long time
            sage: f = Newforms(575, 2, names='a')[4]
            sage: g, chi = f.minimal_twist(5)
            sage: g
            q + a*q^2 - a*q^3 - 2*q^4 + (1/2*a + 2)*q^5 + O(q^6)
            sage: chi
            Dirichlet character modulo 5 of conductor 5 mapping 2 |--> 1/2*a
            sage: f.twist(chi, level=g.level()) == g
            True
        """
        if p is None:
            # test local minimality at all primes
            for p in self.level().prime_divisors():
                (g, chi) = self.minimal_twist(p)
                if g.level() < self.level():
                    h, tau = g.minimal_twist(p=None)
                    M = chi.modulus().lcm(tau.modulus())
                    return (h, chi.extend(M)*tau.extend(M))
            else:
                # f locally minimal at all p, hence globally minimal
                return (self, DirichletGroup(1, self.base_ring())(1))

        p = ZZ(p)
        N = self.level()
        r = N.valuation(p)
        c = self.character().conductor().valuation(p)
        if not (p.is_prime() and p.divides(N)):
            raise ValueError("p should be prime factor of N")

        if (r == c) or (r == 1 and c == 0):
            # easy cases
            return (self, DirichletGroup(1, self.base_ring())(1))
        elif r < 2*c:
            # In this case we know that there is a unique chi of conductor p^u
            # such that self x chi has level N/p^u, where u = r-c, and this
            # twist is minimal.
            candidates = []
            for chi in DirichletGroup(p**(r-c), self.base_ring()):
                if not chi.is_primitive():
                    continue
                try:
                    g = self.twist(chi, level=N//p**(r-c))
                    candidates.append((g, chi))
                except ValueError:
                    continue

            l = ZZ(1)
            while len(candidates) > 1:
                l = l.next_prime()
                if l == p:
                    continue
                candidates = [(h, chi) for (h, chi) in candidates if h[l] == chi(l)*self[l]]
                if l > 10000 or len(candidates) == 0:
                    raise RuntimeError("bug finding minimal twist")
            return candidates[0]
        else:
            # The hard case. Now f might be ramified principal series, twist of
            # Steinberg, or supercuspidal, and the minimal twist is not unique
            # any more. So we use the slow, but very general, type-space
            # algorithm.
            from sage.modular.local_comp.type_space import TypeSpace
            T = TypeSpace(self, p)
            if T.is_minimal():
                return (self, DirichletGroup(1, self.base_ring())(1))
            else:
                g = T.minimal_twist()
                epsg = g.character().extend(N)
                chisq = (epsg / self.character()).restrict(p**(r//2))
                K = coercion_model.common_parent(self.base_ring(), g.base_ring())
                chis = [chi for chi in DirichletGroup(p**(r//2), K) if chi**2 == chisq]

                if g.has_cm() and g.cm_discriminant().prime_divisors() == [p]:
                    # Quicker to test g than self, because g has smaller level.
                    t = 2
                else:
                    t = 1
                l = ZZ(1)
                while len(chis) > t:
                    l = l.next_prime()
                    if l == p:
                        continue
                    chis = [chi for chi in chis if g[l] == chi(l) * self[l] ]
                    if l > 10000 or len(chis) == 0:
                        raise RuntimeError("bug finding minimal twist")
                return (g, chis[0])

    def local_component(self, p, twist_factor=None):
        """
        Calculate the local component at the prime `p` of the automorphic
        representation attached to this newform. For more information, see the
        documentation of the :func:`LocalComponent` function.

        EXAMPLES::

            sage: f = Newform("49a")
            sage: f.local_component(7)
            Smooth representation of GL_2(Q_7) with conductor 7^2
        """
        from sage.modular.local_comp.local_comp import LocalComponent
        return LocalComponent(self, p, twist_factor)


class ModularFormElement(ModularForm_abstract, element.HeckeModuleElement):
    def __init__(self, parent, x, check=True):
        r"""
        An element of a space of modular forms.

        INPUT:

        - ``parent`` -- :class:`ModularFormsSpace` (an ambient space of modular
          forms)

        - ``x`` -- a vector on the basis for parent

        - ``check`` -- if check is ``True``, check the types of the
          inputs

        OUTPUT: ``ModularFormElement`` -- a modular form

        EXAMPLES::

            sage: M = ModularForms(Gamma0(11),2)
            sage: f = M.0
            sage: f.parent()
            Modular Forms space of dimension 2 for Congruence Subgroup Gamma0(11) of weight 2 over Rational Field
        """
        from .space import ModularFormsSpace
        if not isinstance(parent, ModularFormsSpace):
            raise TypeError("First argument must be an ambient space of modular forms.")
        element.HeckeModuleElement.__init__(self, parent, x)

    def _compute_q_expansion(self, prec):
        """
        Compute the `q`-expansion of ``self`` to precision ``prec``.

        EXAMPLES::

            sage: f = EllipticCurve('37a').modular_form()
            sage: f.q_expansion()  # indirect doctest
            q - 2*q^2 - 3*q^3 + 2*q^4 - 2*q^5 + O(q^6)

            sage: f._compute_q_expansion(10)
            q - 2*q^2 - 3*q^3 + 2*q^4 - 2*q^5 + 6*q^6 - q^7 + 6*q^9 + O(q^10)
        """
        return self.parent()._q_expansion(element=self.element(), prec=prec)

    def _add_(self, other):
        """
        Add ``self`` to ``other``.

        EXAMPLES::

            sage: f = ModularForms(DirichletGroup(17).0^2,2).2
            sage: g = ModularForms(DirichletGroup(17).0^2,2).1
            sage: f
            q + (-zeta8^2 + 2)*q^2 + (zeta8 + 3)*q^3 + (-2*zeta8^2 + 3)*q^4 + (-zeta8 + 5)*q^5 + O(q^6)

            sage: g
            1 + (-14/73*zeta8^3 + 57/73*zeta8^2 + 13/73*zeta8 - 6/73)*q^2 + (-90/73*zeta8^3 + 64/73*zeta8^2 - 52/73*zeta8 + 24/73)*q^3 + (-81/73*zeta8^3 + 189/73*zeta8^2 - 3/73*zeta8 + 153/73)*q^4 + (72/73*zeta8^3 + 124/73*zeta8^2 + 100/73*zeta8 + 156/73)*q^5 + O(q^6)

            sage: f+g  # indirect doctest
            1 + q + (-14/73*zeta8^3 - 16/73*zeta8^2 + 13/73*zeta8 + 140/73)*q^2 + (-90/73*zeta8^3 + 64/73*zeta8^2 + 21/73*zeta8 + 243/73)*q^3 + (-81/73*zeta8^3 + 43/73*zeta8^2 - 3/73*zeta8 + 372/73)*q^4 + (72/73*zeta8^3 + 124/73*zeta8^2 + 27/73*zeta8 + 521/73)*q^5 + O(q^6)
        """
        return ModularFormElement(self.parent(), self.element() + other.element())

    def __mul__(self, other):
        r"""
        Calculate the product ``self * other``.

        This tries to determine the
        characters of ``self`` and ``other``, in order to avoid having to compute a
        (potentially very large) Gamma1 space. Note that this might lead to
        a modular form that is defined with respect to a larger subgroup than
        the factors are.

        An example with character::

            sage: f = ModularForms(DirichletGroup(3).0, 3).0
            sage: f * f
            1 + 108*q^2 + 144*q^3 + 2916*q^4 + 8640*q^5 + O(q^6)
            sage: (f*f).parent()
            Modular Forms space of dimension 3 for Congruence Subgroup Gamma0(3) of weight 6 over Rational Field
            sage: (f*f*f).parent()
            Modular Forms space of dimension 4, character [-1] and weight 9 over Rational Field

        An example where the character is computed on-the-fly::

            sage: f = ModularForms(Gamma1(3), 5).0
            sage: f*f
            1 - 180*q^2 - 480*q^3 + 8100*q^4 + 35712*q^5 + O(q^6)
            sage: (f*f).parent()
            Modular Forms space of dimension 4 for Congruence Subgroup Gamma0(3) of weight 10 over Rational Field

            sage: f = ModularForms(Gamma1(3), 7).0
            sage: f*f
            q^2 - 54*q^4 + 128*q^5 + O(q^6)
            sage: (f*f).parent()
            Modular Forms space of dimension 5 for Congruence Subgroup Gamma0(3) of weight 14 over Rational Field

        An example with no character::

            sage: f = ModularForms(Gamma1(5), 2).0
            sage: f*f
            1 + 120*q^3 - 240*q^4 + 480*q^5 + O(q^6)
            sage: (f*f).parent()
            Modular Forms space of dimension 5 for Congruence Subgroup Gamma1(5) of weight 4 over Rational Field

        TESTS:

        This shows that the issue at :issue:`7548` is fixed::

            sage: M = CuspForms(Gamma0(5*3^2), 2)
            sage: f = M.basis()[0]
            sage: 2*f
            2*q - 2*q^4 + O(q^6)
            sage: f*2
            2*q - 2*q^4 + O(q^6)
        """

        # boring case: scalar multiplication
        if not isinstance(other, ModularFormElement):
            return element.HeckeModuleElement.__mul__(self, other)

        # first ensure the levels are equal
        if self.level() != other.level():
            raise NotImplementedError("Cannot multiply forms of different levels")

        # find out about characters
        try:
            eps1 = self.character()
            verbose("character of left is %s" % eps1)
            eps2 = other.character()
            verbose("character of right is %s" % eps2)
            newchar = eps1 * eps2
            verbose("character of product is %s" % newchar)
        except (NotImplementedError, ValueError):
            newchar = None
            verbose("character of product not determined")

        # now do the math
        from .constructor import ModularForms
        if newchar is not None:
            verbose("creating a parent with char")
            newparent = ModularForms(newchar, self.weight() + other.weight(),
                                     base_ring=newchar.base_ring())
            verbose("parent is %s" % newparent)
        else:
            newparent = ModularForms(self.group(),
                                     self.weight() + other.weight(),
                                     base_ring=ZZ)
        m = newparent.sturm_bound()
        newqexp = self.qexp(m) * other.qexp(m)

        return newparent.base_extend(newqexp.base_ring())(newqexp)

    def _pow_int(self, n):
        """
        Raises ``self`` to integer powers.

        TESTS::

            sage: F = ModularForms(1, 12).0
            sage: (F^5).qexp(20)
            q^5 - 120*q^6 + 7020*q^7 - 266560*q^8 + 7379190*q^9 - 158562144*q^10 + 2748847640*q^11 -
            39443189760*q^12 + 476711357265*q^13 - 4910778324400*q^14 + 43440479153652*q^15 -
            331129448133120*q^16 + 2173189785854230*q^17 - 12199334429782080*q^18 +
            57636170473930920*q^19 + O(q^20)

            Exponentiation is a lot faster than chain multiplication:

            sage: F = ModularForms(DirichletGroup(6).0, 3).0
            sage: G = F**8                                                              # long time -- around 3 seconds
        """
        # shamelessly copied from above
        try:
            eps = self.character()
            verbose(f"character of self is {eps}")
            newchar = eps ** n
            verbose(f"character of product is {newchar}")
        except (NotImplementedError, ValueError):
            newchar = None
            verbose("character of product not determined")

        from .constructor import ModularForms
        if newchar is not None:
            verbose("creating a parent with char")
            newparent = ModularForms(newchar, self.weight() * n,
                                     base_ring=newchar.base_ring())
            verbose(f"parent is {newparent}")
        else:
            newparent = ModularForms(self.group(), self.weight() * n,
                                     base_ring=ZZ)
        m = newparent.sturm_bound()
        newqexp = self.qexp(m) ** n

        return newparent.base_extend(newqexp.base_ring())(newqexp)

    def atkin_lehner_eigenvalue(self, d=None, embedding=None):
        """
        Return the result of the Atkin-Lehner operator `W_d` on
        ``self``.

        INPUT:

        - ``d`` -- positive integer exactly dividing the level `N` of
          ``self``, i.e. `d` divides `N` and is coprime to `N/d`. (default: `d
          = N`)

        - ``embedding`` -- ignored (but accepted for compatibility with
          :meth:`Newform.atkin_lehner_eigenvalue`)

        OUTPUT:

        The Atkin-Lehner eigenvalue of `W_d` on ``self``. If ``self`` is not an
        eigenform for `W_d`, a :exc:`ValueError` is raised.

        .. SEEALSO::

            For the conventions used to define the operator `W_d`, see
            :meth:`sage.modular.hecke.module.HeckeModule_free_module.atkin_lehner_operator`.

        EXAMPLES::

            sage: CuspForms(1, 30).0.atkin_lehner_eigenvalue()
            1
            sage: CuspForms(2, 8).0.atkin_lehner_eigenvalue()
            Traceback (most recent call last):
            ...
            NotImplementedError: don't know how to compute Atkin-Lehner matrix acting on this space (try using a newform constructor instead)
        """
        if d is None:
            d = self.level()
        try:
            f = self.parent().atkin_lehner_operator(d)(self)
        except NotImplementedError:
            raise NotImplementedError("don't know how to compute Atkin-Lehner matrix acting on this space (try using a newform constructor instead)")
        w = self.element().nonzero_positions()[0]
        t = f.element()[w] / self.element()[w]
        if f.element() == self.element() * t:
            return t
        else:
            raise ValueError("%r is not an eigenform for W_%r" % (self, d))

    def twist(self, chi, level=None):
        r"""
        Return the twist of the modular form ``self`` by the Dirichlet
        character ``chi``.

        If ``self`` is a modular form `f` with character `\epsilon`
        and `q`-expansion

        .. MATH::

            f(q) = \sum_{n=0}^\infty a_n q^n,

        then the twist by `\chi` is a modular form `f_\chi` with
        character `\epsilon\chi^2` and `q`-expansion

        .. MATH::

            f_\chi(q) = \sum_{n=0}^\infty \chi(n) a_n q^n.

        INPUT:

        - ``chi`` -- a Dirichlet character

        - ``level`` -- (optional) the level `N` of the twisted form.
          By default, the algorithm chooses some not necessarily
          minimal value for `N` using [AL1978]_, Proposition 3.1,
          (See also [Kob1993]_, Proposition III.3.17, for a simpler
          but slightly weaker bound.)

        OUTPUT:

        The form `f_\chi` as an element of the space of modular forms
        for `\Gamma_1(N)` with character `\epsilon\chi^2`.

        EXAMPLES::

            sage: f = CuspForms(11, 2).0
            sage: f.parent()
            Cuspidal subspace of dimension 1 of Modular Forms space of dimension 2 for Congruence Subgroup Gamma0(11) of weight 2 over Rational Field
            sage: f.q_expansion(6)
            q - 2*q^2 - q^3 + 2*q^4 + q^5 + O(q^6)
            sage: eps = DirichletGroup(3).0
            sage: eps.parent()
            Group of Dirichlet characters modulo 3 with values in Cyclotomic Field of order 2 and degree 1
            sage: f_eps = f.twist(eps)
            sage: f_eps.parent()
            Cuspidal subspace of dimension 9 of Modular Forms space of dimension 16 for Congruence Subgroup Gamma0(99) of weight 2 over Cyclotomic Field of order 2 and degree 1
            sage: f_eps.q_expansion(6)
            q + 2*q^2 + 2*q^4 - q^5 + O(q^6)

        Modular forms without character are supported::

            sage: M = ModularForms(Gamma1(5), 2)
            sage: f = M.gen(0); f
            1 + 60*q^3 - 120*q^4 + 240*q^5 + O(q^6)
            sage: chi = DirichletGroup(2)[0]
            sage: f.twist(chi)
            60*q^3 + 240*q^5 + O(q^6)

        The base field of the twisted form is extended if necessary::

            sage: E4 = ModularForms(1, 4).gen(0)
            sage: E4.parent()
            Modular Forms space of dimension 1 for Modular Group SL(2,Z) of weight 4 over Rational Field
            sage: chi = DirichletGroup(5)[1]
            sage: chi.base_ring()
            Cyclotomic Field of order 4 and degree 2
            sage: E4_chi = E4.twist(chi)
            sage: E4_chi.parent()
            Modular Forms space of dimension 10, character [-1] and weight 4 over Cyclotomic Field of order 4 and degree 2

        REFERENCES:

        - [AL1978]_

        - [Kob1993]_

        AUTHORS:

        - \L. J. P. Kilford (2009-08-28)

        - Peter Bruin (2015-03-30)
        """
        from sage.modular.all import CuspForms, ModularForms
        R = coercion_model.common_parent(self.base_ring(), chi.base_ring())
        N = self.level()
        Q = chi.modulus()
        try:
            epsilon = self.character()
        except ValueError:
            epsilon = None
        constructor = CuspForms if self.is_cuspidal() else ModularForms
        if epsilon is not None:
            if level is None:
                # See [AL1978], Proposition 3.1.
                level = lcm([N, epsilon.conductor() * Q, Q**2])
            G = DirichletGroup(level, base_ring=R)
            M = constructor(G(epsilon) * G(chi)**2, self.weight(), base_ring=R)
        else:
            from sage.modular.arithgroup.all import Gamma1
            if level is None:
                # See [AL1978], Proposition 3.1.
                level = lcm([N, Q]) * Q
            M = constructor(Gamma1(level), self.weight(), base_ring=R)
        bound = M.sturm_bound() + 1
        S = PowerSeriesRing(R, 'q')
        f_twist = S([self[i] * chi(i) for i in range(bound)], prec=bound)
        return M(f_twist)


class ModularFormElement_elliptic_curve(Newform):
    r"""
    A modular form attached to an elliptic curve over `\QQ`.
    """
    def __init__(self, parent, E):
        """
        Modular form attached to an elliptic curve as an element
        of a space of modular forms.

        EXAMPLES::

            sage: E = EllipticCurve('389a')
            sage: f = E.modular_form()
            sage: f
            q - 2*q^2 - 2*q^3 + 2*q^4 - 3*q^5 + O(q^6)
            sage: f.q_expansion(10)
            q - 2*q^2 - 2*q^3 + 2*q^4 - 3*q^5 + 4*q^6 - 5*q^7 + q^9 + O(q^10)
            sage: f.parent()
            Modular Forms space of dimension 33 for Congruence Subgroup Gamma0(389) of weight 2 over Rational Field

            sage: E = EllipticCurve('37a')
            sage: f = E.modular_form() ; f
            q - 2*q^2 - 3*q^3 + 2*q^4 - 2*q^5 + O(q^6)
            sage: f == loads(dumps(f))
            True
        """
        Newform.__init__(self, parent, E.modular_symbol_space(), names=None)
        self.__E = E

    def elliptic_curve(self):
        """
        Return elliptic curve associated to ``self``.

        EXAMPLES::

            sage: E = EllipticCurve('11a')
            sage: f = E.modular_form()
            sage: f.elliptic_curve()
            Elliptic Curve defined by y^2 + y = x^3 - x^2 - 10*x - 20 over Rational Field
            sage: f.elliptic_curve() is E
            True
        """
        return self.__E

    def _compute_element(self):
        """
        Compute ``self`` as a linear combination of the basis elements
        of parent.

        EXAMPLES::

            sage: EllipticCurve('11a1').modular_form()._compute_element()
            (1, 0)
            sage: EllipticCurve('389a1').modular_form()._compute_element()
            (1, -2, -2, 2, -3, 4, -5, 0, 1, 6, -4, -4, -3, 10, 6, -4, -6, -2, 5, -6, 10, 8, -4, 0, 4, 6, 4, -10, -6, -12, 4, 8, 0)
        """
        M = self.parent()
        S = M.cuspidal_subspace()
        # return S.find_in_space( self.__E.q_expansion( S.q_expansion_basis()[0].prec() ) ) + [0] * ( M.dimension() - S.dimension() )
        return vector(S.find_in_space(self.__E.q_expansion(S.sturm_bound())) + [0] * (M.dimension() - S.dimension()))

    def _compute_q_expansion(self, prec):
        r"""
        The `q`-expansion of the modular form to precision `O(q^\text{prec})`.

        This function takes one argument, which is the integer ``prec``.

        EXAMPLES::

            sage: E = EllipticCurve('11a') ; f = E.modular_form()
            sage: f._compute_q_expansion(10)
            q - 2*q^2 - q^3 + 2*q^4 + q^5 + 2*q^6 - 2*q^7 - 2*q^9 + O(q^10)

            sage: f._compute_q_expansion(30)
            q - 2*q^2 - q^3 + 2*q^4 + q^5 + 2*q^6 - 2*q^7 - 2*q^9 - 2*q^10 + q^11 - 2*q^12 + 4*q^13 + 4*q^14 - q^15 - 4*q^16 - 2*q^17 + 4*q^18 + 2*q^20 + 2*q^21 - 2*q^22 - q^23 - 4*q^25 - 8*q^26 + 5*q^27 - 4*q^28 + O(q^30)

            sage: f._compute_q_expansion(10)
            q - 2*q^2 - q^3 + 2*q^4 + q^5 + 2*q^6 - 2*q^7 - 2*q^9 + O(q^10)
        """
        return self.__E.q_expansion(prec)

    def atkin_lehner_eigenvalue(self, d=None, embedding=None):
        """
        Return the result of the Atkin-Lehner operator `W_d` on
        ``self``.

        INPUT:

        - ``d`` -- positive integer exactly dividing the level `N` of
          ``self``, i.e. `d` divides `N` and is coprime to `N/d`. (Defaults to
          `d = N` if not given.)

        - ``embedding`` -- ignored (but accepted for compatibility with
          :meth:`Newform.atkin_lehner_action`)

        OUTPUT:

        The Atkin-Lehner eigenvalue of `W_d` on ``self``. This is either `1` or
        `-1`.

        EXAMPLES::

            sage: EllipticCurve('57a1').newform().atkin_lehner_eigenvalue()
            1
            sage: EllipticCurve('57b1').newform().atkin_lehner_eigenvalue()
            -1
            sage: EllipticCurve('57b1').newform().atkin_lehner_eigenvalue(19)
            1
        """
        if d == self.level():
            w = -self.__E.root_number()
        else:
            # The space of modular symbols attached to E is
            # one-dimensional.
            w = self.__E.modular_symbol_space().atkin_lehner_operator(d).matrix()[0, 0]
        return w


class EisensteinSeries(ModularFormElement):
    """
    An Eisenstein series.

    EXAMPLES::

        sage: E = EisensteinForms(1,12)
        sage: E.eisenstein_series()
        [
        691/65520 + q + 2049*q^2 + 177148*q^3 + 4196353*q^4 + 48828126*q^5 + O(q^6)
        ]
        sage: E = EisensteinForms(11,2)
        sage: E.eisenstein_series()
        [
        5/12 + q + 3*q^2 + 4*q^3 + 7*q^4 + 6*q^5 + O(q^6)
        ]
        sage: E = EisensteinForms(Gamma1(7),2)
        sage: E.set_precision(4)
        sage: E.eisenstein_series()
        [
        1/4 + q + 3*q^2 + 4*q^3 + O(q^4),
        1/7*zeta6 - 3/7 + q + (-2*zeta6 + 1)*q^2 + (3*zeta6 - 2)*q^3 + O(q^4),
        q + (-zeta6 + 2)*q^2 + (zeta6 + 2)*q^3 + O(q^4),
        -1/7*zeta6 - 2/7 + q + (2*zeta6 - 1)*q^2 + (-3*zeta6 + 1)*q^3 + O(q^4),
        q + (zeta6 + 1)*q^2 + (-zeta6 + 3)*q^3 + O(q^4)
        ]
    """
    def __init__(self, parent, vector, t, chi, psi):
        """
        An Eisenstein series.

        EXAMPLES::

            sage: E = EisensteinForms(1,12)  # indirect doctest
            sage: E.eisenstein_series()
            [
            691/65520 + q + 2049*q^2 + 177148*q^3 + 4196353*q^4 + 48828126*q^5 + O(q^6)
            ]
            sage: E = EisensteinForms(11,2)
            sage: E.eisenstein_series()
            [
            5/12 + q + 3*q^2 + 4*q^3 + 7*q^4 + 6*q^5 + O(q^6)
            ]
            sage: E = EisensteinForms(Gamma1(7),2)
            sage: E.set_precision(4)
            sage: E.eisenstein_series()
            [
            1/4 + q + 3*q^2 + 4*q^3 + O(q^4),
            1/7*zeta6 - 3/7 + q + (-2*zeta6 + 1)*q^2 + (3*zeta6 - 2)*q^3 + O(q^4),
            q + (-zeta6 + 2)*q^2 + (zeta6 + 2)*q^3 + O(q^4),
            -1/7*zeta6 - 2/7 + q + (2*zeta6 - 1)*q^2 + (-3*zeta6 + 1)*q^3 + O(q^4),
            q + (zeta6 + 1)*q^2 + (-zeta6 + 3)*q^3 + O(q^4)
            ]
        """
        N = parent.level()
        K = parent.base_ring()
        if chi.parent().modulus() != N or psi.parent().modulus() != N:
            raise ArithmeticError("Incompatible moduli")
        if chi.parent().base_ring() != K or psi.parent().base_ring() != K:
            raise ArithmeticError("Incompatible base rings")
        t = int(t)
        if parent.weight() == 2 and chi.is_trivial() and psi.is_trivial() and t == 1:
            raise ArithmeticError("If chi and psi are trivial and k=2, then t must be >1.")
        ModularFormElement.__init__(self, parent, vector)
        self.__chi = chi
        self.__psi = psi
        self.__t = t

    def _compute_q_expansion(self, prec=None):
        """
        Compute the `q`-expansion of ``self`` to precision ``prec``.

        EXAMPLES::

            sage: EisensteinForms(11,2).eisenstein_series()[0]._compute_q_expansion(10)
            5/12 + q + 3*q^2 + 4*q^3 + 7*q^4 + 6*q^5 + 12*q^6 + 8*q^7 + 15*q^8 + 13*q^9 + O(q^10)
        """
        if prec is None:
            prec = self.parent().prec()
        F = self._compute(list(range(prec)))
        R = self.parent()._q_expansion_ring()
        return R(F, prec)

    def _compute(self, X):
        r"""
        Compute the coefficients of `q^n` of the power series of self,
        for `n` in the list `X`.  The results are not cached.  (Use
        coefficients for cached results).

        EXAMPLES::

            sage: e = DirichletGroup(11).gen()
            sage: f = EisensteinForms(e, 3).eisenstein_series()[0]
            sage: f._compute([3,4,5])
            [-9*zeta10^3 + 1,
             16*zeta10^2 + 4*zeta10 + 1,
             25*zeta10^3 - 25*zeta10^2 + 25*zeta10 - 24]
        """
        if self.weight() == 2 and (self.__chi.is_trivial() and self.__psi.is_trivial()):
            return self.__compute_weight2_trivial_character(X)
        else:  # general case
            return self.__compute_general_case(X)

    def __compute_weight2_trivial_character(self, X):
        r"""
        Compute coefficients for ``self`` an Eisenstein series of the form
        `E_2 - t*E_2(q^t)`. Computes `a_n` for each `n \in X`.

        EXAMPLES::

            sage: EisensteinForms(14,2).eisenstein_series()[0]._EisensteinSeries__compute_weight2_trivial_character([0])
            [1/24]
            sage: EisensteinForms(14,2).eisenstein_series()[0]._EisensteinSeries__compute_weight2_trivial_character([0,4,11,38])
            [1/24, 1, 12, 20]
        """
        F = self.base_ring()
        v = []
        t = self.__t
        for n in X:
            if n < 0:
                pass
            elif n == 0:
                v.append(F(t - 1) / F(24))
            else:
                an = sigma(n, 1)
                if n % t == 0:
                    an -= t * sigma(n // t, 1)
                v.append(an)
        return v

    def __compute_general_case(self, X):
        r"""
        Return the list coefficients of `q^n` of the power series of self,
        for `n` in the list `X`.  The results are not cached.  (Use
        coefficients for cached results).

        General case (except weight 2, trivial character, where this
        is wrong!)  `\chi` is a primitive character of conductor `L`
        `\psi` is a primitive character of conductor `M` We have
        `MLt \mid N`, and

        .. MATH::

          E_k(chi,psi,t) =
           c_0 + sum_{m \geq 1}[sum_{n|m} psi(n) * chi(m/n) * n^(k-1)] q^{mt},

        with `c_0=0` if `L>1`, and `c_0=L(1-k,psi)/2` if `L=1` (that
        second `L` is an `L`-function `L`).

        EXAMPLES::

            sage: e = DirichletGroup(11).gen()
            sage: f = EisensteinForms(e, 3).eisenstein_series()[0]
            sage: f._EisensteinSeries__compute_general_case([1])
            [1]
            sage: f._EisensteinSeries__compute_general_case([2])
            [4*zeta10 + 1]
            sage: f._EisensteinSeries__compute_general_case([0,1,2])
            [15/11*zeta10^3 - 9/11*zeta10^2 - 26/11*zeta10 - 10/11, 1, 4*zeta10 + 1]
        """
        c0, chi, psi, K, n, t, L, M = self.__defining_parameters()
        zero = K.zero()
        k = self.weight()
        v = []
        for i in X:
            if i == 0:
                v.append(c0)
                continue
            if i % t != 0:
                v.append(zero)
            else:
                m = i // t
                v.append(sum([psi(d) * chi(m / d) * d ** (k - 1)
                              for d in divisors(m)]))
        return v

    @cached_method
    def __defining_parameters(self):
        r"""
        Return defining parameters for ``self``.

        EXAMPLES::

            sage: EisensteinForms(11,2).eisenstein_series()[0]._EisensteinSeries__defining_parameters()
            (-1/24, Dirichlet character modulo 1 of conductor 1, Dirichlet character modulo 1 of conductor 1, Rational Field, 2, 11, 1, 1)
        """
        chi = self.__chi.primitive_character()
        psi = self.__psi.primitive_character()
        k = self.weight()
        t = self.__t
        L = chi.conductor()
        M = psi.conductor()
        K = chi.base_ring()
        n = K.zeta_order()
        if L == 1:
            c0 = K(-psi.bernoulli(k)) / K(2 * k)
        else:
            c0 = K.zero()
        return (c0, chi, psi, K, n, t, L, M)

    def chi(self):
        """
        Return the parameter chi associated to ``self``.

        EXAMPLES::

            sage: EisensteinForms(DirichletGroup(17).0,99).eisenstein_series()[1].chi()
            Dirichlet character modulo 17 of conductor 17 mapping 3 |--> zeta16
        """
        return self.__chi

    def psi(self):
        """
        Return the parameter psi associated to ``self``.

        EXAMPLES::

            sage: EisensteinForms(DirichletGroup(17).0,99).eisenstein_series()[1].psi()
             Dirichlet character modulo 17 of conductor 1 mapping 3 |--> 1
        """
        return self.__psi

    def t(self):
        """
        Return the parameter t associated to ``self``.

        EXAMPLES::

            sage: EisensteinForms(DirichletGroup(17).0,99).eisenstein_series()[1].t()
            1
        """
        return self.__t

    def parameters(self):
        """
        Return chi, psi, and t, which are the defining parameters of ``self``.

        EXAMPLES::

            sage: EisensteinForms(DirichletGroup(17).0,99).eisenstein_series()[1].parameters()
            (Dirichlet character modulo 17 of conductor 17 mapping 3 |--> zeta16, Dirichlet character modulo 17 of conductor 1 mapping 3 |--> 1, 1)
        """
        return self.__chi, self.__psi, self.__t

    def L(self):
        """
        Return the conductor of self.chi().

        EXAMPLES::

            sage: EisensteinForms(DirichletGroup(17).0,99).eisenstein_series()[1].L()
            17
        """
        return self.__chi.conductor()

    def M(self):
        """
        Return the conductor of self.psi().

        EXAMPLES::

            sage: EisensteinForms(DirichletGroup(17).0,99).eisenstein_series()[1].M()
            1
        """
        return self.__psi.conductor()

    @cached_method
    def character(self):
        """
        Return the character associated to ``self``.

        EXAMPLES::

            sage: EisensteinForms(DirichletGroup(17).0,99).eisenstein_series()[1].character()
            Dirichlet character modulo 17 of conductor 17 mapping 3 |--> zeta16

            sage: chi = DirichletGroup(7)[4]
            sage: E = EisensteinForms(chi).eisenstein_series() ; E
            [
            -1/7*zeta6 - 2/7 + q + (2*zeta6 - 1)*q^2 + (-3*zeta6 + 1)*q^3 + (-2*zeta6 - 1)*q^4 + (5*zeta6 - 4)*q^5 + O(q^6),
            q + (zeta6 + 1)*q^2 + (-zeta6 + 3)*q^3 + (zeta6 + 2)*q^4 + (zeta6 + 4)*q^5 + O(q^6)
            ]
            sage: E[0].character() == chi
            True
            sage: E[1].character() == chi
            True

        TESTS::

            sage: [ [ f.character() == chi for f in EisensteinForms(chi).eisenstein_series() ] for chi in DirichletGroup(17) ]
            [[True], [], [True, True], [], [True, True], [], [True, True], [], [True, True], [], [True, True], [], [True, True], [], [True, True], []]

            sage: [ [ f.character() == chi for f in EisensteinForms(chi).eisenstein_series() ] for chi in DirichletGroup(16) ]
            [[True, True, True, True, True], [], [True, True], [], [True, True, True, True], [], [True, True], []]
        """
        return self.__chi * self.__psi

    def new_level(self):
        """
        Return level at which ``self`` is new.

        EXAMPLES::

            sage: EisensteinForms(DirichletGroup(17).0,99).eisenstein_series()[1].level()
            17
            sage: EisensteinForms(DirichletGroup(17).0,99).eisenstein_series()[1].new_level()
            17
            sage: [ [x.level(), x.new_level()] for x in EisensteinForms(DirichletGroup(60).0^2,2).eisenstein_series() ]
            [[60, 2], [60, 3], [60, 2], [60, 5], [60, 2], [60, 2], [60, 2], [60, 3], [60, 2], [60, 2], [60, 2]]
        """
        if self.__chi.is_trivial() and self.__psi.is_trivial() and self.weight() == 2:
            return factor(self.__t)[0][0]
        return self.L() * self.M()


class GradedModularFormElement(ModuleElement):
    r"""
    The element class for ``ModularFormsRing``. A ``GradedModularFormElement`` is basically a
    formal sum of modular forms of different weight: `f_1 + f_2 + ... + f_n`. Note that a
    ``GradedModularFormElement`` is not necessarily a modular form (as it can have mixed weight
    components).

    A ``GradedModularFormElement`` should not be constructed directly via this class. Instead,
    one should use the element constructor of the parent class (``ModularFormsRing``).

    EXAMPLES::

        sage: M = ModularFormsRing(1)
        sage: D = CuspForms(1, 12).0
        sage: M(D).parent()
        Ring of Modular Forms for Modular Group SL(2,Z) over Rational Field

    A graded modular form can be initiated via a dictionary or a list::

        sage: E4 = ModularForms(1, 4).0
        sage: M({4:E4, 12:D})  # dictionary
        1 + 241*q + 2136*q^2 + 6972*q^3 + 16048*q^4 + 35070*q^5 + O(q^6)
        sage: M([E4, D])  # list
        1 + 241*q + 2136*q^2 + 6972*q^3 + 16048*q^4 + 35070*q^5 + O(q^6)

    Also, when adding two modular forms of different weights, a graded modular form element will be created::

        sage: (E4 + D).parent()
        Ring of Modular Forms for Modular Group SL(2,Z) over Rational Field
        sage: M([E4, D]) == E4 + D
        True

    Graded modular forms elements for congruence subgroups are also supported::

        sage: M = ModularFormsRing(Gamma0(3))
        sage: f = ModularForms(Gamma0(3), 4).0
        sage: g = ModularForms(Gamma0(3), 2).0
        sage: M([f, g])
        2 + 12*q + 36*q^2 + 252*q^3 + 84*q^4 + 72*q^5 + O(q^6)
        sage: M({4:f, 2:g})
        2 + 12*q + 36*q^2 + 252*q^3 + 84*q^4 + 72*q^5 + O(q^6)
    """
    def __init__(self, parent, forms_datum):
        r"""
        INPUT:

        - ``parent`` -- an object of the class ``ModularFormsRing``
        - ``forms_datum`` -- dictionary ``{k_1:f_1, k_2:f_2, ..., k_n:f_n}``
          or a list ``[f_1, f_2,..., f_n]`` where `f_i` is a modular form of
          weight `k_i`

        OUTPUT: a ``GradedModularFormElement`` corresponding to `f_1 + f_2 + ... + f_n`

        TESTS::

            sage: M = ModularFormsRing(1)
            sage: E4 = ModularForms(1,4).0
            sage: M({6:E4})
            Traceback (most recent call last):
            ...
            ValueError: at least one key (6) of the defining dictionary does not correspond to the weight of its value (1 + 240*q + 2160*q^2 + 6720*q^3 + 17520*q^4 + 30240*q^5 + O(q^6)). Real weight: 4
            sage: M({4:'f'})
            Traceback (most recent call last):
            ...
            ValueError: at least one value (f) of the defining dictionary is not a `ModularFormElement`
            sage: M({4.:E4})
            Traceback (most recent call last):
            ...
            ValueError: at least one key (4.00000000000000) of the defining dictionary is not an integer
            sage: M({0:E4})
            Traceback (most recent call last):
            ...
            TypeError: no canonical coercion from Modular Forms space of dimension 1 for Modular Group SL(2,Z) of weight 4 over Rational Field to Rational Field
            sage: M([E4, x])                                                            # needs sage.symbolic
            Traceback (most recent call last):
            ...
            TypeError: no canonical coercion from Symbolic Ring to Rational Field
            sage: M([E4, ModularForms(3, 6).0])
            Traceback (most recent call last):
            ...
            ValueError: the group and/or the base ring of at least one modular form (q - 6*q^2 + 9*q^3 + 4*q^4 + 6*q^5 + O(q^6)) is not consistant with the base space
            sage: M({4:E4, 6:ModularForms(3, 6).0})
            Traceback (most recent call last):
            ...
            ValueError: the group and/or the base ring of at least one modular form (q - 6*q^2 + 9*q^3 + 4*q^4 + 6*q^5 + O(q^6)) is not consistant with the base space
            sage: M = ModularFormsRing(Gamma0(2))
            sage: E4 = ModularForms(1, 4).0
            sage: M(E4)[4].parent()
            Modular Forms space of dimension 2 for Congruence Subgroup Gamma0(2) of weight 4 over Rational Field
            sage: M = ModularFormsRing(Gamma1(3), base_ring=GF(7))
            sage: E6 = ModularForms(1, 6, base_ring=GF(7)).0
            sage: M(E6)[6].parent()
            Modular Forms space of dimension 3 for Congruence Subgroup Gamma1(3) of weight 6 over Finite Field of size 7
        """
        forms_dictionary = {}
        if isinstance(forms_datum, dict):
            for k, f in forms_datum.items():
                if isinstance(k, (int, Integer)):
                    k = ZZ(k)
                    if k == 0:
                        forms_dictionary[k] = parent.base_ring().coerce(f)
                    elif isinstance(f, ModularFormElement):
                        if f.weight() == k:
                            if parent.group().is_subgroup(f.group()) and parent.base_ring().has_coerce_map_from(f.base_ring()):
                                M = parent.modular_forms_of_weight(f.weight()).change_ring(parent.base_ring())
                                forms_dictionary[k] = M(f)
                            else:
                                raise ValueError('the group and/or the base ring of at least one modular form (%s) is not consistant with the base space' % (f))
                        else:
                            raise ValueError('at least one key (%s) of the defining dictionary does not correspond to the weight of its value (%s). Real weight: %s' % (k, f, f.weight()))
                    else:
                        raise ValueError('at least one value (%s) of the defining dictionary is not a `ModularFormElement`' % (f))
                else:
                    raise ValueError('at least one key (%s) of the defining dictionary is not an integer' % (k))
        elif isinstance(forms_datum, list):
            for f in forms_datum:
                if isinstance(f, ModularFormElement):
                    chi = f.character(compute=False)
                    if (chi is not None) and (not chi.is_trivial()):
                        raise NotImplementedError("graded modular forms for non-trivial characters is not yet implemented")
                    if parent.group().is_subgroup(f.group()) and parent.base_ring().has_coerce_map_from(f.base_ring()):
                        M = parent.modular_forms_of_weight(f.weight()).change_ring(parent.base_ring())
                        forms_dictionary[f.weight()] = M(forms_dictionary.get(f.weight(), 0) + f)
                    else:
                        raise ValueError('the group and/or the base ring of at least one modular form (%s) is not consistant with the base space' % (f))
                else:
                    forms_dictionary[ZZ(0)] = parent.base_ring().coerce(f)
        else:
            raise TypeError('the defining data structure should be a list or a dictionary')
        self._forms_dictionary = {k: f for k, f in forms_dictionary.items() if not f.is_zero()}  # remove the zero values
        Element.__init__(self, parent)

    def __bool__(self):
        r"""
        Return "True" if ``self`` is nonzero and "False" otherwise.

        EXAMPLES::

            sage: M = ModularFormsRing(1)
            sage: bool(M(0))
            False
            sage: bool(M(1))
            True
            sage: bool(M(ModularForms(1,6).0))
            True
        """
        return bool(self._forms_dictionary)

    def is_zero(self):
        r"""
        Return "True" if the graded form is 0 and "False" otherwise.

        EXAMPLES::

            sage: M = ModularFormsRing(1)
            sage: M(0).is_zero()
            True
            sage: M(1/2).is_zero()
            False
            sage: E6 = M.1
            sage: M(E6).is_zero()
            False
        """
        return not self

    def is_one(self):
        r"""
        Return "True" if the graded form is 1 and "False" otherwise.

        EXAMPLES::

            sage: M = ModularFormsRing(1)
            sage: M(1).is_one()
            True
            sage: M(2).is_one()
            False
            sage: E6 = M.0
            sage: E6.is_one()
            False
        """
        return len(self._forms_dictionary) == 1 and self[0].is_one()

    def group(self):
        r"""
        Return the group for which ``self`` is a modular form.

        EXAMPLES::

            sage: M = ModularFormsRing(1)
            sage: E4 = M.0
            sage: E4.group()
            Modular Group SL(2,Z)
            sage: M5 = ModularFormsRing(Gamma1(5))
            sage: f = M5(ModularForms(Gamma1(5)).0);
            sage: f.group()
            Congruence Subgroup Gamma1(5)
        """
        return self.parent().group()

    def q_expansion(self, prec=None):
        r"""
        Return the `q`-expansion of the graded modular form up to precision
        ``prec`` (default: 6).

        An alias of this method is ``qexp``.

        EXAMPLES::

            sage: M = ModularFormsRing(1)
            sage: zer = M(0); zer.q_expansion()
            0
            sage: M(5/7).q_expansion()
            5/7
            sage: E4 = M.0; E4
            1 + 240*q + 2160*q^2 + 6720*q^3 + 17520*q^4 + 30240*q^5 + O(q^6)
            sage: E6 = M.1; E6
            1 - 504*q - 16632*q^2 - 122976*q^3 - 532728*q^4 - 1575504*q^5 + O(q^6)
            sage: F = E4 + E6; F
            2 - 264*q - 14472*q^2 - 116256*q^3 - 515208*q^4 - 1545264*q^5 + O(q^6)
            sage: F.q_expansion()
            2 - 264*q - 14472*q^2 - 116256*q^3 - 515208*q^4 - 1545264*q^5 + O(q^6)
            sage: F.q_expansion(10)
            2 - 264*q - 14472*q^2 - 116256*q^3 - 515208*q^4 - 1545264*q^5 - 3997728*q^6 - 8388672*q^7 - 16907400*q^8 - 29701992*q^9 + O(q^10)
        """
        # We sum the two cases: (weight 0) + (weights k \neq 0)
        Pow = PowerSeriesRing(self.base_ring(), name=defaults.DEFAULT_VARIABLE)
        return Pow(self._forms_dictionary.get(0, Pow.zero())) + sum(f.q_expansion(prec) for k, f in self._forms_dictionary.items() if k != 0)

    qexp = q_expansion  # alias

    def coefficients(self, X):
        r"""
        The coefficients a_n of self, for integers n>=0 in the list of X. If
        X is an Integer, return coefficients for indices from 1 to X.

        TESTS::

            sage: M = ModularFormsRing(1)
            sage: E4 = M.0; E6 = M.1
            sage: F = E4 + E6
            sage: F.coefficients([0,1,3,6])
            [2, -264, -116256, -3997728]
            sage: F.coefficients(10)
            [-264, -14472, -116256, -515208, -1545264, -3997728, -8388672, -16907400, -29701992, -51719472]
            sage: M = ModularFormsRing(13)
            sage: (M.0^3).coefficients(range(10, 20))
            [22812, 36552, 57680, 85686, 126744, 177408, 249246, 332172, 448926, 575736]
        """
        if isinstance(X, (int, Integer)):
            return list(self.q_expansion(X + 1))[1:X + 1]
        prec = max(X)
        v = self.q_expansion(prec + 1)
        return [v[x] for x in X]

    def _repr_(self):
        r"""
        The string representation of ``self``.

        EXAMPLES::

            sage: M = ModularFormsRing(Gamma0(7))
            sage: m = ModularForms(Gamma0(7), 14)
            sage: f = m.8
            sage: F = M(f)
            sage: F # indirect doctest
            q + 8193*q^2 + 1594324*q^3 + 67117057*q^4 + 1220703126*q^5 + O(q^6)
        """
        return str(self.q_expansion())

    def _latex_(self):
        r"""
        Return a latex representation of ``self``.

        TESTS::

            sage: M = ModularFormsRing(1)
            sage: latex(M.0)
            1 + 240 q + 2160 q^{2} + 6720 q^{3} + 17520 q^{4} + 30240 q^{5} + O(q^{6})
        """
        return self.q_expansion()._latex_()

    def __getitem__(self, weight):
        r"""
        Return the homogeneous component of the given graded modular form.

        INPUT:

        - ``weight`` -- integer corresponding to the weight of the
          homogeneous component of the given graded modular form

        EXAMPLES::

            sage: M = ModularFormsRing(1)
            sage: f4 = ModularForms(1, 4).0; f6 = ModularForms(1, 6).0; f8 = ModularForms(1, 8).0
            sage: F = M(f4) + M(f6) + M(f8)
            sage: F[4] # indirect doctest
            1 + 240*q + 2160*q^2 + 6720*q^3 + 17520*q^4 + 30240*q^5 + O(q^6)
            sage: F[6] # indirect doctest
            1 - 504*q - 16632*q^2 - 122976*q^3 - 532728*q^4 - 1575504*q^5 + O(q^6)
            sage: F[8] # indirect doctest
            1 + 480*q + 61920*q^2 + 1050240*q^3 + 7926240*q^4 + 37500480*q^5 + O(q^6)
            sage: F[10] # indirect doctest
            0
            sage: F.homogeneous_component(4)
            1 + 240*q + 2160*q^2 + 6720*q^3 + 17520*q^4 + 30240*q^5 + O(q^6)

        TESTS::

            sage: M = ModularFormsRing(1)
            sage: f = M.0
            sage: f['a']
            Traceback (most recent call last):
            ...
            KeyError: 'the weight must be an integer'
            sage: f[-1]
            Traceback (most recent call last):
            ...
            ValueError: the weight must be nonnegative
        """
        if not isinstance(weight, (int, Integer)):
            raise KeyError("the weight must be an integer")
        if weight < 0:
            raise ValueError("the weight must be nonnegative")
        return self._forms_dictionary.get(weight, self.parent().zero())
    homogeneous_component = __getitem__  # alias

    def __call__(self, x, prec=None):
        r"""
        Evaluate the `q`-expansion of this graded modular form at x.

        EXAMPLES::

            sage: M = ModularFormsRing(1)
            sage: f4 = ModularForms(1, 4).0; f6 = ModularForms(1, 6).0; f8 = ModularForms(1, 8).0
            sage: F = M(f4) + M(f6) + M(f8); F # indirect doctest
            3 + 216*q + 47448*q^2 + 933984*q^3 + 7411032*q^4 + 35955216*q^5 + O(q^6)
            sage: q = F.q_expansion().parent().gen()
            sage: F(q^2) # indirect doctest
            3 + 216*q^2 + 47448*q^4 + 933984*q^6 + 7411032*q^8 + 35955216*q^10 + O(q^12)
            sage: G = M(113/19)
            sage: G(q) # indirect doctest
            113/19
        """
        return self.q_expansion(prec)(x)

    def _add_(self, other):
        r"""
        Addition of two ``GradedModularFormElement``.

        TESTS::

            sage: M = ModularFormsRing(1)
            sage: f4 = ModularForms(1, 4).0; f6 = ModularForms(1, 6).0; f8 = ModularForms(1, 8).0
            sage: F4 = M(f4); F6 = M(f6); F8 = M(f8)
            sage: F4 + F6 # indirect doctest
            2 - 264*q - 14472*q^2 - 116256*q^3 - 515208*q^4 - 1545264*q^5 + O(q^6)
            sage: F4 + f6 #coercion # indirect doctest
            2 - 264*q - 14472*q^2 - 116256*q^3 - 515208*q^4 - 1545264*q^5 + O(q^6)
            sage: F = F4 + F6 + F8; F # indirect doctest
            3 + 216*q + 47448*q^2 + 933984*q^3 + 7411032*q^4 + 35955216*q^5 + O(q^6)
            sage: F.parent()
            Ring of Modular Forms for Modular Group SL(2,Z) over Rational Field
            sage: g = ModularForms(Gamma1(7), 12).0
            sage: F+g #sum of two forms of different type
            Traceback (most recent call last):
            ...
            TypeError: unsupported operand parent(s) for +: 'Ring of Modular Forms for Modular Group SL(2,Z) over Rational Field' and 'Modular Forms space of dimension 25 for Congruence Subgroup Gamma1(7) of weight 12 over Rational Field'
        """
        GM = self.__class__
        f_self = self._forms_dictionary
        f_other = other._forms_dictionary
        f_sum = {k: f_self.get(k, 0) + f_other.get(k, 0) for k in set(f_self) | set(f_other)}
        return GM(self.parent(), f_sum)

    def __neg__(self):
        r"""
        The negation of ``self``.

        TESTS::

            sage: M = ModularFormsRing(1)
            sage: F4 = M(ModularForms(1, 4).0); F6 = M(ModularForms(1, 6).0);
            sage: -F4 # indirect doctest
            -1 - 240*q - 2160*q^2 - 6720*q^3 - 17520*q^4 - 30240*q^5 + O(q^6)
            sage: F4 - F6 # indirect doctest
            744*q + 18792*q^2 + 129696*q^3 + 550248*q^4 + 1605744*q^5 + O(q^6)
        """
        GM = self.__class__
        f_self = self._forms_dictionary
        minus_self = {k: -f for k, f in f_self.items()}
        return GM(self.parent(), minus_self)

    def _mul_(self, other):
        r"""
        Multiplication of two ``GradedModularFormElement``.

        INPUT:

        - ``other`` -- a ``GradedModularFormElement``

        OUTPUT: the ``GradedModularFormElement`` corresponding to the
        multiplication of ``self`` and ``other``.

        TESTS::

            sage: M = ModularFormsRing(1)
            sage: F4 = M.0; F6 = M.1;
            sage: F4*F6 # indirect doctest
            1 - 264*q - 135432*q^2 - 5196576*q^3 - 69341448*q^4 - 515625264*q^5 + O(q^6)

            sage: E4 = EisensteinForms(1, 4).0
            sage: E4^2
            1 + 480*q + 61920*q^2 + 1050240*q^3 + 7926240*q^4 + 37500480*q^5 + O(q^6)

        This shows that the issue at :issue:`35932` is fixed::

            sage: (F4 + M(1))^2
            4 + 960*q + 66240*q^2 + 1063680*q^3 + 7961280*q^4 + 37560960*q^5 + O(q^6)
        """
        from collections import defaultdict

        GM = self.__class__
        f_self = self._forms_dictionary
        f_other = other._forms_dictionary
        f_mul = defaultdict(int)

        for k_self in f_self.keys():
            for k_other in f_other.keys():
                f_mul[k_self + k_other] += f_self[k_self] * f_other[k_other]

        return GM(self.parent(), f_mul)

    def _lmul_(self, c):
        r"""
        The left action of the base ring on ``self``.

        INPUT:

        - ``c`` -- an element of the base ring of self

        OUTPUT: a ``GradedModularFormElement``

        TESTS::

            sage: M = ModularFormsRing(1)
            sage: E4 = M(ModularForms(1, 4).0); E4
            1 + 240*q + 2160*q^2 + 6720*q^3 + 17520*q^4 + 30240*q^5 + O(q^6)
            sage: 42 * E4 # indirect doctest
            42 + 10080*q + 90720*q^2 + 282240*q^3 + 735840*q^4 + 1270080*q^5 + O(q^6)
            sage: 1/5 * E4 # indirect doctest
            1/5 + 48*q + 432*q^2 + 1344*q^3 + 3504*q^4 + 6048*q^5 + O(q^6)
            sage: I*E4 # indirect doctest
            Traceback (most recent call last):
            ...
            TypeError: unsupported operand parent(s) for *: 'Number Field in I with defining polynomial x^2 + 1 with I = 1*I' and 'Ring of Modular Forms for Modular Group SL(2,Z) over Rational Field'
        """
        GM = self.__class__
        f_self = self._forms_dictionary
        f_mul = {k: c*f for k, f in f_self.items()}
        return GM(self.parent(), f_mul)

    def _richcmp_(self, other, op):
        r"""
        Compare ``self`` with ``other``.

        TESTS::

            sage: M = ModularFormsRing(1)
            sage: M(1) == M(1)
            True
            sage: M(1) == M(2)
            False
            sage: E4 = M.0
            sage: E4 == E4
            True
            sage: E6 = M.1
            sage: E4 == E6
            False
            sage: E4 != E6
            True
            sage: E4 < E6
            Traceback (most recent call last):
            ...
            TypeError: invalid comparison between modular forms ring elements
            sage: E4 > 6
            Traceback (most recent call last):
            ...
            TypeError: invalid comparison between modular forms ring elements
            sage: E4 <= E6
            Traceback (most recent call last):
            ...
            TypeError: invalid comparison between modular forms ring elements
        """
        if op != op_EQ and op != op_NE:
            raise TypeError('invalid comparison between modular forms ring elements')
        return richcmp(self._forms_dictionary, other._forms_dictionary, op)

    def weight(self):
        r"""
        Return the weight of the given form if it is homogeneous (i.e. a modular form).

        EXAMPLES::

            sage: D = ModularForms(1,12).0; M = ModularFormsRing(1)
            sage: M(D).weight()
            12
            sage: M.zero().weight()
            0
            sage: e4 = ModularForms(1,4).0
            sage: (M(D)+e4).weight()
            Traceback (most recent call last):
            ...
            ValueError: the given graded form is not homogeneous (not a modular form)
        """
        if self.is_homogeneous():
            if self.is_zero():
                return ZZ(0)
            return next(iter(self._forms_dictionary))
        else:
            raise ValueError("the given graded form is not homogeneous (not a modular form)")

    def weights_list(self):
        r"""
        Return the list of the weights of all the homogeneous components of the
        given graded modular form.

        EXAMPLES::

            sage: M = ModularFormsRing(1)
            sage: f4 = ModularForms(1, 4).0; f6 = ModularForms(1, 6).0; f8 = ModularForms(1, 8).0
            sage: F4 = M(f4); F6 = M(f6); F8 = M(f8)
            sage: F = F4 + F6 + F8
            sage: F.weights_list()
            [4, 6, 8]
            sage: M(0).weights_list()
            [0]
        """
        if self.is_zero():
            return [ZZ(0)]
        return sorted(self._forms_dictionary)

    def is_homogeneous(self):
        r"""
        Return ``True`` if the graded modular form is homogeneous, i.e. if it
        is a modular forms of a certain weight.

        An alias of this method is ``is_modular_form``

        EXAMPLES::

            sage: M = ModularFormsRing(1)
            sage: E4 = M.0; E6 = M.1;
            sage: E4.is_homogeneous()
            True
            sage: F = E4 + E6 # Not a modular form
            sage: F.is_homogeneous()
            False
        """
        return len(self._forms_dictionary) <= 1
    is_modular_form = is_homogeneous  # alias

    def _homogeneous_to_polynomial(self, names, gens):
        r"""
        Return a polynomial `P(x_0,..., x_n)` corresponding to the given homogeneous graded form.

        Each variable `x_i` of the returned polynomial correspond to a generator `g_i` of the
        list ``gens`` (following the order of the list)

        INPUT:

        - ``names`` -- list or tuple of names (strings), or a comma separated
          string
        - ``gens`` -- (list) a list of generator of ``self``

        OUTPUT: a polynomial in the variables ``names``

        TESTS::

            sage: M = ModularFormsRing(1)
            sage: gens = M.gen_forms()
            sage: M.0._homogeneous_to_polynomial('x', gens)
            x0
            sage: M.1._homogeneous_to_polynomial('E4, E6', gens)
            E6
            sage: M(1/2).to_polynomial()
            1/2
            sage: p = ((M.0)**3 + (M.1)**2)._homogeneous_to_polynomial('x', gens); p
            x0^3 + x1^2
            sage: M(p) == (M.0)**3 + (M.1)**2
            True
            sage: (M.0 + M.1)._homogeneous_to_polynomial('x', gens)
            Traceback (most recent call last):
            ...
            ValueError: the given graded form is not homogeneous (not a modular form)
            sage: E4 = ModularForms(1, 4, GF(7)).0
            sage: M = ModularFormsRing(1, GF(7))
            sage: M(E4).to_polynomial()
            Traceback (most recent call last):
            ...
            NotImplementedError: conversion to polynomial are not implemented if the base ring is not Q
        """
        if not self.base_ring() == QQ:
            raise NotImplementedError("conversion to polynomial are not implemented if the base ring is not Q")
        M = self.parent()
        k = self.weight()  # only if self is homogeneous
        poly_parent = M.polynomial_ring(names, gens)
        if k == 0:
            return poly_parent(self[k])

        # create the set of "weighted exponents" and compute sturm bound
        weights_of_generators = [gen.weight() for gen in gens]
        W = WeightedIntegerVectors(k, weights_of_generators).list()
        sturm_bound = self.group().sturm_bound(k)

        # initialize the matrix of coefficients
        matrix_datum = []

        # form the matrix of coefficients and list the monomials of weight k
        monomial_forms = [prod(M(gen) ** exp for exp, gen in zip(exps, gens)) for exps in W]
        monomial_polys = [prod(poly_gen ** exp for exp, poly_gen in zip(exps, poly_parent.gens())) for exps in W]
        matrix_datum = M._to_matrix(monomial_forms, prec=sturm_bound)
        mat = Matrix(matrix_datum).transpose()

        # initialize the column vector of the coefficients of self
        coef_self = vector(self[k].coefficients(range(0, sturm_bound + 1))).column()

        # solve the linear system: mat * X = coef_self
        soln = mat.solve_right(coef_self)

        # initialize the polynomial associated to self
        poly = poly_parent.zero()
        for i, p in enumerate(monomial_polys):
            poly += soln[i, 0] * p
        return poly

    def to_polynomial(self, names='x', gens=None):
        r"""
        Return a polynomial `P(x_0,..., x_n)` such that `P(g_0,..., g_n)` is equal to ``self``
        where `g_0, ..., g_n` is a list of generators of the parent.

        INPUT:

<<<<<<< HEAD
        - ``names`` -- a list or tuple of names (strings), or a comma separated string,
          corresponding to the names of the variables.
        - ``gens`` -- (default: None) a list of generator of the parent of ``self``. If set to
          ``None``, the list returned by
          :meth:`~sage.modular.modform.ring.ModularFormsRing.gen_forms` is used instead.
=======
        - ``names`` -- list or tuple of names (strings), or a comma separated
          string; corresponds to the names of the variables
        - ``gens`` -- (default: ``None``) a list of generator of the parent of
          ``self``. If set to ``None``, the list returned by
          :meth:`~sage.modular.modform.find_generator.ModularFormsRing.gen_forms`
          is used instead
>>>>>>> 0f347739

        OUTPUT: a polynomial in the variables ``names``

        EXAMPLES::

            sage: M = ModularFormsRing(1)
            sage: (M.0 + M.1).to_polynomial()
            x1 + x0
            sage: (M.0^10 + M.0 * M.1).to_polynomial()
            x0^10 + x0*x1

        This method is not necessarily the inverse of
        :meth:`~sage.modular.modform.ring.ModularFormsRing.from_polynomial` since there may be some
        relations between the generators of the modular forms ring::

            sage: M = ModularFormsRing(Gamma0(6))
            sage: P.<x0,x1,x2> = M.polynomial_ring()
            sage: M.from_polynomial(x1^2).to_polynomial()
            x0*x2 + 2*x1*x2 + 11*x2^2
        """
        M = self.parent()
        if gens is None:
            gens = M.gen_forms()

        # sum the polynomial of each homogeneous part
        return sum(M(self[k])._homogeneous_to_polynomial(names, gens) for k in self.weights_list())

    def serre_derivative(self):
        r"""
        Return the Serre derivative of the given graded modular form.

        If ``self`` is a modular form of weight `k`, then the returned modular
        form will be of weight `k + 2`. If the form is not homogeneous, then
        this method sums the Serre derivative of each homogeneous component.

        EXAMPLES::

            sage: M = ModularFormsRing(1)
            sage: E4 = M.0
            sage: E6 = M.1
            sage: DE4 = E4.serre_derivative(); DE4
            -1/3 + 168*q + 5544*q^2 + 40992*q^3 + 177576*q^4 + 525168*q^5 + O(q^6)
            sage: DE4 == (-1/3) * E6
            True
            sage: DE6 = E6.serre_derivative(); DE6
            -1/2 - 240*q - 30960*q^2 - 525120*q^3 - 3963120*q^4 - 18750240*q^5 + O(q^6)
            sage: DE6 == (-1/2) * E4^2
            True
            sage: f = E4 + E6
            sage: Df = f.serre_derivative(); Df
            -5/6 - 72*q - 25416*q^2 - 484128*q^3 - 3785544*q^4 - 18225072*q^5 + O(q^6)
            sage: Df == (-1/3) * E6 + (-1/2) * E4^2
            True
            sage: M(1/2).serre_derivative()
            0
        """
        M = self.parent()
        return M(sum(M(f.serre_derivative()) for k, f in self._forms_dictionary.items() if k != 0))

    def derivative(self, name='E2'):
        r"""
        Return the derivative `q \frac{d}{dq}` of the given graded form.

        Note that this method returns an element of a new parent, that is a
        quasimodular form. If the form is not homogeneous, then this method sums
        the derivative of each homogeneous component.

        INPUT:

        - ``name``-- string (default: ``'E2'``); the name of the weight 2
          Eisenstein series generating the graded algebra of quasimodular forms
          over the ring of modular forms

        OUTPUT: a :class:`sage.modular.quasimodform.element.QuasiModularFormsElement`

        EXAMPLES::

            sage: M = ModularFormsRing(1)
            sage: E4 = M.0; E6 = M.1
            sage: dE4 = E4.derivative(); dE4
            240*q + 4320*q^2 + 20160*q^3 + 70080*q^4 + 151200*q^5 + O(q^6)
            sage: dE4.parent()
            Ring of Quasimodular Forms for Modular Group SL(2,Z) over Rational Field
            sage: dE4.is_modular_form()
            False
        """
        from sage.modular.quasimodform.ring import QuasiModularForms
        F = QuasiModularForms(self.group(), self.base_ring(), name)(self)
        return F.derivative()<|MERGE_RESOLUTION|>--- conflicted
+++ resolved
@@ -3841,20 +3841,12 @@
 
         INPUT:
 
-<<<<<<< HEAD
-        - ``names`` -- a list or tuple of names (strings), or a comma separated string,
-          corresponding to the names of the variables.
-        - ``gens`` -- (default: None) a list of generator of the parent of ``self``. If set to
-          ``None``, the list returned by
-          :meth:`~sage.modular.modform.ring.ModularFormsRing.gen_forms` is used instead.
-=======
         - ``names`` -- list or tuple of names (strings), or a comma separated
           string; corresponds to the names of the variables
         - ``gens`` -- (default: ``None``) a list of generator of the parent of
           ``self``. If set to ``None``, the list returned by
           :meth:`~sage.modular.modform.find_generator.ModularFormsRing.gen_forms`
           is used instead
->>>>>>> 0f347739
 
         OUTPUT: a polynomial in the variables ``names``
 
