# -*- coding: utf-8 -*-
r"""
Dirichlet characters

A :class:`DirichletCharacter` is the extension of a homomorphism

.. math::

    (\ZZ/N\ZZ)^* \to R^*,

for some ring `R`, to the map `\ZZ/N\ZZ \to R` obtained by sending
those `x\in\ZZ/N\ZZ` with `\gcd(N,x)>1` to `0`.

EXAMPLES::

    sage: G = DirichletGroup(35)
    sage: x = G.gens()
    sage: e = x[0]*x[1]^2; e
    Dirichlet character modulo 35 of conductor 35 mapping 22 |--> zeta12^3, 31 |--> zeta12^2 - 1
    sage: e.order()
    12

This illustrates a canonical coercion::

    sage: e = DirichletGroup(5, QQ).0
    sage: f = DirichletGroup(5,CyclotomicField(4)).0
    sage: e*f
    Dirichlet character modulo 5 of conductor 5 mapping 2 |--> -zeta4

AUTHORS:

-  William Stein (2005-09-02): Fixed bug in comparison of Dirichlet
   characters. It was checking that their values were the same, but
   not checking that they had the same level!

-  William Stein (2006-01-07): added more examples

-  William Stein (2006-05-21): added examples of everything; fix a
   *lot* of tiny bugs and design problem that became clear when
   creating examples.

-  Craig Citro (2008-02-16): speed up __call__ method for
   Dirichlet characters, miscellaneous fixes

-  Julian Rueth (2014-03-06): use UniqueFactory to cache DirichletGroups

"""

########################################################################
#       Copyright (C) 2004,2005,2006 William Stein <wstein@gmail.com>
#                     2014 Julian Rueth <julian.rueth@fsfe.org>
#
#  Distributed under the terms of the GNU General Public License (GPL)
#
#  The full text of the GPL is available at:
#
#                  http://www.gnu.org/licenses/
########################################################################

import sage.categories.all                  as cat
from sage.misc.all import prod
import sage.misc.prandom                    as random
import sage.modules.free_module             as free_module
import sage.modules.free_module_element     as free_module_element
import sage.rings.all                       as rings
import sage.rings.arith                     as arith
import sage.rings.number_field.number_field as number_field

from sage.categories.map import Map
from sage.rings.rational_field import is_RationalField
from sage.rings.complex_field import is_ComplexField
from sage.rings.qqbar import is_AlgebraicField
from sage.rings.ring import is_Ring

from sage.misc.cachefunc                    import cached_method
from sage.misc.fast_methods                 import WithEqualityById
from sage.rings.arith                       import binomial, bernoulli
from sage.structure.element                 import MultiplicativeGroupElement
from sage.structure.gens_py                 import multiplicative_iterator
from sage.structure.parent                  import Parent
from sage.structure.sequence                import Sequence
from sage.structure.factory                 import UniqueFactory

def trivial_character(N, base_ring=rings.RationalField()):
    r"""
    Return the trivial character of the given modulus, with values in the given
    base ring.

    EXAMPLE::

        sage: t = trivial_character(7)
        sage: [t(x) for x in [0..20]]
        [0, 1, 1, 1, 1, 1, 1, 0, 1, 1, 1, 1, 1, 1, 0, 1, 1, 1, 1, 1, 1]
        sage: t(1).parent()
        Rational Field
        sage: trivial_character(7, Integers(3))(1).parent()
        Ring of integers modulo 3
    """
    return DirichletGroup(N, base_ring)(1)

TrivialCharacter = trivial_character

def kronecker_character(d):
    """
    Returns the quadratic Dirichlet character (d/.) of minimal
    conductor.

    EXAMPLES::

        sage: kronecker_character(97*389*997^2)
        Dirichlet character modulo 37733 of conductor 37733 mapping 1557 |--> -1, 37346 |--> -1

    ::

        sage: a = kronecker_character(1)
        sage: b = DirichletGroup(2401,QQ)(a)    # NOTE -- over QQ!
        sage: b.modulus()
        2401

    AUTHORS:

    - Jon Hanke (2006-08-06)
    """
    d = rings.Integer(d)
    if d == 0:
        raise ValueError("d must be nonzero")

    D = arith.fundamental_discriminant(d)
    G = DirichletGroup(abs(D), rings.RationalField())
    return G([arith.kronecker(D,u) for u in G.unit_gens()])


def kronecker_character_upside_down(d):
    """
    Returns the quadratic Dirichlet character (./d) of conductor d, for
    d0.

    EXAMPLES::

        sage: kronecker_character_upside_down(97*389*997^2)
        Dirichlet character modulo 37506941597 of conductor 37733 mapping 13533432536 |--> -1, 22369178537 |--> -1, 14266017175 |--> 1

    AUTHORS:

    - Jon Hanke (2006-08-06)
    """
    d = rings.Integer(d)
    if d <= 0:
        raise ValueError("d must be positive")

    G = DirichletGroup(d, rings.RationalField())
    return G([arith.kronecker(u.lift(),d) for u in G.unit_gens()])


def is_DirichletCharacter(x):
    r"""
    Return True if x is of type DirichletCharacter.

    EXAMPLES::

        sage: from sage.modular.dirichlet import is_DirichletCharacter
        sage: is_DirichletCharacter(trivial_character(3))
        True
        sage: is_DirichletCharacter([1])
        False
    """
    return isinstance(x, DirichletCharacter)


class DirichletCharacter(MultiplicativeGroupElement):
    """
    A Dirichlet character
    """
    def __init__(self, parent, x, check=True):
        r"""
        Create a Dirichlet character with specified values on
        generators of `(\ZZ/n\ZZ)^*`.

        INPUT:

        - ``parent`` -- :class:`DirichletGroup`, a group of Dirichlet
           characters

        - ``x`` -- one of the following:

           - tuple or list of ring elements: the values of the
             Dirichlet character on the standard generators of
             `(\ZZ/N\ZZ)^*` as returned by
             :meth:`sage.rings.finite_rings.integer_mod_ring.IntegerModRing_generic.unit_gens`.

           - vector over `\ZZ/e\ZZ`, where `e` is the order of the
             standard root of unity for ``parent``.

           In both cases, the orders of the elements must divide the
           orders of the respective generators of `(\ZZ/N\ZZ)^*`.

        OUTPUT:

        The Dirichlet character defined by `x` (type
        :class:`DirichletCharacter`).

        EXAMPLES::

            sage: G.<e> = DirichletGroup(13)
            sage: G
            Group of Dirichlet characters of modulus 13 over Cyclotomic Field of order 12 and degree 4
            sage: e
            Dirichlet character modulo 13 of conductor 13 mapping 2 |--> zeta12
            sage: loads(e.dumps()) == e
            True

        ::

            sage: G, x = DirichletGroup(35).objgens()
            sage: e = x[0]*x[1]; e
            Dirichlet character modulo 35 of conductor 35 mapping 22 |--> zeta12^3, 31 |--> zeta12^2
            sage: e.order()
            12
            sage: loads(e.dumps()) == e
            True

        TESTS::

            sage: G = DirichletGroup(10)
            sage: TestSuite(G[1]).run()

        It is checked that the orders of the elements in `x` are
        admissible (see :trac:`17283`)::

            sage: k.<i> = CyclotomicField(4)
            sage: G = DirichletGroup(192)
            sage: G([i, -1, -1])
            Traceback (most recent call last):
            ...
            ValueError: values (= (zeta16^4, -1, -1)) must have multiplicative orders dividing (2, 16, 2), respectively

            sage: from sage.modular.dirichlet import DirichletCharacter
            sage: M = FreeModule(Zmod(16), 3)
            sage: DirichletCharacter(G, M([4, 8, 8]))
            Traceback (most recent call last):
            ...
            ValueError: values (= (4, 8, 8) modulo 16) must have additive orders dividing (2, 16, 2), respectively
        """
        MultiplicativeGroupElement.__init__(self, parent)
        self.__modulus = parent.modulus()
        if check:
            orders = parent.integers_mod().unit_group().gens_orders()
            if len(x) != len(orders):
                raise ValueError("wrong number of values (= {}) on generators (want {})".format(x, len(orders)))
            if free_module_element.is_FreeModuleElement(x):
                x = parent._module(x)
                if any(map(lambda u, v: v*u != 0, x, orders)):
                    raise ValueError("values (= {} modulo {}) must have additive orders dividing {}, respectively"
                                     .format(x, parent.zeta_order(), orders))
                self.__element = x
            else:
                R = parent.base_ring()
                x = tuple(map(R, x))
                if R.is_exact() and any(map(lambda u, v: u**v != 1, x, orders)):
                    raise ValueError("values (= {}) must have multiplicative orders dividing {}, respectively"
                                     .format(x, orders))
                self.__values_on_gens = x
        else:
            if free_module_element.is_FreeModuleElement(x):
                self.__element = x
            else:
                self.__values_on_gens = x


    @cached_method
    def __eval_at_minus_one(self):
        r"""
        Efficiently evaluate the character at -1 using knowledge of its
        order. This is potentially much more efficient than computing the
        value of -1 directly using dlog and a large power of the image root
        of unity.

        We use the following. Proposition: Suppose eps is a character mod
        `p^n`, where `p` is a prime. Then
        `\varepsilon(-1) = -1` if and only if `p = 2` and
        the factor of eps at 4 is nontrivial or `p > 2` and 2 does
        not divide `\phi(p^n)/\mbox{\rm ord}(\varepsilon)`.

        EXAMPLES::

            sage: chi = DirichletGroup(20).0; chi._DirichletCharacter__eval_at_minus_one()
            -1
        """
        D = self.decomposition()
        val = self.base_ring()(1)
        for e in D:
            if e.modulus() % 2 == 0:
                if e.modulus() % 4 == 0:
                    val *= e.values_on_gens()[0] # first gen is -1 for 2-power modulus
            elif (arith.euler_phi(e.parent().modulus()) / e.order()) % 2 != 0:
                val *= -1
        return val

    def __call__(self, m):
        """
        Return the value of this character at the integer `m`.

        .. warning::

           A table of values of the character is made the first time
           you call this (unless `m` equals -1)

        EXAMPLES::

            sage: G = DirichletGroup(60)
            sage: e = prod(G.gens(), G(1))
            sage: e
            Dirichlet character modulo 60 of conductor 60 mapping 31 |--> -1, 41 |--> -1, 37 |--> zeta4
            sage: e(-1)
            -1
            sage: e(2)
            0
            sage: e(7)
            -zeta4
            sage: Integers(60).unit_gens()
            (31, 41, 37)
            sage: e(31)
            -1
            sage: e(41)
            -1
            sage: e(37)
            zeta4
            sage: e(31*37)
            -zeta4
            sage: parent(e(31*37))
            Cyclotomic Field of order 4 and degree 2
        """
        m = int(m % self.__modulus)
        if self.values.is_in_cache() or m != self.__modulus - 1:
            return self.values()[m]
        else:
            return self.__eval_at_minus_one()

    def change_ring(self, R):
        """
        Return the base extension of ``self`` to ``R``.

        INPUT:

        - ``R`` -- either a ring admitting a conversion map from the
          base ring of ``self``, or a ring homomorphism with the base
          ring of ``self`` as its domain

        EXAMPLE::

            sage: e = DirichletGroup(7, QQ).0
            sage: f = e.change_ring(QuadraticField(3, 'a'))
            sage: f.parent()
            Group of Dirichlet characters of modulus 7 over Number Field in a with defining polynomial x^2 - 3

        ::

            sage: e = DirichletGroup(13).0
            sage: e.change_ring(QQ)
            Traceback (most recent call last):
            ...
            TypeError: Unable to coerce zeta12 to a rational

        We test the case where `R` is a map (:trac:`18072`)::

            sage: K.<i> = QuadraticField(-1)
            sage: chi = DirichletGroup(5, K)[1]
            sage: chi(2)
            i
            sage: f = K.complex_embeddings()[0]
            sage: psi = chi.change_ring(f)
            sage: psi(2)
            -1.00000000000000*I

        """
        if self.base_ring() is R:
            return self
        G = self.parent().change_ring(R)
        if isinstance(R, Map):
            return G.element_class(G, self.element())
        return G(self)

    def __cmp__(self, other):
        """
        Compare self to other. Note that this only gets called when the parents
        of self and other are identical, via a canonical coercion map; this
        means that characters of different moduli compare as unequal, even if
        they define identical functions on ZZ.

        EXAMPLES::

            sage: e = DirichletGroup(16)([-1, 1])
            sage: f = e.restrict(8)
            sage: e == e
            True
            sage: f == f
            True
            sage: e == f
            False
            sage: k = DirichletGroup(7)([-1])
            sage: k == e
            False
        """
        return cmp(self.element(), other.element())

    def __hash__(self):
        """
        EXAMPLES::

            sage: e = DirichletGroup(16)([-1, 1])
            sage: hash(e)
            1498523633                  # 32-bit
            3713082714464823281         # 64-bit
        """
        return self.element()._hash()

    def __invert__(self):
        """
        Return the multiplicative inverse of self. The notation is self.

        EXAMPLES::

            sage: e = DirichletGroup(13).0
            sage: f = ~e
            sage: f*e
            Dirichlet character modulo 13 of conductor 1 mapping 2 |--> 1
        """
        G = self.parent()
        return G.element_class(G, -self.element(), check=False)

    def _mul_(self,  other):
        """
        Return the product of self and other.

        EXAMPLES::

            sage: G.<a,b> = DirichletGroup(20)
            sage: a
            Dirichlet character modulo 20 of conductor 4 mapping 11 |--> -1, 17 |--> 1
            sage: b
            Dirichlet character modulo 20 of conductor 5 mapping 11 |--> 1, 17 |--> zeta4
            sage: a*b # indirect doctest
            Dirichlet character modulo 20 of conductor 20 mapping 11 |--> -1, 17 |--> zeta4

        Multiplying elements whose parents have different zeta orders works::

            sage: a = DirichletGroup(3, QQ, zeta=1, zeta_order=1)(1)
            sage: b = DirichletGroup(3, QQ, zeta=-1, zeta_order=2)([-1])
            sage: a * b # indirect doctest
            Dirichlet character modulo 3 of conductor 3 mapping 2 |--> -1
        """
        G = self.parent()
        return G.element_class(G, self.element() + other.element(), check=False)

    def __copy__(self):
        """
        Return a (shallow) copy of this Dirichlet character.

        EXAMPLE::

            sage: G.<a> = DirichletGroup(11)
            sage: b = copy(a)
            sage: a is b
            False
            sage: a.element() is b.element()
            True
        """
        # This method exists solely because of a bug in the cPickle module --
        # see modsym/manin_symbols.py.
        G = self.parent()
        return G.element_class(G, self.element(), check=False)

    def __pow__(self, n):
        """
        Return self raised to the power of n

        EXAMPLES::

            sage: G.<a,b> = DirichletGroup(20)
            sage: a^2
            Dirichlet character modulo 20 of conductor 1 mapping 11 |--> 1, 17 |--> 1
            sage: b^2
            Dirichlet character modulo 20 of conductor 5 mapping 11 |--> 1, 17 |--> -1
        """
        G = self.parent()
        return G.element_class(G, n * self.element(), check=False)

    def _repr_short_(self):
        r"""
        A short string representation of self, often used in string representations of modular forms

        EXAMPLES::

            sage: chi = DirichletGroup(24).0
            sage: chi._repr_short_()
            '[-1, 1, 1]'

        """
        return str(list(self.values_on_gens()))

    def _repr_(self):
        """
        String representation of self.

        EXAMPLES::

            sage: G.<a,b> = DirichletGroup(20)
            sage: repr(a) # indirect doctest
            'Dirichlet character modulo 20 of conductor 4 mapping 11 |--> -1, 17 |--> 1'

        TESTS:

        Dirichlet characters modulo 1 and 2 are printed correctly (see
        :trac:`17338`)::

            sage: DirichletGroup(1)[0]
            Dirichlet character modulo 1 of conductor 1
            sage: DirichletGroup(2)[0]
            Dirichlet character modulo 2 of conductor 1
        """
        s = 'Dirichlet character modulo %s of conductor %s' % (self.modulus(), self.conductor())
        r = len(self.values_on_gens())
        if r != 0:
            s += ' mapping '
        for i in range(r):
            if i != 0:
                s += ', '
            s += str(self.parent().unit_gens()[i]) + ' |--> ' + str(self.values_on_gens()[i])
        return s

    def _latex_(self):
        r"""
        LaTeX representation of self.

        EXAMPLES::

            sage: G.<a,b> = DirichletGroup(16)
            sage: latex(b)  # indirect doctest
            \hbox{Dirichlet character modulo } 16 \hbox{ of conductor } 16 \hbox{ mapping } 15 \mapsto 1,\ 5 \mapsto \zeta_{4}

        TESTS:

        Dirichlet characters modulo 1 and 2 are printed correctly (see
        :trac:`17338`)::

            sage: latex(DirichletGroup(1)[0])
            \hbox{Dirichlet character modulo } 1 \hbox{ of conductor } 1
            sage: latex(DirichletGroup(2)[0])
            \hbox{Dirichlet character modulo } 2 \hbox{ of conductor } 1
        """
        s = r'\hbox{Dirichlet character modulo } %s \hbox{ of conductor } %s' % (self.modulus(), self.conductor())
        r = len(self.values_on_gens())
        if r != 0:
            s += r' \hbox{ mapping } '
        for i in range(r):
            if i != 0:
                s += r',\ '
            s += self.parent().unit_gens()[i]._latex_() + r' \mapsto ' + self.values_on_gens()[i]._latex_()
        return s

    def base_ring(self):
        """
        Returns the base ring of this Dirichlet character.

        EXAMPLES::

            sage: G = DirichletGroup(11)
            sage: G.gen(0).base_ring()
            Cyclotomic Field of order 10 and degree 4
            sage: G = DirichletGroup(11, RationalField())
            sage: G.gen(0).base_ring()
            Rational Field
        """
        return self.parent().base_ring()

    def bar(self):
        """
        Return the complex conjugate of this Dirichlet character.

        EXAMPLES::

            sage: e = DirichletGroup(5).0
            sage: e
            Dirichlet character modulo 5 of conductor 5 mapping 2 |--> zeta4
            sage: e.bar()
            Dirichlet character modulo 5 of conductor 5 mapping 2 |--> -zeta4
        """
        return ~self

    def bernoulli(self, k, algorithm='recurrence', cache=True, **opts):
        r"""
        Returns the generalized Bernoulli number `B_{k,eps}`.

        INPUT:

        - ``k`` -- a non-negative integer

        - ``algorithm`` -- either ``'recurrence'`` (default) or
          ``'definition'``

        - ``cache`` -- if True, cache answers

        - ``**opts`` -- optional arguments; not used directly, but
          passed to the :func:`bernoulli` function if this is called

        OUTPUT:

        Let `\varepsilon` be a (not necessarily primitive) character
        of modulus `N`.  This function returns the generalized
        Bernoulli number `B_{k,\varepsilon}`, as defined by the
        following identity of power series (see for example
        [Diamond-Im]_, Section 2.2):

        .. math::

            \sum_{a=1}^N \frac{\varepsilon(a) t e^{at}}{e^{Nt}-1}
            = sum_{k=0}^{\infty} \frac{B_{k,\varepsilon}}{k!} t^k.

        ALGORITHM:
<<<<<<< HEAD

        The ``'recurrence'`` algorithm computes generalized Bernoulli
        numbers via classical Bernoulli numbers using the formula in
        [Cohen-II]_, Proposition 9.4.5; this is usually optimal.  The
        ``definition`` algorithm uses the definition directly.

        .. WARNING::

            In the case of the trivial Dirichlet character modulo 1,
            this function returns `B_{1,\varepsilon} = 1/2`, in
            accordance with the above definition, but in contrast to
            the value `B_1 = -1/2` for the classical Bernoulli number.
            Some authors use an alternative definition giving
            `B_{1,\varepsilon} = -1/2`; see the discussion in
            [Cohen-II]_, Section 9.4.1.

        REFERENCES:

=======

        The ``'recurrence'`` algorithm computes generalized Bernoulli
        numbers via classical Bernoulli numbers using the formula in
        [Cohen-II]_, Proposition 9.4.5; this is usually optimal.  The
        ``definition`` algorithm uses the definition directly.

        .. WARNING::

            In the case of the trivial Dirichlet character modulo 1,
            this function returns `B_{1,\varepsilon} = 1/2`, in
            accordance with the above definition, but in contrast to
            the value `B_1 = -1/2` for the classical Bernoulli number.
            Some authors use an alternative definition giving
            `B_{1,\varepsilon} = -1/2`; see the discussion in
            [Cohen-II]_, Section 9.4.1.

        REFERENCES:

>>>>>>> 58f931d0
        .. [Cohen-II] H. Cohen, Number Theory and Diophantine
           Equations, Volume II.  Graduate Texts in Mathematics 240.
           Springer, 2007.

        .. [Diamond-Im] F. Diamond and J. Im, Modular forms and
           modular curves.  In: V. Kumar Murty (ed.), Seminar on
           Fermat's Last Theorem (Toronto, 1993-1994), 39-133.  CMS
           Conference Proceedings 17.  American Mathematical Society,
           1995.

        EXAMPLES::

            sage: G = DirichletGroup(13)
            sage: e = G.0
            sage: e.bernoulli(5)
            7430/13*zeta12^3 - 34750/13*zeta12^2 - 11380/13*zeta12 + 9110/13
            sage: eps = DirichletGroup(9).0
            sage: eps.bernoulli(3)
            10*zeta6 + 4
            sage: eps.bernoulli(3, algorithm="definition")
            10*zeta6 + 4

        TESTS:

        Check that :trac:`17586` is fixed::

            sage: DirichletGroup(1)[0].bernoulli(1)
            1/2

        """
        if cache:
            try:
                self.__bernoulli
            except AttributeError:
                self.__bernoulli = {}
            if k in self.__bernoulli:
                return self.__bernoulli[k]
        N = self.modulus()
        K = self.base_ring()

        if N == 1:
            # By definition, the first Bernoulli number of the trivial
            # character is 1/2, in contrast to the value B_1 = -1/2.
            ber = K.one()/2 if k == 1 else K(bernoulli(k))
        elif self(-1) != K((-1)**k):
            ber = K.zero()
        elif algorithm == "recurrence":
            # The following code is pretty fast, at least compared to
            # the other algorithm below.  That said, I'm sure it could
            # be sped up by a factor of 10 or more in many cases,
            # especially since we end up computing all the bernoulli
            # numbers up to k, which should be done with power series
            # instead of calls to the bernoulli function.  Likewise
            # computing all binomial coefficients can be done much
            # more efficiently.
            v = self.values()
            S = lambda n: sum(v[r] * r**n for r in range(1, N))
            ber = K(sum(binomial(k,j) * bernoulli(j, **opts) *
                        N**(j-1) * S(k-j) for j in range(k+1)))
        elif algorithm == "definition":
            # This is better since it computes the same thing, but requires
            # no arith in a poly ring over a number field.
            prec = k+2
            R = rings.PowerSeriesRing(rings.QQ, 't')
            t = R.gen()
            # g(t) = t/(e^{Nt}-1)
            g = t/((N*t).exp(prec) - 1)
            # h(n) = g(t)*e^{nt}
            h = [0] + [g * ((n*t).exp(prec)) for n in range(1,N+1)]
            ber = sum([self(a)*h[a][k] for a in range(1,N+1)]) * arith.factorial(k)
        else:
            raise ValueError("algorithm = '%s' unknown"%algorithm)

        if cache:
            self.__bernoulli[k] = ber
        return ber

    @cached_method
    def conductor(self):
        """
        Computes and returns the conductor of this character.

        EXAMPLES::

            sage: G.<a,b> = DirichletGroup(20)
            sage: a.conductor()
            4
            sage: b.conductor()
            5
            sage: (a*b).conductor()
            20

        TESTS::

            sage: G.<a, b> = DirichletGroup(20)
            sage: type(G(1).conductor())
            <type 'sage.rings.integer.Integer'>
        """
        if self.modulus() == 1 or self.is_trivial():
            return rings.Integer(1)
        F = arith.factor(self.modulus())
        if len(F) > 1:
            return prod([d.conductor() for d in self.decomposition()])
        p = F[0][0]
        # When p is odd, and x =/= 1, the conductor is the smallest p**r such that
        #   Order(x) divides EulerPhi(p**r) = p**(r-1)*(p-1).
        # For a given r, whether or not the above divisibility holds
        # depends only on the factor of p**(r-1) on the right hand side.
        # Since p-1 is coprime to p, this smallest r such that the
        # divisibility holds equals Valuation(Order(x),p)+1.
        cond = p**(arith.valuation(self.order(),p) + 1)
        if p == 2 and F[0][1] > 2 and self.values_on_gens()[1].multiplicative_order() != 1:
            cond *= 2;
        return rings.Integer(cond)

    @cached_method
    def decomposition(self):
        """
        Return the decomposition of self as a product of Dirichlet
        characters of prime power modulus, where the prime powers exactly
        divide the modulus of this character.

        EXAMPLES::

            sage: G.<a,b> = DirichletGroup(20)
            sage: c = a*b
            sage: d = c.decomposition(); d
            [Dirichlet character modulo 4 of conductor 4 mapping 3 |--> -1, Dirichlet character modulo 5 of conductor 5 mapping 2 |--> zeta4]
            sage: d[0].parent()
            Group of Dirichlet characters of modulus 4 over Cyclotomic Field of order 4 and degree 2
            sage: d[1].parent()
            Group of Dirichlet characters of modulus 5 over Cyclotomic Field of order 4 and degree 2

        We can't multiply directly, since coercion of one element into the
        other parent fails in both cases::

            sage: d[0]*d[1] == c
            Traceback (most recent call last):
            ...
            TypeError: unsupported operand parent(s) for '*': 'Group of Dirichlet characters of modulus 4 over Cyclotomic Field of order 4 and degree 2' and 'Group of Dirichlet characters of modulus 5 over Cyclotomic Field of order 4 and degree 2'

        We can multiply if we're explicit about where we want the
        multiplication to take place.

        ::

            sage: G(d[0])*G(d[1]) == c
            True

        Conductors that are divisible by various powers of 2 present
        some problems as the multiplicative group modulo `2^k` is
        trivial for `k = 1` and non-cyclic for `k \ge 3`::

            sage: (DirichletGroup(18).0).decomposition()
            [Dirichlet character modulo 2 of conductor 1, Dirichlet character modulo 9 of conductor 9 mapping 2 |--> zeta6]
            sage: (DirichletGroup(36).0).decomposition()
            [Dirichlet character modulo 4 of conductor 4 mapping 3 |--> -1, Dirichlet character modulo 9 of conductor 1 mapping 2 |--> 1]
            sage: (DirichletGroup(72).0).decomposition()
            [Dirichlet character modulo 8 of conductor 4 mapping 7 |--> -1, 5 |--> 1, Dirichlet character modulo 9 of conductor 1 mapping 2 |--> 1]
        """
        D = self.parent().decomposition()
        vals = [[z] for z in self.values_on_gens()]
        if self.modulus() % 8 == 0:   # 2 factors at 2.
            vals[0].append(vals[1][0])
            del vals[1]
        elif self.modulus() % 4 == 2: # 0 factors at 2.
            vals = [1] + vals
        return [D[i](vals[i]) for i in range(len(D))]

    def extend(self, M):
        """
        Returns the extension of this character to a Dirichlet character
        modulo the multiple M of the modulus.

        EXAMPLES::

            sage: G.<a,b> = DirichletGroup(20)
            sage: H.<c> = DirichletGroup(4)
            sage: c.extend(20)
            Dirichlet character modulo 20 of conductor 4 mapping 11 |--> -1, 17 |--> 1
            sage: a
            Dirichlet character modulo 20 of conductor 4 mapping 11 |--> -1, 17 |--> 1
            sage: c.extend(20) == a
            True
        """
        if M % self.modulus() != 0:
            raise ArithmeticError("M(=%s) must be a multiple of the modulus(=%s)"%(M,self.modulus()))
        H = DirichletGroup(M, self.base_ring())
        return H(self)

    def galois_orbit(self, sort=True):
        r"""
        Return the orbit of this character under the action of the absolute
        Galois group of the prime subfield of the base ring.

        EXAMPLES::

            sage: G = DirichletGroup(30); e = G.1
            sage: e.galois_orbit()
            [Dirichlet character modulo 30 of conductor 5 mapping 11 |--> 1, 7 |--> zeta4, Dirichlet character modulo 30 of conductor 5 mapping 11 |--> 1, 7 |--> -zeta4]

        Another example::

            sage: G = DirichletGroup(13)
            sage: G.galois_orbits()
            [
            [Dirichlet character modulo 13 of conductor 1 mapping 2 |--> 1], ... [Dirichlet character modulo 13 of conductor 13 mapping 2 |--> -1]
            ]
            sage: e = G.0
            sage: e
            Dirichlet character modulo 13 of conductor 13 mapping 2 |--> zeta12
            sage: e.galois_orbit()
            [Dirichlet character modulo 13 of conductor 13 mapping 2 |--> zeta12, Dirichlet character modulo 13 of conductor 13 mapping 2 |--> zeta12^3 - zeta12, Dirichlet character modulo 13 of conductor 13 mapping 2 |--> -zeta12, Dirichlet character modulo 13 of conductor 13 mapping 2 |--> -zeta12^3 + zeta12]
            sage: e = G.0^2; e
            Dirichlet character modulo 13 of conductor 13 mapping 2 |--> zeta12^2
            sage: e.galois_orbit()
            [Dirichlet character modulo 13 of conductor 13 mapping 2 |--> zeta12^2, Dirichlet character modulo 13 of conductor 13 mapping 2 |--> -zeta12^2 + 1]

        A non-example::

            sage: chi = DirichletGroup(7, Integers(9), zeta = Integers(9)(2)).0
            sage: chi.galois_orbit()
            Traceback (most recent call last):
            ...
            TypeError: Galois orbits only defined if base ring is an integral domain
        """
        if not self.base_ring().is_integral_domain():
            raise TypeError("Galois orbits only defined if base ring is an integral domain")
        k = self.order()
        if k <= 2:
            return [self]
        P = self.parent()
        z = self.element()
        o = int(z.additive_order())
        Auts = set([m % o for m in P._automorphisms()])
        v = [P.element_class(P, m * z, check=False) for m in Auts]
        if sort:
            v.sort()
        return v

    def gauss_sum(self, a=1):
        r"""
        Return a Gauss sum associated to this Dirichlet character.

        The Gauss sum associated to `\chi` is

        .. math::

            g_a(\chi) = \sum_{r \in \ZZ/m\ZZ} \chi(r)\,\zeta^{ar},

        where `m` is the modulus of `\chi` and `\zeta` is a primitive
        `m^{th}` root of unity.

        FACTS: If the modulus is a prime `p` and the character is
        nontrivial, then the Gauss sum has absolute value `\sqrt{p}`.

        CACHING: Computed Gauss sums are *not* cached with this character.

        EXAMPLES::

            sage: G = DirichletGroup(3)
            sage: e = G([-1])
            sage: e.gauss_sum(1)
            2*zeta6 - 1
            sage: e.gauss_sum(2)
            -2*zeta6 + 1
            sage: norm(e.gauss_sum())
            3

        ::

            sage: G = DirichletGroup(13)
            sage: e = G.0
            sage: e.gauss_sum()
            -zeta156^46 + zeta156^45 + zeta156^42 + zeta156^41 + 2*zeta156^40 + zeta156^37 - zeta156^36 - zeta156^34 - zeta156^33 - zeta156^31 + 2*zeta156^30 + zeta156^28 - zeta156^24 - zeta156^22 + zeta156^21 + zeta156^20 - zeta156^19 + zeta156^18 - zeta156^16 - zeta156^15 - 2*zeta156^14 - zeta156^10 + zeta156^8 + zeta156^7 + zeta156^6 + zeta156^5 - zeta156^4 - zeta156^2 - 1
            sage: factor(norm(e.gauss_sum()))
            13^24

        TESTS:

        The field of algebraic numbers is supported (:trac:`19056`)::

            sage: G = DirichletGroup(7, QQbar)
            sage: G[1].gauss_sum()
            -2.440133358345538? + 1.022618791871794?*I
        """
        G = self.parent()
        K = G.base_ring()
        m = G.modulus()
        if is_ComplexField(K):
            return self.gauss_sum_numerical(a=a)
        elif is_AlgebraicField(K):
            L = K
            zeta = L.zeta(m)
        elif number_field.is_CyclotomicField(K) or is_RationalField(K):
            n = arith.lcm(m, G.zeta_order())
            L = rings.CyclotomicField(n)
            zeta = L.gen(0) ** (n // m)
        else:
            raise NotImplementedError("Gauss sums only currently implemented when the base ring is a cyclotomic field, QQ, QQbar, or a complex field")
        zeta = zeta ** a
        g = L.zero()
        z = L.one()
        for c in self.values()[1:]:
            z *= zeta
            g += L(c)*z
        return g

    def gauss_sum_numerical(self, prec=53, a=1):
        r"""
        Return a Gauss sum associated to this Dirichlet character as an
        approximate complex number with prec bits of precision.

        INPUT:

        - ``prec`` -- integer (default: 53), *bits* of precision

        - ``a`` -- integer, as for :meth:`gauss_sum`.

        The Gauss sum associated to `\chi` is

        .. math::

            g_a(\chi) = \sum_{r \in \ZZ/m\ZZ} \chi(r)\,\zeta^{ar},

        where `m` is the modulus of `\chi` and `\zeta` is a primitive
        `m^{th}` root of unity.

        EXAMPLES::

            sage: G = DirichletGroup(3)
            sage: e = G.0
            sage: abs(e.gauss_sum_numerical())
            1.7320508075...
            sage: sqrt(3.0)
            1.73205080756888
            sage: e.gauss_sum_numerical(a=2)
            -...e-15 - 1.7320508075...*I
            sage: e.gauss_sum_numerical(a=2, prec=100)
            4.7331654313260708324703713917e-30 - 1.7320508075688772935274463415*I
            sage: G = DirichletGroup(13)
            sage: H = DirichletGroup(13, CC)
            sage: e = G.0
            sage: f = H.0
            sage: e.gauss_sum_numerical()
            -3.07497205... + 1.8826966926...*I
            sage: f.gauss_sum_numerical()
            -3.07497205... + 1.8826966926...*I
            sage: abs(e.gauss_sum_numerical())
            3.60555127546...
            sage: abs(f.gauss_sum_numerical())
            3.60555127546...
            sage: sqrt(13.0)
            3.60555127546399

        TESTS:

        The field of algebraic numbers is supported (:trac:`19056`)::

            sage: G = DirichletGroup(7, QQbar)
            sage: G[1].gauss_sum_numerical()
            -2.44013335834554 + 1.02261879187179*I
        """
        G = self.parent()
        K = G.base_ring()
        if is_ComplexField(K):
            phi = lambda t : t
            CC = K
        elif is_AlgebraicField(K):
            from sage.rings.complex_field import ComplexField
            CC = ComplexField(prec)
            phi = CC.coerce_map_from(K)
        elif number_field.is_CyclotomicField(K) or is_RationalField(K):
            phi = K.complex_embedding(prec)
            CC = phi.codomain()
        else:
            raise NotImplementedError("Gauss sums only currently implemented when the base ring is a cyclotomic field, QQ, QQbar, or a complex field")
        zeta = CC.zeta(G.modulus()) ** a
        g = CC.zero()
        z = CC.one()
        for c in self.values()[1:]:
            z *= zeta
            g += phi(c)*z
        return g

    def jacobi_sum(self, char, check=True):
        """
        Return the Jacobi sum associated to these Dirichlet characters
        (i.e., J(self,char)). This is defined as

        .. math::

            J(\chi, \psi) = \sum_{a \in \ZZ / N\ZZ} \chi(a) \psi(1-a)

        where `\chi` and `\psi` are both characters modulo `N`.

        EXAMPLES::

            sage: D = DirichletGroup(13)
            sage: e = D.0
            sage: f = D[-2]
            sage: e.jacobi_sum(f)
            3*zeta12^2 + 2*zeta12 - 3
            sage: f.jacobi_sum(e)
            3*zeta12^2 + 2*zeta12 - 3
            sage: p = 7
            sage: DP = DirichletGroup(p)
            sage: f = DP.0
            sage: e.jacobi_sum(f)
            Traceback (most recent call last):
            ...
            NotImplementedError: Characters must be from the same Dirichlet Group.

            sage: all_jacobi_sums = [(DP[i].values_on_gens(),DP[j].values_on_gens(),DP[i].jacobi_sum(DP[j])) \
            ...                       for i in range(p-1) for j in range(p-1)[i:]]
            ...
            sage: for s in all_jacobi_sums:
            ...       print s
            ((1,), (1,), 5)
            ((1,), (zeta6,), -1)
            ((1,), (zeta6 - 1,), -1)
            ((1,), (-1,), -1)
            ((1,), (-zeta6,), -1)
            ((1,), (-zeta6 + 1,), -1)
            ((zeta6,), (zeta6,), -zeta6 + 3)
            ((zeta6,), (zeta6 - 1,), 2*zeta6 + 1)
            ((zeta6,), (-1,), -2*zeta6 - 1)
            ((zeta6,), (-zeta6,), zeta6 - 3)
            ((zeta6,), (-zeta6 + 1,), 1)
            ((zeta6 - 1,), (zeta6 - 1,), -3*zeta6 + 2)
            ((zeta6 - 1,), (-1,), 2*zeta6 + 1)
            ((zeta6 - 1,), (-zeta6,), -1)
            ((zeta6 - 1,), (-zeta6 + 1,), -zeta6 - 2)
            ((-1,), (-1,), 1)
            ((-1,), (-zeta6,), -2*zeta6 + 3)
            ((-1,), (-zeta6 + 1,), 2*zeta6 - 3)
            ((-zeta6,), (-zeta6,), 3*zeta6 - 1)
            ((-zeta6,), (-zeta6 + 1,), -2*zeta6 + 3)
            ((-zeta6 + 1,), (-zeta6 + 1,), zeta6 + 2)

        Let's check that trivial sums are being calculated correctly::

            sage: N = 13
            sage: D = DirichletGroup(N)
            sage: g = D(1)
            sage: g.jacobi_sum(g)
            11
            sage: sum([g(x)*g(1-x) for x in IntegerModRing(N)])
            11

        And sums where exactly one character is nontrivial (see trac #6393)::

            sage: G=DirichletGroup(5); X=G.list(); Y=X[0]; Z=X[1]
            sage: Y.jacobi_sum(Z)
            -1
            sage: Z.jacobi_sum(Y)
            -1

        Now let's take a look at a non-prime modulus::

            sage: N = 9
            sage: D = DirichletGroup(N)
            sage: g = D(1)
            sage: g.jacobi_sum(g)
            3

        We consider a sum with values in a finite field::

            sage: g = DirichletGroup(17, GF(9,'a')).0
            sage: g.jacobi_sum(g**2)
            2*a

        TESTS:

        This shows that ticket #6393 has been fixed::

            sage: G = DirichletGroup(5); X = G.list(); Y = X[0]; Z = X[1]
            sage: # Y is trivial and Z is quartic
            sage: sum([Y(x)*Z(1-x) for x in IntegerModRing(5)])
            -1
            sage: # The value -1 above is the correct value of the Jacobi sum J(Y, Z).
            sage: Y.jacobi_sum(Z); Z.jacobi_sum(Y)
            -1
            -1
        """
        if check:
            if self.parent() != char.parent():
                raise NotImplementedError("Characters must be from the same Dirichlet Group.")

        return sum([self(x) * char(1-x) for x in rings.IntegerModRing(self.modulus())])

    def kloosterman_sum(self, a=1,b=0):
        r"""
        Return the "twisted" Kloosterman sum associated to this Dirichlet character.
        This includes Gauss sums, classical Kloosterman sums, Salie sums, etc.

        The Kloosterman sum associated to `\chi` and the integers a,b is

        .. math::

            K(a,b,\chi) = \sum_{r \in (\ZZ/m\ZZ)^\times} \chi(r)\,\zeta^{ar+br^{-1}},

        where `m` is the modulus of `\chi` and `\zeta` is a primitive
        `m` th root of unity. This reduces to to the Gauss sum if `b=0`.

        This method performs an exact calculation and returns an element of a
        suitable cyclotomic field; see also :meth:`.kloosterman_sum_numerical`,
        which gives an inexact answer (but is generally much quicker).

        CACHING: Computed Kloosterman sums are *not* cached with this
        character.

        EXAMPLES::

            sage: G = DirichletGroup(3)
            sage: e = G([-1])
            sage: e.kloosterman_sum(3,5)
            -2*zeta6 + 1
            sage: G = DirichletGroup(20)
            sage: e = G([1 for  u in G.unit_gens()])
            sage: e.kloosterman_sum(7,17)
            -2*zeta20^6 + 2*zeta20^4 + 4

        """
        G = self.parent()
        K = G.base_ring()
        if not (number_field.is_CyclotomicField(K) or is_RationalField(K)):
            raise NotImplementedError("Kloosterman sums only currently implemented when the base ring is a cyclotomic field or QQ.")
        g = 0
        m = G.modulus()
        L = rings.CyclotomicField(arith.lcm(m,G.zeta_order()))
        zeta = L.gen(0)
        n = zeta.multiplicative_order()
        zeta = zeta ** (n // m)
        for c in range(1,m):
            if arith.gcd(c,m)==1:
                e = rings.Mod(c,m)
                z = zeta ** int(a*e + b*(e**(-1)))
                g += self.__call__(c)*z
        return g

    def kloosterman_sum_numerical(self, prec=53, a=1,b=0):
        r"""
        Return the Kloosterman sum associated to this Dirichlet character as
        an approximate complex number with prec bits of precision. See also
        :meth:`.kloosterman_sum`, which calculates the sum exactly (which is
        generally slower).

        INPUT:

        - ``prec`` -- integer (default: 53), *bits* of precision
        - ``a`` -- integer, as for :meth:`.kloosterman_sum`
        - ``b`` -- integer, as for :meth:`.kloosterman_sum`.

        EXAMPLES::

            sage: G = DirichletGroup(3)
            sage: e = G.0

        The real component of the numerical value of e is near zero::

            sage: v=e.kloosterman_sum_numerical()
            sage: v.real() < 1.0e15
            True
            sage: v.imag()
            1.73205080756888
            sage: G = DirichletGroup(20)
            sage: e = G.1
            sage: e.kloosterman_sum_numerical(53,3,11)
            3.80422606518061 - 3.80422606518061*I
        """
        G = self.parent()
        K = G.base_ring()
        if not (number_field.is_CyclotomicField(K) or is_RationalField(K)):
            raise NotImplementedError("Kloosterman sums only currently implemented when the base ring is a cyclotomic field or QQ.")
        phi = K.complex_embedding(prec)
        CC = phi.codomain()
        g = 0
        m = G.modulus()
        zeta = CC.zeta(m)

        for c in range(1,m):
            if arith.gcd(c,m)==1:
                e = rings.Mod(c,m)
                z = zeta ** int(a*e + b*(e**(-1)))
                g += phi(self.__call__(c))*z
        return g

    @cached_method
    def is_even(self):
        r"""
        Return ``True`` if and only if `\varepsilon(-1) = 1`.

        EXAMPLES::

            sage: G = DirichletGroup(13)
            sage: e = G.0
            sage: e.is_even()
            False
            sage: e(-1)
            -1
            sage: [e.is_even() for e in G]
            [True, False, True, False, True, False, True, False, True, False, True, False]

            sage: G = DirichletGroup(13, CC)
            sage: e = G.0
            sage: e.is_even()
            False
            sage: e(-1)
            -1.000000...
            sage: [e.is_even() for e in G]
            [True, False, True, False, True, False, True, False, True, False, True, False]

            sage: G = DirichletGroup(100000, CC)
            sage: G.1.is_even()
            True

        Note that ``is_even`` need not be the negation of
        is_odd, e.g., in characteristic 2::

            sage: G.<e> = DirichletGroup(13, GF(4,'a'))
            sage: e.is_even()
            True
            sage: e.is_odd()
            True
        """
        R = self.base_ring()
        # self(-1) is either +1 or -1
        if not R.is_exact():
            return abs(self(-1) - R(1)) < 0.5
        return self(-1) == R(1)

    @cached_method
    def is_odd(self):
        r"""
        Return ``True`` if and only if
        `\varepsilon(-1) = -1`.

        EXAMPLES::

            sage: G = DirichletGroup(13)
            sage: e = G.0
            sage: e.is_odd()
            True
            sage: [e.is_odd() for e in G]
            [False, True, False, True, False, True, False, True, False, True, False, True]

            sage: G = DirichletGroup(13)
            sage: e = G.0
            sage: e.is_odd()
            True
            sage: [e.is_odd() for e in G]
            [False, True, False, True, False, True, False, True, False, True, False, True]

            sage: G = DirichletGroup(100000, CC)
            sage: G.0.is_odd()
            True

        Note that ``is_even`` need not be the negation of
        is_odd, e.g., in characteristic 2::

            sage: G.<e> = DirichletGroup(13, GF(4,'a'))
            sage: e.is_even()
            True
            sage: e.is_odd()
            True
        """
        R = self.base_ring()
        # self(-1) is either +1 or -1
        if not R.is_exact():
            return abs(self(-1) - R(-1)) < 0.5
        return self(-1) == R(-1)

    @cached_method
    def is_primitive(self):
        """
        Return ``True`` if and only if this character is
        primitive, i.e., its conductor equals its modulus.

        EXAMPLES::

            sage: G.<a,b> = DirichletGroup(20)
            sage: a.is_primitive()
            False
            sage: b.is_primitive()
            False
            sage: (a*b).is_primitive()
            True
            sage: G.<a,b> = DirichletGroup(20, CC)
            sage: a.is_primitive()
            False
            sage: b.is_primitive()
            False
            sage: (a*b).is_primitive()
            True
        """
        return (self.conductor() == self.modulus())

    @cached_method
    def is_trivial(self):
        r"""
        Returns ``True`` if this is the trivial character,
        i.e., has order 1.

        EXAMPLES::

            sage: G.<a,b> = DirichletGroup(20)
            sage: a.is_trivial()
            False
            sage: (a^2).is_trivial()
            True
        """
        return (self.element() == 0)

    def kernel(self):
        r"""
        Return the kernel of this character.

        OUTPUT: Currently the kernel is returned as a list. This may
        change.

        EXAMPLES::

            sage: G.<a,b> = DirichletGroup(20)
            sage: a.kernel()
            [1, 9, 13, 17]
            sage: b.kernel()
            [1, 11]
        """
        one = self.base_ring()(1)
        return [x for x in range(self.modulus()) if self(x) == one]

    def maximize_base_ring(self):
        r"""
        Let

        .. math::

           \varepsilon : (\ZZ/N\ZZ)^* \to \QQ(\zeta_n)


        be a Dirichlet character. This function returns an equal Dirichlet
        character

        .. math::

           \chi : (\ZZ/N\ZZ)^* \to \QQ(\zeta_m)


        where `m` is the least common multiple of `n` and
        the exponent of `(\ZZ/N\ZZ)^*`.

        EXAMPLES::

            sage: G.<a,b> = DirichletGroup(20,QQ)
            sage: b.maximize_base_ring()
            Dirichlet character modulo 20 of conductor 5 mapping 11 |--> 1, 17 |--> -1
            sage: b.maximize_base_ring().base_ring()
            Cyclotomic Field of order 4 and degree 2
            sage: DirichletGroup(20).base_ring()
            Cyclotomic Field of order 4 and degree 2
        """
        g = rings.IntegerModRing(self.modulus()).unit_group_exponent()
        if g == 1:
            g = 2
        z = self.base_ring().zeta()
        n = z.multiplicative_order()
        m = arith.LCM(g,n)
        if n == m:
            return self
        K = rings.CyclotomicField(m)
        return self.change_ring(K)

    def minimize_base_ring(self):
        r"""
        Return a Dirichlet character that equals this one, but over as
        small a subfield (or subring) of the base ring as possible.

        .. note::

           This function is currently only implemented when the base
           ring is a number field. It's the identity function in
           characteristic p.

        EXAMPLES::

            sage: G = DirichletGroup(13)
            sage: e = DirichletGroup(13).0
            sage: e.base_ring()
            Cyclotomic Field of order 12 and degree 4
            sage: e.minimize_base_ring().base_ring()
            Cyclotomic Field of order 12 and degree 4
            sage: (e^2).minimize_base_ring().base_ring()
            Cyclotomic Field of order 6 and degree 2
            sage: (e^3).minimize_base_ring().base_ring()
            Cyclotomic Field of order 4 and degree 2
            sage: (e^12).minimize_base_ring().base_ring()
            Rational Field

        TESTS:

        Check that :trac:`18479` is fixed::

            sage: f = Newforms(Gamma1(25), names='a')[1]
            sage: eps = f.character()
            sage: eps.minimize_base_ring() == eps
            True
        
        A related bug (see :trac:`18086`)::

            sage: K.<a,b>=NumberField([x^2 + 1, x^2 - 3])
            sage: chi = DirichletGroup(7, K).0
            sage: chi.minimize_base_ring()
            Dirichlet character modulo 7 of conductor 7 mapping 3 |--> -1/2*b*a + 1/2
        """
        R = self.base_ring()
        if R.is_prime_field():
            return self
        p = R.characteristic()

        if p:
            K = rings.IntegerModRing(p)
        elif self.order() <= 2:
            K = rings.QQ
        elif (isinstance(R, number_field.NumberField_generic)
              and arith.euler_phi(self.order()) < R.absolute_degree()):
            K = rings.CyclotomicField(self.order())
        else:
            return self

        try:
            return self.change_ring(K)
        except (TypeError, ValueError, ArithmeticError):
            return self

    def modulus(self):
        """
        The modulus of this character.

        EXAMPLES::

            sage: e = DirichletGroup(100, QQ).0
            sage: e.modulus()
            100
            sage: e.conductor()
            4
        """
        return self.__modulus

    def level(self):
        """
        Synonym for modulus.

        EXAMPLE::

            sage: e = DirichletGroup(100, QQ).0
            sage: e.level()
            100
        """
        return self.modulus()

    @cached_method
    def multiplicative_order(self):
        """
        The order of this character.

        EXAMPLES::

            sage: e = DirichletGroup(100).1
            sage: e.order()    # same as multiplicative_order, since group is multiplicative
            20
            sage: e.multiplicative_order()
            20
            sage: e = DirichletGroup(100).0
            sage: e.multiplicative_order()
            2
        """
        return self.element().additive_order()

    def primitive_character(self):
        """
        Returns the primitive character associated to self.

        EXAMPLES::

            sage: e = DirichletGroup(100).0; e
            Dirichlet character modulo 100 of conductor 4 mapping 51 |--> -1, 77 |--> 1
            sage: e.conductor()
            4
            sage: f = e.primitive_character(); f
            Dirichlet character modulo 4 of conductor 4 mapping 3 |--> -1
            sage: f.modulus()
            4
        """
        return self.restrict(self.conductor())

    def restrict(self, M):
        """
        Returns the restriction of this character to a Dirichlet character
        modulo the divisor M of the modulus, which must also be a multiple
        of the conductor of this character.

        EXAMPLES::

            sage: e = DirichletGroup(100).0
            sage: e.modulus()
            100
            sage: e.conductor()
            4
            sage: e.restrict(20)
            Dirichlet character modulo 20 of conductor 4 mapping 11 |--> -1, 17 |--> 1
            sage: e.restrict(4)
            Dirichlet character modulo 4 of conductor 4 mapping 3 |--> -1
            sage: e.restrict(50)
            Traceback (most recent call last):
            ...
            ValueError: conductor(=4) must divide M(=50)
        """
        M = int(M)
        if self.modulus()%M != 0:
            raise ValueError("M(=%s) must divide the modulus(=%s)"%(M,self.modulus()))
        if M%self.conductor() != 0:
            raise ValueError("conductor(=%s) must divide M(=%s)"%(self.conductor(),M))
        H = DirichletGroup(M, self.base_ring())
        return H(self)

    @cached_method
    def values(self):
        """
        Return a list of the values of this character on each integer
        between 0 and the modulus.

        EXAMPLES::

            sage: e = DirichletGroup(20)(1)
            sage: e.values()
            [0, 1, 0, 1, 0, 0, 0, 1, 0, 1, 0, 1, 0, 1, 0, 0, 0, 1, 0, 1]
            sage: e = DirichletGroup(20).gen(0)
            sage: print e.values()
            [0, 1, 0, -1, 0, 0, 0, -1, 0, 1, 0, -1, 0, 1, 0, 0, 0, 1, 0, -1]
            sage: e = DirichletGroup(20).gen(1)
            sage: e.values()
            [0, 1, 0, -zeta4, 0, 0, 0, zeta4, 0, -1, 0, 1, 0, -zeta4, 0, 0, 0, zeta4, 0, -1]
            sage: e = DirichletGroup(21).gen(0) ; e.values()
            [0, 1, -1, 0, 1, -1, 0, 0, -1, 0, 1, -1, 0, 1, 0, 0, 1, -1, 0, 1, -1]
            sage: e = DirichletGroup(21, base_ring=GF(37)).gen(0) ; e.values()
            [0, 1, 36, 0, 1, 36, 0, 0, 36, 0, 1, 36, 0, 1, 0, 0, 1, 36, 0, 1, 36]
            sage: e = DirichletGroup(21, base_ring=GF(3)).gen(0) ; e.values()
            [0, 1, 2, 0, 1, 2, 0, 0, 2, 0, 1, 2, 0, 1, 0, 0, 1, 2, 0, 1, 2]

        ::

            sage: chi = DirichletGroup(100151, CyclotomicField(10)).0
            sage: ls = chi.values() ; ls[0:10]
            [0,
            1,
            -zeta10^3,
            -zeta10,
            -zeta10,
            1,
            zeta10^3 - zeta10^2 + zeta10 - 1,
            zeta10,
            zeta10^3 - zeta10^2 + zeta10 - 1,
            zeta10^2]

        TESTS:

        Test that :trac:`11783` and :trac:`14368` are fixed::

            sage: chi = DirichletGroup(1).list()[0]
            sage: chi.values()
            [1]
            sage: chi(1)
            1
        """
        G = self.parent()
        R = G.base_ring()

        mod = self.__modulus
        if mod == 1:
            return [R.one()]
        elif mod == 2:
            return [R.zero(), R.one()]

        result_list = [R.zero()] * mod
        gens = G.unit_gens()
        orders = G.integers_mod().unit_group().gens_orders()

        R_values = G._zeta_powers
        val_on_gen = self.element()

        exponents = [0] * len(orders)
        n = G.integers_mod().one()
        value = val_on_gen.base_ring().zero()

        while True:
            # record character value on n
            result_list[n] = R_values[value]
            # iterate:
            #   increase the exponent vector by 1,
            #   increase n accordingly, and increase value
            i = 0
            while True:
                try:
                    exponents[i] += 1
                except IndexError:  # Done!
                    return result_list
                value += val_on_gen[i]
                n *= gens[i]
                if exponents[i] < orders[i]:
                    break
                exponents[i] = 0
                i += 1


    def values_on_gens(self):
        r"""
        Return a tuple of the values of ``self`` on the standard
        generators of `(\ZZ/N\ZZ)^*`, where `N` is the modulus.

        EXAMPLES::

            sage: e = DirichletGroup(16)([-1, 1])
            sage: e.values_on_gens ()
            (-1, 1)
        """
        try:
            return self.__values_on_gens
        except AttributeError:
            pows = self.parent()._zeta_powers
            v = tuple([pows[i] for i in self.element()])
            self.__values_on_gens = v
            return v

    def element(self):
        r"""
        Return the underlying `\ZZ/n\ZZ`-module
        vector of exponents.

        .. warning::

           Please do not change the entries of the returned vector;
           this vector is mutable *only* because immutable vectors are
           implemented yet.

        EXAMPLES::

            sage: G.<a,b> = DirichletGroup(20)
            sage: a.element()
            (2, 0)
            sage: b.element()
            (0, 1)
        """
        try:
            return self.__element
        except AttributeError:
            P = self.parent()
            M = P._module
            if is_ComplexField(P.base_ring()):
                zeta = P._zeta
                zeta_argument = zeta.argument()
                v = M([int(round(x.argument()/zeta_argument))
                       for x in self.values_on_gens()])
            else:
                dlog = P._zeta_dlog
                v = M([dlog[x] for x in self.values_on_gens()])
            self.__element = v
            return v


class DirichletGroupFactory(UniqueFactory):
    r"""
    The group of Dirichlet characters modulo `N` with values in the subgroup
    `\langle \zeta_n\rangle` of the multiplicative group of the ``base_ring``.
    If ``base_ring`` is omitted then we use `\QQ(\zeta_n)`, where `n` is the
    exponent of `(\ZZ/N\ZZ)^*`. If `\zeta` is omitted then we compute and use a
    maximal-order zeta in ``base_ring``, if possible.

    INPUT:

    - ``N`` - an integer

    - ``base_ring`` - a ring (optional), where characters take their values
      (should be an integral domain)

    - ``zeta`` - an element (optional), a root of unity in ``base_ring``

    - ``zeta_order`` - an integer (optional), the order of zeta

    - ``names`` - ignored (needed so ``G.... = DirichletGroup(...)`` notation
      works)

    - ``integral`` - a boolean (default: ``False``). If ``True``, return the
      group with ``base_ring`` the ring of integers in the smallest choice of
      :meth:`sage.rings.number_field.number_field.CyclotomicField`. Ignored if
      ``base_ring`` is not ``None``.

    OUTPUT:

    a group of Dirichlet characters

    EXAMPLES:

    The default base ring is a cyclotomic field of order the exponent
    of `(\ZZ/N\ZZ)^*`::

        sage: DirichletGroup(20)
        Group of Dirichlet characters of modulus 20 over Cyclotomic Field of order 4 and degree 2

    We create the group of Dirichlet character mod 20 with values in
    the rational numbers::

        sage: G = DirichletGroup(20, QQ); G
        Group of Dirichlet characters of modulus 20 over Rational Field
        sage: G.order()
        4
        sage: G.base_ring()
        Rational Field

    The elements of G print as lists giving the values of the character
    on the generators of `(Z/NZ)^*`::

        sage: list(G)
        [Dirichlet character modulo 20 of conductor 1 mapping 11 |--> 1, 17 |--> 1, Dirichlet character modulo 20 of conductor 4 mapping 11 |--> -1, 17 |--> 1, Dirichlet character modulo 20 of conductor 5 mapping 11 |--> 1, 17 |--> -1, Dirichlet character modulo 20 of conductor 20 mapping 11 |--> -1, 17 |--> -1]

    Next we construct the group of Dirichlet character mod 20, but with
    values in `\QQ(\zeta_n)`::

        sage: G = DirichletGroup(20)
        sage: G.1
        Dirichlet character modulo 20 of conductor 5 mapping 11 |--> 1, 17 |--> zeta4

    We next compute several invariants of ``G``::

        sage: G.gens()
        (Dirichlet character modulo 20 of conductor 4 mapping 11 |--> -1, 17 |--> 1, Dirichlet character modulo 20 of conductor 5 mapping 11 |--> 1, 17 |--> zeta4)
        sage: G.unit_gens()
        (11, 17)
        sage: G.zeta()
        zeta4
        sage: G.zeta_order()
        4

    In this example we create a Dirichlet character with values in a
    number field. We have to give ``zeta``, but not its order::

        sage: R.<x> = PolynomialRing(QQ)
        sage: K.<a> = NumberField(x^4 + 1)
        sage: G = DirichletGroup(5, K, a); G
        Group of Dirichlet characters of modulus 5 over Number Field in a with defining polynomial x^4 + 1
        sage: G.list()
        [Dirichlet character modulo 5 of conductor 1 mapping 2 |--> 1, Dirichlet character modulo 5 of conductor 5 mapping 2 |--> a^2, Dirichlet character modulo 5 of conductor 5 mapping 2 |--> -1, Dirichlet character modulo 5 of conductor 5 mapping 2 |--> -a^2]

    ::

        sage: G.<e> = DirichletGroup(13)
        sage: loads(G.dumps()) == G
        True

    ::

        sage: G = DirichletGroup(19, GF(5))
        sage: loads(G.dumps()) == G
        True

    We compute a Dirichlet group over a large prime field::

        sage: p = next_prime(10^40)
        sage: g = DirichletGroup(19, GF(p)); g
        Group of Dirichlet characters of modulus 19 over Finite Field of size 10000000000000000000000000000000000000121

    Note that the root of unity has small order, i.e., it is not the
    largest order root of unity in the field::

        sage: g.zeta_order()
        2

    ::

        sage: r4 = CyclotomicField(4).ring_of_integers()
        sage: G = DirichletGroup(60, r4)
        sage: G.gens()
        (Dirichlet character modulo 60 of conductor 4 mapping 31 |--> -1, 41 |--> 1, 37 |--> 1, Dirichlet character modulo 60 of conductor 3 mapping 31 |--> 1, 41 |--> -1, 37 |--> 1, Dirichlet character modulo 60 of conductor 5 mapping 31 |--> 1, 41 |--> 1, 37 |--> zeta4)
        sage: val = G.gens()[2].values_on_gens()[2] ; val
        zeta4
        sage: parent(val)
        Maximal Order in Cyclotomic Field of order 4 and degree 2
        sage: r4.residue_field(r4.ideal(29).factor()[0][0])(val)
        17
        sage: r4.residue_field(r4.ideal(29).factor()[0][0])(val) * GF(29)(3)
        22
        sage: r4.residue_field(r4.ideal(29).factor()[0][0])(G.gens()[2].values_on_gens()[2]) * 3
        22
        sage: parent(r4.residue_field(r4.ideal(29).factor()[0][0])(G.gens()[2].values_on_gens()[2]) * 3)
        Residue field of Fractional ideal (-2*zeta4 + 5)

    ::

        sage: DirichletGroup(60, integral=True)
        Group of Dirichlet characters of modulus 60 over Maximal Order in Cyclotomic Field of order 4 and degree 2
        sage: parent(DirichletGroup(60, integral=True).gens()[2].values_on_gens()[2])
        Maximal Order in Cyclotomic Field of order 4 and degree 2

    TESTS:

    Dirichlet groups are cached, creating two groups with the same parameters
    yields the same object::

        sage: DirichletGroup(60) is DirichletGroup(60)
        True

    """
    def create_key(self, N, base_ring=None, zeta=None, zeta_order=None, names=None, integral=False):
        """
        Create a key that uniquely determines a Dirichlet group.

        TESTS::

            sage: DirichletGroup.create_key(60)
            (Cyclotomic Field of order 4 and degree 2, 60, zeta4, 4)

        An example to illustrate that ``base_ring`` is a part of the key::

            sage: k = DirichletGroup.create_key(2, base_ring=QQ); k
            (Rational Field, 2, 1, 1)
            sage: l = DirichletGroup.create_key(2, base_ring=CC); l
            (Complex Field with 53 bits of precision, 2, 1.00000000000000, 1)
            sage: k == l
            False
            sage: G = DirichletGroup.create_object(None, k); G
            Group of Dirichlet characters of modulus 2 over Rational Field
            sage: H = DirichletGroup.create_object(None, l); H
            Group of Dirichlet characters of modulus 2 over Complex Field with 53 bits of precision
            sage: G == H
            False

        If ``base_ring`` was not be a part of the key, the keys would compare
        equal and the caching would be broken::

            sage: k = k[1:]; k
            (2, 1, 1)
            sage: l = l[1:]; l
            (2, 1.00000000000000, 1)
            sage: k == l
            True
            sage: DirichletGroup(2, base_ring=QQ) is DirichletGroup(2, base_ring=CC)
            False

        """
        modulus = rings.Integer(N)

        if base_ring is None:
            if not (zeta is None and zeta_order is None):
                raise ValueError("zeta and zeta_order must be None if base_ring not specified.")
            e = rings.IntegerModRing(modulus).unit_group_exponent()
            base_ring = rings.CyclotomicField(e)
            if integral:
                base_ring = base_ring.ring_of_integers()

        if not is_Ring(base_ring):
            raise TypeError("base_ring (=%s) must be a ring"%base_ring)

        if zeta is None:
            e = rings.IntegerModRing(modulus).unit_group_exponent()
            for d in reversed(e.divisors()):
                try:
                    zeta = base_ring.zeta(d)
                    zeta_order = d
                    break
                except ValueError:
                    pass
        elif zeta_order is None:
            zeta_order = zeta.multiplicative_order()

        return (base_ring, modulus, zeta, zeta_order)

    def create_object(self, version, key, **extra_args):
        """
        Create the object from the key (extra arguments are ignored). This is
        only called if the object was not found in the cache.

        TESTS::

            sage: K = CyclotomicField(4)
            sage: DirichletGroup.create_object(None, (K, 60, K.gen(), 4))
            Group of Dirichlet characters of modulus 60 over Cyclotomic Field of order 4 and degree 2

        """
        base_ring, modulus, zeta, zeta_order = key
        return DirichletGroup_class(modulus, zeta, zeta_order)

DirichletGroup = DirichletGroupFactory("DirichletGroup")

def is_DirichletGroup(x):
    """
    Returns True if x is a Dirichlet group.

    EXAMPLES::

        sage: from sage.modular.dirichlet import is_DirichletGroup
        sage: is_DirichletGroup(DirichletGroup(11))
        True
        sage: is_DirichletGroup(11)
        False
        sage: is_DirichletGroup(DirichletGroup(11).0)
        False
    """
    return isinstance(x, DirichletGroup_class)


class DirichletGroup_class(WithEqualityById, Parent):
    """
    Group of Dirichlet characters modulo `N` with values in a ring `R`.
    """

    Element = DirichletCharacter

    def __init__(self, modulus, zeta, zeta_order):
        """
        Create a Dirichlet group.

        Not to be called directly (use the factory function ``DirichletGroup``).

        TESTS::

            sage: G = DirichletGroup(7, base_ring=Integers(9), zeta=Integers(9)(2))  # indirect doctest
            sage: TestSuite(G).run()
            sage: G.base()  # check that Parent.__init__ has been called
            Ring of integers modulo 9

            sage: DirichletGroup(13) == DirichletGroup(13)
            True
            sage: DirichletGroup(13) == DirichletGroup(13, QQ)
            False
        """
        from sage.categories.groups import Groups
        category = Groups().Commutative()
        base_ring = zeta.parent()
        if base_ring.is_integral_domain() or base_ring.is_finite():
            # The group of n-th roots of unity in the base ring is
            # finite, and hence this Dirichlet group is finite too.
            # In particular, it is finitely generated; the added
            # FinitelyGenerated() here means that the group has a
            # distinguished set of generators.
            category = category.Finite().FinitelyGenerated()
        Parent.__init__(self, base_ring, category=category)
        self._zeta = zeta
        self._zeta_order = rings.Integer(zeta_order)
        self._modulus = modulus
        self._integers = rings.IntegerModRing(modulus)
        a = base_ring.one()
        v = {a:0}
        w = [a]
        if is_ComplexField(base_ring):
            for i in range(1, self._zeta_order):
                a = a * zeta
                a._set_multiplicative_order(zeta_order/arith.GCD(zeta_order, i))
                v[a] = i
                w.append(a)
        else:
            for i in range(1, self._zeta_order):
                a = a * zeta
                v[a] = i
                w.append(a)
        self._zeta_powers = w  # gives quickly the ith power of zeta
        self._zeta_dlog = v    # dictionary that computes log_{zeta}(power of zeta).
        self._module = free_module.FreeModule(rings.IntegerModRing(zeta_order),
                                              len(self._integers.unit_gens()))

    def __setstate__(self, state):
        """
        Used for unpickling old instances.

        TESTS::

            sage: G = DirichletGroup(9)
            sage: loads(dumps(G)) is G
            True
        """
        self._set_element_constructor()
        if '_zeta_order' in state:
            state['_zeta_order'] = rings.Integer(state['_zeta_order'])
        super(DirichletGroup_class, self).__setstate__(state)

    def change_ring(self, R, zeta=None, zeta_order=None):
        """
        Return the base extension of ``self`` to ``R``.

        INPUT:

        - ``R`` -- either a ring admitting a conversion map from the
          base ring of ``self``, or a ring homomorphism with the base
          ring of ``self`` as its domain

        EXAMPLES::

            sage: G = DirichletGroup(7,QQ); G
            Group of Dirichlet characters of modulus 7 over Rational Field
            sage: G.change_ring(CyclotomicField(6))
            Group of Dirichlet characters of modulus 7 over Cyclotomic Field of order 6 and degree 2

        TESTS:

        We test the case where `R` is a map (:trac:`18072`)::

            sage: K.<i> = QuadraticField(-1)
            sage: f = K.complex_embeddings()[0]
            sage: D = DirichletGroup(5, K)
            sage: D.change_ring(f)
            Group of Dirichlet characters of modulus 5 over Complex Field with 53 bits of precision

        """
        if isinstance(R, Map):
            if zeta is None:
                zeta = R(self._zeta)
            R = R.codomain()
        return DirichletGroup(self.modulus(), R,
                              zeta=zeta,
                              zeta_order=zeta_order)

    def base_extend(self, R):
        """
        Returns the Dirichlet group over R obtained by extending scalars, with the same modulus and root of unity as self.

        EXAMPLES::

            sage: G = DirichletGroup(7,QQ); G
            Group of Dirichlet characters of modulus 7 over Rational Field
            sage: H = G.base_extend(CyclotomicField(6)); H
            Group of Dirichlet characters of modulus 7 over Cyclotomic Field of order 6 and degree 2
            sage: H.zeta()
            -1
            sage: G.base_extend(ZZ)
            Traceback (most recent call last):
            ...
            TypeError: no coercion map from 'Rational Field' to 'Integer Ring' is defined

        """
        if not R.has_coerce_map_from(self.base_ring()):
            raise TypeError("no coercion map from '%s' to '%s' is defined" % (self.base_ring(), R))
        return DirichletGroup(self.modulus(), R, zeta=R(self.zeta()), zeta_order=self.zeta_order())

    def _element_constructor_(self, x):
        """
        Construct a Dirichlet character from `x`.

        EXAMPLES::

            sage: G = DirichletGroup(13)
            sage: K = G.base_ring()
            sage: G(1)
            Dirichlet character modulo 13 of conductor 1 mapping 2 |--> 1
            sage: G([-1])
            Dirichlet character modulo 13 of conductor 13 mapping 2 |--> -1
            sage: G([K.0])
            Dirichlet character modulo 13 of conductor 13 mapping 2 |--> zeta12
            sage: G(0)
            Traceback (most recent call last):
            ...
            TypeError: no coercion of 0 into Group of Dirichlet characters of modulus 13 over Cyclotomic Field of order 12 and degree 4 defined

            sage: G = DirichletGroup(6)
            sage: G(DirichletGroup(3).0)
            Dirichlet character modulo 6 of conductor 3 mapping 5 |--> -1
            sage: G(DirichletGroup(15).0)
            Dirichlet character modulo 6 of conductor 3 mapping 5 |--> -1
            sage: G(DirichletGroup(15).1)
            Traceback (most recent call last):
            ...
            TypeError: conductor must divide modulus
            sage: H = DirichletGroup(16, QQ); H(DirichletGroup(16).1)
            Traceback (most recent call last):
            ...
            TypeError: Unable to coerce zeta4 to a rational
        """
        R = self.base_ring()
        try:
            if x == R.one():
                x = [R.one()] * len(self.unit_gens())
        except (TypeError, ValueError, ArithmeticError):
            pass
        if isinstance(x, list):  # list of values on each unit generator
            return self.element_class(self, x)
        elif not isinstance(x, DirichletCharacter):
            raise TypeError("no coercion of %s into %s defined" % (x, self))
        elif not x.conductor().divides(self.modulus()):
            raise TypeError("conductor must divide modulus")
        a = []
        for u in self.unit_gens():
            v = u.lift()
            # have to do this, since e.g., unit gens mod 11 are not units mod 22.
            while x.modulus().gcd(v) != 1:
                v += self.modulus()
            a.append(R(x(v)))
        return self(a)

    def _coerce_map_from_(self, X):
        """
        Decide whether there is a coercion map from `X`.

        There is conversion between Dirichlet groups of different
        moduli, but no coercion.  This implies that Dirichlet
        characters of different moduli do not compare as equal.

        TESTS::

            sage: trivial_character(6) == trivial_character(3) # indirect doctest
            False
            sage: trivial_character(3) == trivial_character(9)
            False
            sage: trivial_character(3) == DirichletGroup(3, QQ).0^2
            True
        """
        return (isinstance(X, DirichletGroup_class) and
                self.modulus() == X.modulus() and
                self.base_ring().has_coerce_map_from(X.base_ring()) and
                X.zeta_order().divides(self.zeta_order()))

    def __len__(self):
        """
        Return the number of elements of this Dirichlet group. This is the
        same as self.order().

        EXAMPLES::

            sage: len(DirichletGroup(20))
            8
            sage: len(DirichletGroup(20, QQ))
            4
            sage: len(DirichletGroup(20, GF(5)))
            8
            sage: len(DirichletGroup(20, GF(2)))
            1
            sage: len(DirichletGroup(20, GF(3)))
            4
        """
        return self.order()

    def _repr_(self):
        """
        Return a print representation of this group, which can be renamed.

        EXAMPLES::

            sage: G = DirichletGroup(11)
            sage: repr(G) # indirect doctest
            'Group of Dirichlet characters of modulus 11 over Cyclotomic Field of order 10 and degree 4'
            sage: G.rename('Dir(11)')
            sage: G
            Dir(11)
        """
        return "Group of Dirichlet characters of modulus %s over %s"%\
               (self.modulus(),self.base_ring())

    @cached_method
    def decomposition(self):
        r"""
        Returns the Dirichlet groups of prime power modulus corresponding
        to primes dividing modulus.

        (Note that if the modulus is 2 mod 4, there will be a "factor" of
        `(\ZZ/2\ZZ)^*`, which is the trivial group.)

        EXAMPLES::

            sage: DirichletGroup(20).decomposition()
            [
            Group of Dirichlet characters of modulus 4 over Cyclotomic Field of order 4 and degree 2,
            Group of Dirichlet characters of modulus 5 over Cyclotomic Field of order 4 and degree 2
            ]
            sage: DirichletGroup(20,GF(5)).decomposition()
            [
            Group of Dirichlet characters of modulus 4 over Finite Field of size 5,
            Group of Dirichlet characters of modulus 5 over Finite Field of size 5
            ]
        """
        R = self.base_ring()
        return Sequence([DirichletGroup(p**r,R) for p, r \
                           in arith.factor(self.modulus())],
                                cr=True,
                                universe = cat.Objects())

    def exponent(self):
        """
        Return the exponent of this group.

        EXAMPLES::

            sage: DirichletGroup(20).exponent()
            4
            sage: DirichletGroup(20,GF(3)).exponent()
            2
            sage: DirichletGroup(20,GF(2)).exponent()
            1
            sage: DirichletGroup(37).exponent()
            36
        """
        return self._zeta_order

    @cached_method
    def _automorphisms(self):
        """
        Compute the automorphisms of self. These are always given by raising to
        a power, so the return value is a list of integers.

        At present this is only implemented if the base ring has characteristic 0 or a prime.

        EXAMPLES::

            sage: DirichletGroup(17)._automorphisms()
            [1, 3, 5, 7, 9, 11, 13, 15]
            sage: DirichletGroup(17, GF(11^4, 'a'))._automorphisms()
            [1, 11, 121, 1331]
            sage: DirichletGroup(17, Integers(6), zeta=Integers(6)(5))._automorphisms()
            Traceback (most recent call last):
            ...
            NotImplementedError: Automorphisms for finite non-field base rings not implemented
            sage: DirichletGroup(17, Integers(9), zeta=Integers(9)(2))._automorphisms()
            Traceback (most recent call last):
            ...
            NotImplementedError: Automorphisms for finite non-field base rings not implemented
        """
        n = self.zeta_order()
        R = self.base_ring()
        p = R.characteristic()
        if p == 0:
            Auts = [e for e in xrange(1,n) if arith.GCD(e,n) == 1]
        else:
            if not rings.ZZ(p).is_prime():
                raise NotImplementedError("Automorphisms for finite non-field base rings not implemented")
            # The automorphisms in characteristic p are
            # k-th powering for
            #         k = 1, p, p^2, ..., p^(r-1),
            # where p^r = 1 (mod n), so r is the mult order of p modulo n.
            r = rings.IntegerModRing(n)(p).multiplicative_order()
            Auts = [p**m for m in xrange(0,r)]
        return Auts

    def galois_orbits(self, v=None, reps_only=False, sort=True, check=True):
        """
        Return a list of the Galois orbits of Dirichlet characters in self,
        or in v if v is not None.

        INPUT:

        -  ``v`` - (optional) list of elements of self

        -  ``reps_only`` - (optional: default False) if True
           only returns representatives for the orbits.

        -  ``sort`` - (optional: default True) whether to sort
           the list of orbits and the orbits themselves (slightly faster if
           False).

        -  ``check`` - (optional, default: True) whether or not
           to explicitly coerce each element of v into self.

        The Galois group is the absolute Galois group of the prime subfield
        of Frac(R). If R is not a domain, an error will be raised.

        EXAMPLES::

            sage: DirichletGroup(20).galois_orbits()
            [
            [Dirichlet character modulo 20 of conductor 1 mapping 11 |--> 1, 17 |--> 1], ... [Dirichlet character modulo 20 of conductor 20 mapping 11 |--> -1, 17 |--> -1]
            ]
            sage: DirichletGroup(17, Integers(6), zeta=Integers(6)(5)).galois_orbits()
            Traceback (most recent call last):
            ...
            TypeError: Galois orbits only defined if base ring is an integral domain
            sage: DirichletGroup(17, Integers(9), zeta=Integers(9)(2)).galois_orbits()
            Traceback (most recent call last):
            ...
            TypeError: Galois orbits only defined if base ring is an integral domain
        """
        if v is None:
            v = self.list()
        else:
            if check:
                v = [self(x) for x in v]

        G = []
        seen_so_far = set([])
        for x in v:
            z = x.element()
            e = tuple(z)   # change when there are immutable vectors (and below)
            if e in seen_so_far:
                continue
            orbit = x.galois_orbit(sort=sort)
            if reps_only:
                G.append(x)
            else:
                G.append(orbit)
            for z in orbit:
                seen_so_far.add(tuple(z.element()))
        G = Sequence(G, cr=True)
        if sort:
            G.sort()
        return G

    def gen(self, n=0):
        """
        Return the n-th generator of self.

        EXAMPLES::

            sage: G = DirichletGroup(20)
            sage: G.gen(0)
            Dirichlet character modulo 20 of conductor 4 mapping 11 |--> -1, 17 |--> 1
            sage: G.gen(1)
            Dirichlet character modulo 20 of conductor 5 mapping 11 |--> 1, 17 |--> zeta4
            sage: G.gen(2)
            Traceback (most recent call last):
            ...
            IndexError: n(=2) must be between 0 and 1

        ::

            sage: G.gen(-1)
            Traceback (most recent call last):
            ...
            IndexError: n(=-1) must be between 0 and 1
        """
        n = int(n)
        g = self.gens()
        if n<0 or n>=len(g):
            raise IndexError("n(=%s) must be between 0 and %s"%(n,len(g)-1))
        return g[n]

    @cached_method
    def gens(self):
        """
        Returns generators of self.

        EXAMPLES::

            sage: G = DirichletGroup(20)
            sage: G.gens()
            (Dirichlet character modulo 20 of conductor 4 mapping 11 |--> -1, 17 |--> 1, Dirichlet character modulo 20 of conductor 5 mapping 11 |--> 1, 17 |--> zeta4)
        """
        g = []
        ord = self.zeta_order()
        M = self._module
        zero = M(0)
        orders = self.integers_mod().unit_group().gens_orders()
        for i in range(len(self.unit_gens())):
            z = zero.__copy__()
            z[i] = ord//arith.GCD(ord, orders[i])
            g.append(self.element_class(self, z, check=False))
        return tuple(g)

    def integers_mod(self):
        r"""
        Returns the group of integers `\ZZ/N\ZZ`
        where `N` is the modulus of self.

        EXAMPLES::

            sage: G = DirichletGroup(20)
            sage: G.integers_mod()
            Ring of integers modulo 20
        """
        return self._integers

    __iter__ = multiplicative_iterator

    def list(self):
        """
        Return a list of the Dirichlet characters in this group.

        EXAMPLES::

            sage: DirichletGroup(5).list()
            [Dirichlet character modulo 5 of conductor 1 mapping 2 |--> 1,
             Dirichlet character modulo 5 of conductor 5 mapping 2 |--> zeta4,
             Dirichlet character modulo 5 of conductor 5 mapping 2 |--> -1,
             Dirichlet character modulo 5 of conductor 5 mapping 2 |--> -zeta4]
        """
        return self._list_from_iterator_cached()

    def modulus(self):
        """
        Returns the modulus of self.

        EXAMPLES::

            sage: G = DirichletGroup(20)
            sage: G.modulus()
            20
        """
        return self._modulus

    def ngens(self):
        """
        Returns the number of generators of self.

        EXAMPLES::

            sage: G = DirichletGroup(20)
            sage: G.ngens()
            2
        """
        return len(self.gens())

    @cached_method
    def order(self):
        """
        Return the number of elements of self. This is the same as
        len(self).

        EXAMPLES::

            sage: DirichletGroup(20).order()
            8
            sage: DirichletGroup(37).order()
            36
        """
        ord = rings.Integer(1)
        for g in self.gens():
            ord *= int(g.order())
        return ord

    def random_element(self):
        """
        Return a random element of self.

        The element is computed by multiplying a random power of each
        generator together, where the power is between 0 and the order of
        the generator minus 1, inclusive.

        EXAMPLES::

            sage: DirichletGroup(37).random_element()
            Dirichlet character modulo 37 of conductor 37 mapping 2 |--> zeta36^4
            sage: DirichletGroup(20).random_element()
            Dirichlet character modulo 20 of conductor 4 mapping 11 |--> -1, 17 |--> 1
            sage: DirichletGroup(60).random_element()
            Dirichlet character modulo 60 of conductor 3 mapping 31 |--> 1, 41 |--> -1, 37 |--> 1
        """
        e = self(1)
        for i in range(self.ngens()):
            g = self.gen(i)
            n = random.randrange(g.order())
            e *= g**n
        return e

    def unit_gens(self):
        r"""
        Returns the minimal generators for the units of
        `(\ZZ/N\ZZ)^*`, where `N` is the
        modulus of self.

        EXAMPLES::

            sage: DirichletGroup(37).unit_gens()
            (2,)
            sage: DirichletGroup(20).unit_gens()
            (11, 17)
            sage: DirichletGroup(60).unit_gens()
            (31, 41, 37)
            sage: DirichletGroup(20,QQ).unit_gens()
            (11, 17)
        """
        return self._integers.unit_gens()

    def zeta(self):
        """
        Returns the chosen root zeta of unity in the base ring
        `R`.

        EXAMPLES::

            sage: DirichletGroup(37).zeta()
            zeta36
            sage: DirichletGroup(20).zeta()
            zeta4
            sage: DirichletGroup(60).zeta()
            zeta4
            sage: DirichletGroup(60,QQ).zeta()
            -1
            sage: DirichletGroup(60, GF(25,'a')).zeta()
            2
        """
        return self._zeta

    def zeta_order(self):
        """
        Returns the order of the chosen root zeta of unity in the base ring
        `R`.

        EXAMPLES::

            sage: DirichletGroup(20).zeta_order()
            4
            sage: DirichletGroup(60).zeta_order()
            4
            sage: DirichletGroup(60, GF(25,'a')).zeta_order()
            4
            sage: DirichletGroup(19).zeta_order()
            18
        """
        return self._zeta_order



<|MERGE_RESOLUTION|>--- conflicted
+++ resolved
@@ -617,7 +617,6 @@
             = sum_{k=0}^{\infty} \frac{B_{k,\varepsilon}}{k!} t^k.
 
         ALGORITHM:
-<<<<<<< HEAD
 
         The ``'recurrence'`` algorithm computes generalized Bernoulli
         numbers via classical Bernoulli numbers using the formula in
@@ -636,26 +635,6 @@
 
         REFERENCES:
 
-=======
-
-        The ``'recurrence'`` algorithm computes generalized Bernoulli
-        numbers via classical Bernoulli numbers using the formula in
-        [Cohen-II]_, Proposition 9.4.5; this is usually optimal.  The
-        ``definition`` algorithm uses the definition directly.
-
-        .. WARNING::
-
-            In the case of the trivial Dirichlet character modulo 1,
-            this function returns `B_{1,\varepsilon} = 1/2`, in
-            accordance with the above definition, but in contrast to
-            the value `B_1 = -1/2` for the classical Bernoulli number.
-            Some authors use an alternative definition giving
-            `B_{1,\varepsilon} = -1/2`; see the discussion in
-            [Cohen-II]_, Section 9.4.1.
-
-        REFERENCES:
-
->>>>>>> 58f931d0
         .. [Cohen-II] H. Cohen, Number Theory and Diophantine
            Equations, Volume II.  Graduate Texts in Mathematics 240.
            Springer, 2007.
