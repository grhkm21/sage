r"""
2D Plotting

Sage provides extensive 2D plotting functionality. The underlying
rendering is done using the matplotlib Python library.

The following graphics primitives are supported:


-  :func:`~sage.plot.arrow.arrow` - an arrow from a min point to a max point.

-  :func:`~sage.plot.circle.circle` - a circle with given radius

-  :func:`~sage.plot.ellipse.ellipse` - an ellipse with given radii
   and angle

-  :func:`~sage.plot.arc.arc` - an arc of a circle or an ellipse

-  :func:`~sage.plot.disk.disk` - a filled disk (i.e. a sector or wedge of a circle)

-  :func:`~sage.plot.line.line` - a line determined by a sequence of points (this need not
   be straight!)

-  :func:`~sage.plot.point.point` - a point

-  :func:`~sage.plot.text.text` - some text

-  :func:`~sage.plot.polygon.polygon` - a filled polygon


The following plotting functions are supported:


-  :func:`plot` - plot of a function or other Sage object (e.g., elliptic
   curve).

-  :func:`parametric_plot`

-  :func:`~sage.plot.contour_plot.implicit_plot`

-  :func:`polar_plot`

-  :func:`~sage.plot.contour_plot.region_plot`

-  :func:`list_plot`

-  :func:`~sage.plot.scatter_plot.scatter_plot`

-  :func:`~sage.plot.bar_chart.bar_chart`

-  :func:`~sage.plot.contour_plot.contour_plot`

-  :func:`~sage.plot.density_plot.density_plot`

-  :func:`~sage.plot.plot_field.plot_vector_field`

-  :func:`~sage.plot.plot_field.plot_slope_field`

-  :func:`~sage.plot.matrix_plot.matrix_plot`

-  :func:`~sage.plot.complex_plot.complex_plot`

-  :func:`graphics_array`

-  :func:`multi_graphics`

-  The following log plotting functions:

   - :func:`plot_loglog`

   - :func:`plot_semilogx` and :func:`plot_semilogy`

   - :func:`list_plot_loglog`

   - :func:`list_plot_semilogx` and :func:`list_plot_semilogy`


The following miscellaneous Graphics functions are included:


-  :func:`~sage.plot.graphics.Graphics`

-  :func:`~sage.plot.graphics.is_Graphics`

-  :func:`~sage.plot.colors.hue`


Type ``?`` after each primitive in Sage for help and examples.

EXAMPLES:

We draw a curve::

    sage: plot(x^2, (x,0,5))
    Graphics object consisting of 1 graphics primitive

.. PLOT::

    g = plot(x**2, (x,0,5))
    sphinx_plot(g)

We draw a circle and a curve::

    sage: circle((1,1), 1) + plot(x^2, (x,0,5))
    Graphics object consisting of 2 graphics primitives

.. PLOT::

    g = circle((1,1), 1) + plot(x**2, (x,0,5))
    sphinx_plot(g)

Notice that the aspect ratio of the above plot makes the plot very tall
because the plot adopts the default aspect ratio of the circle (to make
the circle appear like a circle).  We can change the aspect ratio to be
what we normally expect for a plot by explicitly asking for an
'automatic' aspect ratio::

    sage: show(circle((1,1), 1) + plot(x^2, (x,0,5)), aspect_ratio='automatic')

The aspect ratio describes the apparently height/width ratio of a unit
square.  If you want the vertical units to be twice as big as the
horizontal units, specify an aspect ratio of 2::

    sage: show(circle((1,1), 1) + plot(x^2, (x,0,5)), aspect_ratio=2)

The ``figsize`` option adjusts the figure size.  The default figsize is
4.  To make a figure that is roughly twice as big, use ``figsize=8``::

    sage: show(circle((1,1), 1) + plot(x^2, (x,0,5)), figsize=8)

You can also give separate horizontal and vertical dimensions.  Both
will be measured in inches::

    sage: show(circle((1,1), 1) + plot(x^2, (x,0,5)), figsize=[4,8])

However, do not make the figsize too big (e.g. one dimension greater
than 327 or both in the mid-200s) as this will lead to errors or crashes.
See :meth:`~sage.plot.graphics.Graphics.show` for full details.

Note that the axes will not cross if the data is not on both sides of
both axes, even if it is quite close::

    sage: plot(x^3, (x,1,10))
    Graphics object consisting of 1 graphics primitive

.. PLOT::

    g = plot(x**3, (x,1,10))
    sphinx_plot(g)


When the labels have quite different orders of magnitude or are very
large, scientific notation (the `e` notation for powers of ten) is used::

    sage: plot(x^2, (x,480,500))  # no scientific notation
    Graphics object consisting of 1 graphics primitive

.. PLOT::

    g = plot(x**2, (x,480,500))
    sphinx_plot(g)

::

    sage: plot(x^2, (x,300,500))  # scientific notation on y-axis
    Graphics object consisting of 1 graphics primitive

.. PLOT::

    g = plot(x**2, (x,300,500))
    sphinx_plot(g)


But you can fix your own tick labels, if you know what to expect and
have a preference::

    sage: plot(x^2, (x,300,500), ticks=[100,50000])
    Graphics object consisting of 1 graphics primitive

.. PLOT::

    g = plot(x**2, (x,300,500), ticks=[100,50000])
    sphinx_plot(g)

To change the ticks on one axis only, use the following notation::

    sage: plot(x^2, (x,300,500), ticks=[None,50000])
    Graphics object consisting of 1 graphics primitive

.. PLOT::

    g = plot(x**2, (x,300,500), ticks=[None,50000])
    sphinx_plot(g)

You can even have custom tick labels along with custom positioning. ::

    sage: plot(x^2, (x,0,3), ticks=[[1,2.5],pi/2], tick_formatter=[["$x_1$","$x_2$"],pi]) # long time
    Graphics object consisting of 1 graphics primitive

.. PLOT::

    g = plot(x**2, (x,0,3), ticks=[[1,2.5],pi/2], tick_formatter=[["$x_1$","$x_2$"],pi])
    sphinx_plot(g)

We construct a plot involving several graphics objects::

    sage: G = plot(cos(x), (x, -5, 5), thickness=5, color='green', title='A plot')
    sage: P = polygon([[1,2], [5,6], [5,0]], color='red')
    sage: G + P
    Graphics object consisting of 2 graphics primitives

.. PLOT::

    G = plot(cos(x), (x, -5, 5), thickness=5, color='green', title='A plot')
    P = polygon([[1,2], [5,6], [5,0]], color='red')
    sphinx_plot(G + P)

Next we construct the reflection of the above polygon about the
`y`-axis by iterating over the list of first-coordinates of
the first graphic element of ``P`` (which is the actual
Polygon; note that ``P`` is a Graphics object, which consists
of a single polygon)::

    sage: Q = polygon([(-x,y) for x,y in P[0]], color='blue')
    sage: Q   # show it
    Graphics object consisting of 1 graphics primitive

.. PLOT::

    P = polygon([[1,2], [5,6], [5,0]], color='red')
    Q = polygon([(-x,y) for x,y in P[0]], color='blue')
    sphinx_plot(Q)

We combine together different graphics objects using "+"::

    sage: H = G + P + Q
    sage: print(H)
    Graphics object consisting of 3 graphics primitives
    sage: type(H)
    <class 'sage.plot.graphics.Graphics'>
    sage: H[1]
    Polygon defined by 3 points
    sage: list(H[1])
    [(1.0, 2.0), (5.0, 6.0), (5.0, 0.0)]
    sage: H       # show it
    Graphics object consisting of 3 graphics primitives

.. PLOT::

    G = plot(cos(x), (x, -5, 5), thickness=5, color='green', title='A plot')
    P = polygon([[1,2], [5,6], [5,0]], color='red')
    Q = polygon([(-x,y) for x,y in P[0]], color='blue')
    H = G + P + Q
    sphinx_plot(H)

We can put text in a graph::

    sage: L = [[cos(pi*i/100)^3,sin(pi*i/100)] for i in range(200)]
    sage: p = line(L, rgbcolor=(1/4,1/8,3/4))
    sage: tt = text('A Bulb', (1.5, 0.25))
    sage: tx = text('x axis', (1.5,-0.2))
    sage: ty = text('y axis', (0.4,0.9))
    sage: g = p + tt + tx + ty
    sage: g.show(xmin=-1.5, xmax=2, ymin=-1, ymax=1)

.. PLOT::

    L = [[cos(pi*i/100)**3,sin(pi*i/100)] for i in range(200)]
    p = line(L, rgbcolor=(1.0/4.0,1.0/8.0,3.0/4.0))
    t = text('A Bulb', (1.5, 0.25))
    x = text('x axis', (1.5,-0.2))
    y = text('y axis', (0.4,0.9))
    g = p+t+x+y
    g.xmin(-1.5)
    g.xmax(2)
    g.ymin(-1)
    g.ymax(1)
    sphinx_plot(g)

We can add a graphics object to another one as an inset::

    sage: g1 = plot(x^2*sin(1/x), (x, -2, 2), axes_labels=['$x$', '$y$'])
    sage: g2 = plot(x^2*sin(1/x), (x, -0.3, 0.3), axes_labels=['$x$', '$y$'],
    ....:           frame=True)
    sage: g1.inset(g2, pos=(0.15, 0.7, 0.25, 0.25))
    Multigraphics with 2 elements

.. PLOT::

    g1 = plot(x**2*sin(1/x), (x, -2, 2), axes_labels=['$x$', '$y$'])
    g2 = plot(x**2*sin(1/x), (x, -0.3, 0.3), axes_labels=['$x$', '$y$'], \
              frame=True)
    sphinx_plot(g1.inset(g2, pos=(0.15, 0.7, 0.25, 0.25)))

We can add a title to a graph::

    sage: plot(x^2, (x,-2,2), title='A plot of $x^2$')
    Graphics object consisting of 1 graphics primitive

.. PLOT::

    g=plot(x**2, (x,-2,2), title='A plot of $x^2$')
    sphinx_plot(g)

We can set the position of the title::

    sage: plot(x^2, (-2,2), title='Plot of $x^2$', title_pos=(0.5,-0.05))
    Graphics object consisting of 1 graphics primitive

.. PLOT::

    g=plot(x**2, (-2,2), title='Plot of $x^2$', title_pos=(0.5,-0.05))
    sphinx_plot(g)

We plot the Riemann zeta function along the critical line and see
the first few zeros::

    sage: i = CDF.0      # define i this way for maximum speed.
    sage: p1 = plot(lambda t: arg(zeta(0.5+t*i)), 1, 27, rgbcolor=(0.8,0,0))
    sage: p2 = plot(lambda t: abs(zeta(0.5+t*i)), 1, 27, color=hue(0.7))
    sage: print(p1 + p2)
    Graphics object consisting of 2 graphics primitives
    sage: p1 + p2    # display it
    Graphics object consisting of 2 graphics primitives

.. PLOT::

    from sage.rings.complex_double import ComplexDoubleElement
    i = ComplexDoubleElement(0,1)      # define i this way for maximum speed.
    p1 = plot(lambda t: arg(zeta(0.5+t*i)), 1, 27, rgbcolor=(0.8,0,0))
    p2 = plot(lambda t: abs(zeta(0.5+t*i)), 1, 27, color=hue(0.7))
    g = p1 + p2
    sphinx_plot(g)

.. NOTE::

    Not all functions in Sage are symbolic. When plotting non-symbolic functions
    they should be wrapped in ``lambda``::

        sage: plot(lambda x:fibonacci(round(x)), (x,1,10))
        Graphics object consisting of 1 graphics primitive

.. PLOT::

    g=plot(lambda x:fibonacci(round(x)), (x,1,10))
    sphinx_plot(g)

Many concentric circles shrinking toward the origin::

    sage: show(sum(circle((i,0), i, hue=sin(i/10)) for i in [10,9.9,..,0])) # long time

.. PLOT::

    g = sum(circle((i,0), i, hue=sin(i/10)) for i in srange(0,10,0.1))
    sphinx_plot(g)

Here is a pretty graph::

    sage: g = Graphics()
    sage: for i in range(60):
    ....:    p = polygon([(i*cos(i),i*sin(i)), (0,i), (i,0)],\
    ....:                color=hue(i/40+0.4), alpha=0.2)
    ....:    g = g + p
    sage: g.show(dpi=200, axes=False)

.. PLOT::

    g=Graphics()
    for i in range(60):
        # i/40 doesn't convert to real number
        p = polygon([(i*cos(i),i*sin(i)), (0,i), (i,0)],\
                    color=hue(0.025*i+0.4), alpha=0.2)
        g = g + p
    g.axes(False)
    sphinx_plot(g)

Another graph::

    sage: x = var('x')
    sage: P = plot(sin(x)/x, -4, 4, color='blue') + \
    ....:     plot(x*cos(x), -4, 4, color='red') + \
    ....:     plot(tan(x), -4, 4, color='green')
    sage: P.show(ymin=-pi, ymax=pi)

.. PLOT::

    g = plot(sin(x)/x, -4, 4, color='blue') + \
        plot(x*cos(x), -4, 4, color='red') + \
        plot(tan(x), -4, 4, color='green')
    g.ymin(-pi)
    g.ymax(pi)
    sphinx_plot(g)

PYX EXAMPLES: These are some examples of plots similar to some of
the plots in the PyX (http://pyx.sourceforge.net) documentation:

Symbolline::

    sage: y(x) = x*sin(x^2)
    sage: v = [(x, y(x)) for x in [-3,-2.95,..,3]]
    sage: show(points(v, rgbcolor=(0.2,0.6, 0.1), pointsize=30) + plot(spline(v), -3.1, 3))

.. PLOT::

    #y(x)=x*sin(x**2) gave SyntaxError: can't assign to function call
    def y(x): return x*sin(x**2)
    v=list()
    for x in srange(-3,3,0.05):
        v.append((x, y(x)))
    g = points(v, rgbcolor=(0.2,0.6, 0.1), pointsize=30) + plot(spline(v), -3.1, 3)
    sphinx_plot(g)

Cycliclink::

    sage: g1 = plot(cos(20*x)*exp(-2*x), 0, 1)
    sage: g2 = plot(2*exp(-30*x) - exp(-3*x), 0, 1)
    sage: show(graphics_array([g1, g2], 2, 1))

.. PLOT::

    g1 = plot(cos(20*x)*exp(-2*x), 0, 1)
    g2 = plot(2*exp(-30*x) - exp(-3*x), 0, 1)
    g = graphics_array([g1, g2], 2, 1)
    sphinx_plot(g)

Pi Axis::

    sage: g1 = plot(sin(x), 0, 2*pi)
    sage: g2 = plot(cos(x), 0, 2*pi, linestyle="--")
    sage: (g1+g2).show(ticks=pi/6, tick_formatter=pi)  # long time # show their sum, nicely formatted

.. PLOT::

    g1 = plot(sin(x), 0, 2*pi, ticks=pi/6, tick_formatter=pi)
    g2 = plot(cos(x), 0, 2*pi, linestyle="--", ticks=pi/6, tick_formatter=pi)
    sphinx_plot(g1+g2)

An illustration of integration::

    sage: f(x) = (x-3)*(x-5)*(x-7)+40
    sage: P = line([(2,0),(2,f(2))], color='black')
    sage: P += line([(8,0),(8,f(8))], color='black')
    sage: P += polygon([(2,0),(2,f(2))] + [(x, f(x)) for x in [2,2.1,..,8]] + [(8,0),(2,0)],  rgbcolor=(0.8,0.8,0.8),aspect_ratio='automatic')
    sage: P += text("$\\int_{a}^b f(x) dx$", (5, 20), fontsize=16, color='black')
    sage: P += plot(f, (1, 8.5), thickness=3)
    sage: P    # show the result
    Graphics object consisting of 5 graphics primitives

.. PLOT::

    #inline f substitution to avoid SyntaxError: can't assign to function call in sphinx_plot
    def f(x): return (x-3)*(x-5)*(x-7)+40
    P = line([(2,0),(2,f(2))], color='black')
    P = P + line([(8,0),(8,f(8))], color='black')
    L = list(((2,0), (2,f(2))))
    for i in srange(2,8.1,0.1):
        L.append((i,f(i)))
    L.append((8,0))
    L.append((2,0))
    P = P + polygon(L, rgbcolor=(0.8,0.8,0.8), aspect_ratio='automatic')
    P = P + text("$\\int_{a}^b f(x) dx$", (5, 20), fontsize=16, color='black')
    P = P + plot(f, (1, 8.5), thickness=3)
    sphinx_plot(P)

NUMERICAL PLOTTING:

Sage includes Matplotlib, which provides 2D plotting with an interface
that is a likely very familiar to people doing numerical
computation.
You can use ``plt.clf()`` to clear the current image frame
and ``plt.close()`` to close it.
For example,

::

    sage: import pylab as plt
    sage: t = plt.arange(0.0, 2.0, 0.01)
    sage: s = sin(2*pi*t)
    sage: P = plt.plot(t, s, linewidth=1.0)
    sage: xl = plt.xlabel('time (s)')
    sage: yl = plt.ylabel('voltage (mV)')
    sage: t = plt.title('About as simple as it gets, folks')
    sage: plt.grid(True)
    sage: plt.savefig(os.path.join(SAGE_TMP, 'sage.png'))
    sage: plt.clf()
    sage: plt.savefig(os.path.join(SAGE_TMP, 'blank.png'))
    sage: plt.close()
    sage: plt.imshow([[1,2],[0,1]])
    <matplotlib.image.AxesImage object at ...>

We test that ``imshow`` works as well, verifying that
:trac:`2900` is fixed (in Matplotlib).

::

    sage: plt.imshow([[(0.0,0.0,0.0)]])
    <matplotlib.image.AxesImage object at ...>
    sage: plt.savefig(os.path.join(SAGE_TMP, 'foo.png'))

Since the above overwrites many Sage plotting functions, we reset
the state of Sage, so that the examples below work!

::

    sage: reset()

See http://matplotlib.sourceforge.net for complete documentation
about how to use Matplotlib.

TESTS:

We test dumping and loading a plot.

::

    sage: p = plot(sin(x), (x, 0,2*pi))
    sage: Q = loads(dumps(p))

Verify that a clean sage startup does *not* import matplotlib::

    sage: os.system("sage -c \"if 'matplotlib' in sys.modules: sys.exit(1)\"") # long time
    0

AUTHORS:

- Alex Clemesha and William Stein (2006-04-10): initial version

- David Joyner: examples

- Alex Clemesha (2006-05-04) major update

- William Stein (2006-05-29): fine tuning, bug fixes, better server
  integration

- William Stein (2006-07-01): misc polish

- Alex Clemesha (2006-09-29): added contour_plot, frame axes, misc
  polishing

- Robert Miller (2006-10-30): tuning, NetworkX primitive

- Alex Clemesha (2006-11-25): added plot_vector_field, matrix_plot,
  arrow, bar_chart, Axes class usage (see axes.py)

- Bobby Moretti and William Stein (2008-01): Change plot to specify
  ranges using the (varname, min, max) notation.

- William Stein (2008-01-19): raised the documentation coverage from a
  miserable 12 percent to a 'wopping' 35 percent, and fixed and
  clarified numerous small issues.

- Jason Grout (2009-09-05): shifted axes and grid functionality over
  to matplotlib; fixed a number of smaller issues.

- Jason Grout (2010-10): rewrote aspect ratio portions of the code

- Jeroen Demeyer (2012-04-19): move parts of this file to graphics.py (:trac:`12857`)

- Aaron Lauve (2016-07-13): reworked handling of 'color' when passed
  a list of functions; now more in-line with other CAS's. Added list functionality
  to linestyle and legend_label options as well. (:trac:`12962`)

- Eric Gourgoulhon (2019-04-24): add :func:`multi_graphics` and insets
"""
# ****************************************************************************
#       Copyright (C) 2006 Alex Clemesha <clemesha@gmail.com>
#       Copyright (C) 2006-2008 William Stein <wstein@gmail.com>
#       Copyright (C) 2010 Jason Grout
#
#  Distributed under the terms of the GNU General Public License (GPL)
#  as published by the Free Software Foundation; either version 2 of
#  the License, or (at your option) any later version.
#                  https://www.gnu.org/licenses/
# ****************************************************************************
<<<<<<< HEAD

=======
>>>>>>> 020bd59e
from functools import reduce

## IMPORTANT: Do *not* import matplotlib at module scope.  It takes a
## surprisingly long time to initialize itself.  It's better if it is
## imported in functions, so it only gets started if it is actually
## going to be used.

#DEFAULT_FIGSIZE=(6, 3.70820393249937)
import sage.misc.verbose
from sage.arith.srange import srange

from sage.misc.randstate import current_randstate #for plot adaptive refinement
from math import sin, cos, pi, log, exp #for polar_plot and log scaling

from sage.ext.fast_eval import fast_float, is_fast_float
from sage.symbolic.expression import Expression
from sage.misc.decorators import options

from .graphics import Graphics
from .multigraphics import GraphicsArray, MultiGraphics
from sage.plot.polygon import polygon

# import of line2d below is only for redirection of imports
from sage.plot.line import line
from sage.misc.lazy_import import lazy_import
lazy_import('sage.plot.line', 'line2d', deprecation=28717)

#Currently not used - see comment immediately above about
#figure.canvas.mpl_connect('draw_event', pad_for_tick_labels)
# TODO - figure out how to use this, add documentation
#def pad_for_tick_labels(event):
#    import matplotlib.transforms as mtransforms
#    figure=event.canvas.figure
#    bboxes = []
#    for ax in figure.axes:
#        bbox = ax.xaxis.get_label().get_window_extent()
#        # the figure transform goes from relative coords->pixels and we
#        # want the inverse of that
#        bboxi = bbox.inverse_transformed(figure.transFigure)
#        bboxes.append(bboxi)
#
#        bbox = ax.yaxis.get_label().get_window_extent()
#        bboxi = bbox.inverse_transformed(figure.transFigure)
#        bboxes.append(bboxi)
#        for label in (ax.get_xticklabels()+ax.get_yticklabels() \
#                          + ax.get_xticklabels(minor=True) \
#                          +ax.get_yticklabels(minor=True)):
#            bbox = label.get_window_extent()
#            bboxi = bbox.inverse_transformed(figure.transFigure)
#            bboxes.append(bboxi)
#
#    # this is the bbox that bounds all the bboxes, again in relative
#    # figure coords
#    bbox = mtransforms.Bbox.union(bboxes)
#    adjusted=adjust_figure_to_contain_bbox(figure,bbox)
#
#    if adjusted:
#        figure.canvas.draw()
#    return False
#
#Currently not used - see comment above about
#figure.canvas.mpl_connect('draw_event', pad_for_tick_labels)
# TODO - figure out how to use this, add documentation
#def adjust_figure_to_contain_bbox(fig, bbox,pad=1.1):
#    """
#    For each amount we are over (in axes coordinates), we adjust by over*pad
#    to give ourselves a bit of padding.
#    """
#    left=fig.subplotpars.left
#    bottom=fig.subplotpars.bottom
#    right=fig.subplotpars.right
#    top=fig.subplotpars.top
#
#    adjusted=False
#    if bbox.xmin<0:
#        left-=bbox.xmin*pad
#        adjusted=True
#    if bbox.ymin<0:
#        bottom-=bbox.ymin*pad
#        adjusted=True
#    if bbox.xmax>1:
#        right-=(bbox.xmax-1)*pad
#        adjusted=True
#    if bbox.ymax>1:
#        top-=(bbox.ymax-1)*pad
#        adjusted=True
#
#    if left<right and bottom<top:
#        fig.subplots_adjust(left=left, bottom=bottom, right=right, top=top)
#        return adjusted
#    else:
#        return False

_SelectiveFormatterClass = None

def SelectiveFormatter(formatter, skip_values):
    """
    This matplotlib formatter selectively omits some tick values and
    passes the rest on to a specified formatter.

    EXAMPLES:

    This example is almost straight from a matplotlib example.

    ::

        sage: from sage.plot.plot import SelectiveFormatter
        sage: import matplotlib.pyplot as plt
        sage: import numpy
        sage: fig=plt.figure()
        sage: ax=fig.add_subplot(111)
        sage: t = numpy.arange(0.0, 2.0, 0.01)
        sage: s = numpy.sin(2*numpy.pi*t)
        sage: p = ax.plot(t, s)
        sage: formatter=SelectiveFormatter(ax.xaxis.get_major_formatter(),skip_values=[0,1])
        sage: ax.xaxis.set_major_formatter(formatter)
        sage: fig.savefig(os.path.join(SAGE_TMP, 'test.png'))

    """
    global _SelectiveFormatterClass
    if _SelectiveFormatterClass is None:

        from matplotlib.ticker import Formatter

        class _SelectiveFormatterClass(Formatter):
            def __init__(self, formatter,skip_values):
                """
                Initialize a SelectiveFormatter object.

                INPUT:

                  - formatter -- the formatter object to which we should pass labels

                  - skip_values -- a list of values that we should skip when
                    formatting the tick labels

                EXAMPLES::

                    sage: from sage.plot.plot import SelectiveFormatter
                    sage: import matplotlib.pyplot as plt
                    sage: import numpy
                    sage: fig=plt.figure()
                    sage: ax=fig.add_subplot(111)
                    sage: t = numpy.arange(0.0, 2.0, 0.01)
                    sage: s = numpy.sin(2*numpy.pi*t)
                    sage: line=ax.plot(t, s)
                    sage: formatter=SelectiveFormatter(ax.xaxis.get_major_formatter(),skip_values=[0,1])
                    sage: ax.xaxis.set_major_formatter(formatter)
                    sage: fig.savefig(os.path.join(SAGE_TMP, 'test.png'))
                """
                self.formatter=formatter
                self.skip_values=skip_values
            def set_locs(self, locs):
                """
                Set the locations for the ticks that are not skipped.

                EXAMPLES::

                    sage: from sage.plot.plot import SelectiveFormatter
                    sage: import matplotlib.ticker
                    sage: formatter=SelectiveFormatter(matplotlib.ticker.Formatter(),skip_values=[0,200])
                    sage: formatter.set_locs([i*100 for i in range(10)])
                """
                self.formatter.set_locs([l for l in locs if l not in self.skip_values])
            def __call__(self, x, *args, **kwds):
                """
                Return the format for tick val *x* at position *pos*

                EXAMPLES::

                    sage: from sage.plot.plot import SelectiveFormatter
                    sage: import matplotlib.ticker
                    sage: formatter=SelectiveFormatter(matplotlib.ticker.FixedFormatter(['a','b']),skip_values=[0,2])
                    sage: [formatter(i,1) for i in range(10)]
                    ['', 'b', '', 'b', 'b', 'b', 'b', 'b', 'b', 'b']
                """
                if x in self.skip_values:
                    return ''
                else:
                    return self.formatter(x, *args, **kwds)

    return _SelectiveFormatterClass(formatter, skip_values)


def xydata_from_point_list(points):
    r"""
    Return two lists (xdata, ydata), each coerced to a list of floats,
    which correspond to the x-coordinates and the y-coordinates of the
    points.

    The points parameter can be a list of 2-tuples or some object that
    yields a list of one or two numbers.

    This function can potentially be very slow for large point sets.

    TESTS::

        sage: from sage.plot.plot import xydata_from_point_list
        sage: xydata_from_point_list([CC(0), CC(1)])   # ticket 8082
        ([0.0, 1.0], [0.0, 0.0])

    This function should work for anything than can be turned into a
    list, such as iterators and such (see :trac:`10478`)::

        sage: xydata_from_point_list(iter([(0,0), (sqrt(3), 2)]))
        ([0.0, 1.7320508075688772], [0.0, 2.0])
        sage: xydata_from_point_list((x, x^2) for x in range(5))
        ([0.0, 1.0, 2.0, 3.0, 4.0], [0.0, 1.0, 4.0, 9.0, 16.0])
        sage: xydata_from_point_list(enumerate(prime_range(1, 15)))
        ([0.0, 1.0, 2.0, 3.0, 4.0, 5.0], [2.0, 3.0, 5.0, 7.0, 11.0, 13.0])
        sage: from builtins import zip
        sage: xydata_from_point_list(list(zip([2,3,5,7], [11, 13, 17, 19])))
        ([2.0, 3.0, 5.0, 7.0], [11.0, 13.0, 17.0, 19.0])

    The code now accepts mixed lists of complex and real numbers::

        sage: xydata_from_point_list(map(N,[0,1,1+I,I,I-1,-1,-1-I,-I,1-I]))
        ([0.0, 1.0, 1.0, 0.0, -1.0, -1.0, -1.0, 0.0, 1.0],
        [0.0, 0.0, 1.0, 1.0, 1.0, 0.0, -1.0, -1.0, -1.0])
        sage: point2d([0, 1., CC(0,1)])
        Graphics object consisting of 1 graphics primitive
        sage: point2d((x^5-1).roots(multiplicities=False))
        Graphics object consisting of 1 graphics primitive
    """
    import numbers
    zero = float(0)

    xdata = []
    ydata = []
    for xy in points:
        if isinstance(xy, Expression):
            xy = xy.n()
        if isinstance(xy, numbers.Real):
            xdata.append(float(xy))
            ydata.append(zero)
        elif isinstance(xy, numbers.Complex):
            xdata.append(float(xy.real()))
            ydata.append(float(xy.imag()))
        else:
            try:
                x, y = xy
            except TypeError:
                raise TypeError('invalid input for 2D point')
            else:
                xdata.append(float(x))
                ydata.append(float(y))
    return xdata, ydata


@options(alpha=1, thickness=1, fill=False, fillcolor='automatic', fillalpha=0.5, plot_points=200,
         adaptive_tolerance=0.01, adaptive_recursion=5, detect_poles=False, exclude=None, legend_label=None,
         __original_opts=True, aspect_ratio='automatic')
def plot(funcs, *args, **kwds):
    r"""
    Use plot by writing

    ``plot(X, ...)``

    where `X` is a Sage object (or list of Sage objects) that
    either is callable and returns numbers that can be coerced to
    floats, or has a plot method that returns a
    ``GraphicPrimitive`` object.

    There are many other specialized 2D plot commands available
    in Sage, such as ``plot_slope_field``, as well as various
    graphics primitives like :class:`~sage.plot.arrow.Arrow`;
    type ``sage.plot.plot?`` for a current list.

    Type ``plot.options`` for a dictionary of the default
    options for plots. You can change this to change the defaults for
    all future plots. Use ``plot.reset()`` to reset to the
    default options.

    PLOT OPTIONS:

    - ``plot_points`` - (default: 200) the minimal number of plot points.

    - ``adaptive_recursion`` - (default: 5) how many levels of recursion to go
      before giving up when doing adaptive refinement.  Setting this to 0
      disables adaptive refinement.

    - ``adaptive_tolerance`` - (default: 0.01) how large a difference should be
      before the adaptive refinement code considers it significant.  See the
      documentation further below for more information, starting at "the
      algorithm used to insert".

    - ``base`` - (default: 10) the base of the logarithm if
      a logarithmic scale is set. This must be greater than 1. The base
      can be also given as a list or tuple ``(basex, basey)``.
      ``basex`` sets the base of the logarithm along the horizontal
      axis and ``basey`` sets the base along the vertical axis.

    - ``scale`` -- (default: ``"linear"``) string. The scale of the axes.
      Possible values are ``"linear"``, ``"loglog"``, ``"semilogx"``,
      ``"semilogy"``.

      The scale can be also be given as single argument that is a list
      or tuple ``(scale, base)`` or ``(scale, basex, basey)``.

      The ``"loglog"`` scale sets both the horizontal and vertical axes to
      logarithmic scale. The ``"semilogx"`` scale sets the horizontal axis
      to logarithmic scale. The ``"semilogy"`` scale sets the vertical axis
      to logarithmic scale. The ``"linear"`` scale is the default value
      when :class:`~sage.plot.graphics.Graphics` is initialized.

    - ``xmin`` - starting x value in the rendered figure. This parameter is
      passed directly to the ``show`` procedure and it could be overwritten.

    - ``xmax`` - ending x value in the rendered figure. This parameter is passed
      directly to the ``show`` procedure and it could be overwritten.

    - ``ymin`` - starting y value in the rendered figure. This parameter is
      passed directly to the ``show`` procedure and it could be overwritten.

    - ``ymax`` - ending y value in the rendered figure. This parameter is passed
      directly to the ``show`` procedure and it could be overwritten.

    - ``detect_poles`` - (Default: False) If set to True poles are detected.
      If set to "show" vertical asymptotes are drawn.

    - ``legend_label`` - a (TeX) string serving as the label for `X` in the legend.
      If `X` is a list, then this option can be a single string, or a list or dictionary
      with strings as entries/values. If a dictionary, then keys are taken from ``range(len(X))``.

    .. note::

        - If the ``scale`` is ``"linear"``, then irrespective of what
          ``base`` is set to, it will default to 10 and will remain unused.

        - If you want to limit the plot along the horizontal axis in the
          final rendered figure, then pass the ``xmin`` and ``xmax``
          keywords to the :meth:`~sage.plot.graphics.Graphics.show` method.
          To limit the plot along the vertical axis, ``ymin`` and ``ymax``
          keywords can be provided to either this ``plot`` command or to
          the ``show`` command.

        - This function does NOT simply sample equally spaced points
          between xmin and xmax. Instead it computes equally spaced points
          and adds small perturbations to them. This reduces the possibility
          of, e.g., sampling `\sin` only at multiples of `2\pi`, which would
          yield a very misleading graph.

        - If there is a range of consecutive points where the function has
          no value, then those points will be excluded from the plot. See
          the example below on automatic exclusion of points.

        - For the other keyword options that the ``plot`` function can
          take, refer to the method :meth:`~sage.plot.graphics.Graphics.show`
          and the further options below.

    COLOR OPTIONS:

    - ``color`` - (Default: 'blue') One of:

      - an RGB tuple (r,g,b) with each of r,g,b between 0 and 1.

      - a color name as a string (e.g., 'purple').

      - an HTML color such as '#aaff0b'.

      - a list or dictionary of colors (valid only if `X` is a list):
        if a dictionary, keys are taken from ``range(len(X))``;
        the entries/values of the list/dictionary may be any of the options above.

      - 'automatic' -- maps to default ('blue') if `X` is a single Sage object; and
        maps to a fixed sequence of regularly spaced colors if `X` is a list.

    - ``legend_color`` - the color of the text for `X` (or each item in `X`) in the legend.
        Default color is 'black'. Options are as in ``color`` above, except that the choice 'automatic' maps to 'black' if `X` is a single Sage object.

    - ``fillcolor`` - The color of the fill for the plot of `X` (or each item in `X`).
        Default color is 'gray' if `X` is a single Sage object or if ``color`` is a single color. Otherwise, options are as in ``color`` above.

    APPEARANCE OPTIONS:

    The following options affect the appearance of
    the line through the points on the graph of `X` (these are
    the same as for the line function):

    INPUT:

    - ``alpha`` - How transparent the line is

    - ``thickness`` - How thick the line is

    - ``rgbcolor`` - The color as an RGB tuple

    - ``hue`` - The color given as a hue

    LINE OPTIONS:

    Any MATPLOTLIB line option may also be passed in.  E.g.,

    - ``linestyle`` - (default: "-") The style of the line, which is one of

      - ``"-"`` or ``"solid"``
      - ``"--"`` or ``"dashed"``
      - ``"-."`` or ``"dash dot"``
      - ``":"`` or ``"dotted"``
      - ``"None"`` or ``" "`` or ``""`` (nothing)
      - a list or dictionary (see below)

      The linestyle can also be prefixed with a drawing style (e.g., ``"steps--"``)

      - ``"default"`` (connect the points with straight lines)
      - ``"steps"`` or ``"steps-pre"`` (step function; horizontal
        line is to the left of point)
      - ``"steps-mid"`` (step function; points are in the middle of
        horizontal lines)
      - ``"steps-post"`` (step function; horizontal line is to the
        right of point)

      If `X` is a list, then ``linestyle`` may be a list (with entries
      taken from the strings above) or a dictionary (with keys in ``range(len(X))``
      and values taken from the strings above).

    - ``marker``  - The style of the markers, which is one of

      - ``"None"`` or ``" "`` or ``""`` (nothing) -- default
      - ``","`` (pixel), ``"."`` (point)
      - ``"_"`` (horizontal line), ``"|"`` (vertical line)
      - ``"o"`` (circle), ``"p"`` (pentagon), ``"s"`` (square), ``"x"`` (x), ``"+"`` (plus), ``"*"`` (star)
      - ``"D"`` (diamond), ``"d"`` (thin diamond)
      - ``"H"`` (hexagon), ``"h"`` (alternative hexagon)
      - ``"<"`` (triangle left), ``">"`` (triangle right), ``"^"`` (triangle up), ``"v"`` (triangle down)
      - ``"1"`` (tri down), ``"2"`` (tri up), ``"3"`` (tri left), ``"4"`` (tri right)
      - ``0`` (tick left), ``1`` (tick right), ``2`` (tick up), ``3`` (tick down)
      - ``4`` (caret left), ``5`` (caret right), ``6`` (caret up), ``7`` (caret down), ``8`` (octagon)
      - ``"$...$"`` (math TeX string)
      - ``(numsides, style, angle)`` to create a custom, regular symbol

        - ``numsides`` -- the number of sides
        - ``style`` -- ``0`` (regular polygon), ``1`` (star shape), ``2`` (asterisk), ``3`` (circle)
        - ``angle`` -- the angular rotation in degrees

    - ``markersize`` - the size of the marker in points

    - ``markeredgecolor`` -- the color of the marker edge

    - ``markerfacecolor`` -- the color of the marker face

    - ``markeredgewidth`` - the size of the marker edge in points

    - ``exclude`` - (Default: None) values which are excluded from the plot range.
      Either a list of real numbers, or an equation in one variable.

    FILLING OPTIONS:

    - ``fill`` - (Default: False) One of:

      - "axis" or True: Fill the area between the function and the x-axis.

      - "min": Fill the area between the function and its minimal value.

      - "max": Fill the area between the function and its maximal value.

      - a number c: Fill the area between the function and the horizontal line y = c.

      - a function g: Fill the area between the function that is plotted and g.

      - a dictionary ``d`` (only if a list of functions are plotted):
        The keys of the dictionary should be integers.
        The value of ``d[i]`` specifies the fill options for the i-th function
        in the list.  If ``d[i] == [j]``: Fill the area between the i-th and
        the j-th function in the list.  (But if ``d[i] == j``: Fill the area
        between the i-th function in the list and the horizontal line y = j.)

    - ``fillalpha`` - (default: 0.5) How transparent the fill is.
      A number between 0 and 1.

    MATPLOTLIB STYLE SHEET OPTION:

    - ``stylesheet`` - (Default: classic) Support for loading a full matplotlib style sheet.
      Any style sheet listed in ``matplotlib.pyplot.style.available`` is acceptable. If a
      non-existing style is provided the default classic is applied.

    EXAMPLES:

    We plot the `\sin` function::

        sage: P = plot(sin, (0,10)); print(P)
        Graphics object consisting of 1 graphics primitive
        sage: len(P)     # number of graphics primitives
        1
        sage: len(P[0])  # how many points were computed (random)
        225
        sage: P          # render
        Graphics object consisting of 1 graphics primitive

    .. PLOT::

        P = plot(sin, (0,10))
        sphinx_plot(P)

    ::

        sage: P = plot(sin, (0,10), plot_points=10); print(P)
        Graphics object consisting of 1 graphics primitive
        sage: len(P[0])  # random output
        32
        sage: P          # render
        Graphics object consisting of 1 graphics primitive

    .. PLOT::

        P = plot(sin, (0,10), plot_points=10)
        sphinx_plot(P)

    We plot with ``randomize=False``, which makes the initial sample points
    evenly spaced (hence always the same). Adaptive plotting might
    insert other points, however, unless ``adaptive_recursion=0``.

    ::

        sage: p=plot(1, (x,0,3), plot_points=4, randomize=False, adaptive_recursion=0)
        sage: list(p[0])
        [(0.0, 1.0), (1.0, 1.0), (2.0, 1.0), (3.0, 1.0)]

    Some colored functions::

        sage: plot(sin, 0, 10, color='purple')
        Graphics object consisting of 1 graphics primitive

    .. PLOT::

        P=plot(sin,0,10,color='purple')
        sphinx_plot(P)

    ::

        sage: plot(sin, 0, 10, color='#ff00ff')
        Graphics object consisting of 1 graphics primitive

    .. PLOT::

        P=plot(sin, 0, 10, color='#ff00ff')
        sphinx_plot(P)

    We plot several functions together by passing a list of functions
    as input::

        sage: plot([x*exp(-n*x^2)/.4 for n in [1..5]], (0, 2), aspect_ratio=.8)
        Graphics object consisting of 5 graphics primitives

    .. PLOT::

        g = plot([x*exp(-n*x**2)/.4 for n in range(1,6)], (0, 2), aspect_ratio=.8)
        sphinx_plot(g)

    By default, color will change from one primitive to the next.
    This may be controlled by modifying ``color`` option::

        sage: g1 = plot([x*exp(-n*x^2)/.4 for n in [1..3]], (0, 2), color='blue', aspect_ratio=.8); g1
        Graphics object consisting of 3 graphics primitives
        sage: g2 = plot([x*exp(-n*x^2)/.4 for n in [1..3]], (0, 2), color=['red','red','green'], linestyle=['-','--','-.'], aspect_ratio=.8); g2
        Graphics object consisting of 3 graphics primitives

    .. PLOT::

        g1 = plot([x*exp(-n*x**2)/.4 for n in range(1,4)], (0, 2), color='blue', aspect_ratio=.8)
        g2 = plot([x*exp(-n*x**2)/.4 for n in range(1,4)], (0, 2), color=['red','red','green'], linestyle=['-','--','-.'], aspect_ratio=.8)
        sphinx_plot(graphics_array([[g1], [g2]]))

    We can also build a plot step by step from an empty plot::

        sage: a = plot([]); a       # passing an empty list returns an empty plot (Graphics() object)
        Graphics object consisting of 0 graphics primitives
        sage: a += plot(x**2); a    # append another plot
        Graphics object consisting of 1 graphics primitive

    .. PLOT::

        a = plot([])
        a = a + plot(x**2)
        sphinx_plot(a)

    ::

        sage: a += plot(x**3); a    # append yet another plot
        Graphics object consisting of 2 graphics primitives

    .. PLOT::

        a = plot([])
        a = a + plot(x**2)
        a = a + plot(x**3)
        sphinx_plot(a)

    The function `\sin(1/x)` wiggles wildly near `0`.
    Sage adapts to this and plots extra points near the origin.

    ::

        sage: plot(sin(1/x), (x, -1, 1))
        Graphics object consisting of 1 graphics primitive

    .. PLOT::

        g = plot(sin(1/x), (x, -1, 1))
        sphinx_plot(g)

    Via the matplotlib library, Sage makes it easy to tell whether
    a graph is on both sides of both axes, as the axes only cross
    if the origin is actually part of the viewing area::

        sage: plot(x^3,(x,0,2))  # this one has the origin
        Graphics object consisting of 1 graphics primitive

    .. PLOT::

        g = plot(x**3,(x,0,2))
        sphinx_plot(g)

    ::

        sage: plot(x^3,(x,1,2))  # this one does not
        Graphics object consisting of 1 graphics primitive

    .. PLOT::

        g = plot(x**3,(x,1,2))
        sphinx_plot(g)

    Another thing to be aware of with axis labeling is that when
    the labels have quite different orders of magnitude or are very
    large, scientific notation (the `e` notation for powers of ten) is used::

        sage: plot(x^2,(x,480,500))  # this one has no scientific notation
        Graphics object consisting of 1 graphics primitive

    .. PLOT::

        g = plot(x**2,(x,480,500))
        sphinx_plot(g)

    ::

        sage: plot(x^2,(x,300,500))  # this one has scientific notation on y-axis
        Graphics object consisting of 1 graphics primitive

    .. PLOT::

        g = plot(x**2,(x,300,500))
        sphinx_plot(g)

    You can put a legend with ``legend_label`` (the legend is only put
    once in the case of multiple functions)::

        sage: plot(exp(x), 0, 2, legend_label='$e^x$')
        Graphics object consisting of 1 graphics primitive

    .. PLOT::

        g = plot(exp(x), 0, 2, legend_label='$e^x$')
        sphinx_plot(g)

    Sage understands TeX, so these all are slightly different, and you can choose
    one based on your needs::

        sage: plot(sin, legend_label='sin')
        Graphics object consisting of 1 graphics primitive

    .. PLOT::

        g = plot(sin,legend_label='sin')
        sphinx_plot(g)

    ::

        sage: plot(sin, legend_label='$sin$')
        Graphics object consisting of 1 graphics primitive

    .. PLOT::

        g = plot(sin,legend_label='$sin$')
        sphinx_plot(g)

    ::

        sage: plot(sin, legend_label=r'$\sin$')
        Graphics object consisting of 1 graphics primitive

    .. PLOT::

        g = plot(sin,legend_label=r'$\sin$')
        sphinx_plot(g)

    It is possible to use a different color for the text of each label::

        sage: p1 = plot(sin, legend_label='sin', legend_color='red')
        sage: p2 = plot(cos, legend_label='cos', legend_color='green')
        sage: p1 + p2
        Graphics object consisting of 2 graphics primitives

    .. PLOT::

        p1 = plot(sin, legend_label='sin', legend_color='red')
        p2 = plot(cos, legend_label='cos', legend_color='green')
        g = p1 + p2
        sphinx_plot(g)

    Prior to :trac:`19485`, legends by default had a shadowless gray
    background. This behavior can be recovered by setting the legend
    options on your plot object::

        sage: p = plot(sin(x), legend_label=r'$\sin(x)$')
        sage: p.set_legend_options(back_color=(0.9,0.9,0.9), shadow=False)

    .. PLOT::

        g = plot(sin(x), legend_label=r'$\sin(x)$')
        g.set_legend_options(back_color=(0.9,0.9,0.9), shadow=False)
        sphinx_plot(g)

    If `X` is a list of Sage objects and ``legend_label`` is 'automatic', then Sage will
    create labels for each function according to their internal representation::

        sage: plot([sin(x), tan(x), 1-x^2], legend_label='automatic')
        Graphics object consisting of 3 graphics primitives

    .. PLOT::

        g = plot([sin(x), tan(x), 1-x**2], legend_label='automatic')
        sphinx_plot(g)

    If ``legend_label`` is any single string other than 'automatic',
    then it is repeated for all members of `X`::

        sage: plot([sin(x), tan(x)], color='blue', legend_label='trig')
        Graphics object consisting of 2 graphics primitives

    .. PLOT::

        g = plot([sin(x), tan(x)], color='blue', legend_label='trig')
        sphinx_plot(g)

    Note that the independent variable may be omitted if there is no
    ambiguity::

        sage: plot(sin(1.0/x), (-1, 1))
        Graphics object consisting of 1 graphics primitive

    .. PLOT::

        g = plot(sin(1.0/x), (-1, 1))
        sphinx_plot(g)

    Plotting in logarithmic scale is possible for 2D plots.  There
    are two different syntaxes supported::

        sage: plot(exp, (1, 10), scale='semilogy') # log axis on vertical
        Graphics object consisting of 1 graphics primitive

    .. PLOT::

        g = plot(exp, (1, 10), scale='semilogy')
        sphinx_plot(g)

    ::

        sage: plot_semilogy(exp, (1, 10)) # same thing
        Graphics object consisting of 1 graphics primitive

    .. PLOT::

        g = plot_semilogy(exp, (1, 10))
        sphinx_plot(g)

    ::

        sage: plot_loglog(exp, (1, 10))   # both axes are log
        Graphics object consisting of 1 graphics primitive

    .. PLOT::

        g = plot_loglog(exp, (1, 10))
        sphinx_plot(g)

    ::

        sage: plot(exp, (1, 10), scale='loglog', base=2) # long time # base of log is 2
        Graphics object consisting of 1 graphics primitive

    .. PLOT::

        g = plot(exp, (1, 10), scale='loglog', base=2)
        sphinx_plot(g)

    We can also change the scale of the axes in the graphics just before
    displaying::

        sage: G = plot(exp, 1, 10) # long time
        sage: G.show(scale=('semilogy', 2)) # long time

    The algorithm used to insert extra points is actually pretty
    simple. On the picture drawn by the lines below::

        sage: p = plot(x^2, (-0.5, 1.4)) + line([(0,0), (1,1)], color='green')
        sage: p += line([(0.5, 0.5), (0.5, 0.5^2)], color='purple')
        sage: p += point(((0, 0), (0.5, 0.5), (0.5, 0.5^2), (1, 1)), color='red', pointsize=20)
        sage: p += text('A', (-0.05, 0.1), color='red')
        sage: p += text('B', (1.01, 1.1), color='red')
        sage: p += text('C', (0.48, 0.57), color='red')
        sage: p += text('D', (0.53, 0.18), color='red')
        sage: p.show(axes=False, xmin=-0.5, xmax=1.4, ymin=0, ymax=2)

    .. PLOT::

        g = plot(x**2, (-0.5, 1.4)) + line([(0,0), (1,1)], color='green')
        g = g + line([(0.5, 0.5), (0.5, 0.5**2)], color='purple')
        g = g + point(((0, 0), (0.5, 0.5), (0.5, 0.5**2), (1, 1)), color='red', pointsize=20)
        g = g + text('A', (-0.05, 0.1), color='red')
        g = g + text('B', (1.01, 1.1), color='red')
        g = g + text('C', (0.48, 0.57), color='red')
        g = g + text('D', (0.53, 0.18), color='red')
        g.axes(False)
        g.xmin(-0.5)
        g.xmax(1.4)
        g.ymin(0)
        g.ymax(2)
        sphinx_plot(g)

    You have the function (in blue) and its approximation (in green)
    passing through the points A and B. The algorithm finds the
    midpoint C of AB and computes the distance between C and D. If that
    distance exceeds the ``adaptive_tolerance`` threshold (*relative* to
    the size of the initial plot subintervals), the point D is
    added to the curve.  If D is added to the curve, then the
    algorithm is applied recursively to the points A and D, and D and
    B. It is repeated ``adaptive_recursion`` times (5, by default).

    The actual sample points are slightly randomized, so the above
    plots may look slightly different each time you draw them.

    We draw the graph of an elliptic curve as the union of graphs of 2
    functions.

    ::

        sage: def h1(x): return abs(sqrt(x^3  - 1))
        sage: def h2(x): return -abs(sqrt(x^3  - 1))
        sage: P = plot([h1, h2], 1,4)
        sage: P          # show the result
        Graphics object consisting of 2 graphics primitives

    .. PLOT::

        def h1(x): return abs(sqrt(x**3  - 1))
        def h2(x): return -abs(sqrt(x**3  - 1))
        P = plot([h1, h2], 1,4)
        sphinx_plot(P)

    It is important to mention that when we draw several graphs at the same time,
    parameters ``xmin``, ``xmax``, ``ymin`` and ``ymax`` are just passed directly
    to the ``show`` procedure. In fact, these parameters would be overwritten::

        sage: p=plot(x^3, x, xmin=-1, xmax=1,ymin=-1, ymax=1)
        sage: q=plot(exp(x), x, xmin=-2, xmax=2, ymin=0, ymax=4)
        sage: (p+q).show()

    As a workaround, we can perform the trick::

        sage: p1 = line([(a,b) for a,b in zip(p[0].xdata,p[0].ydata) if (b>=-1 and b<=1)])
        sage: q1 = line([(a,b) for a,b in zip(q[0].xdata,q[0].ydata) if (b>=0 and b<=4)])
        sage: (p1+q1).show()

    We can also directly plot the elliptic curve::

        sage: E = EllipticCurve([0,-1])
        sage: plot(E, (1, 4), color=hue(0.6))
        Graphics object consisting of 1 graphics primitive

    .. PLOT::

        E = EllipticCurve([0,-1])
        g = plot(E, (1, 4), color=hue(0.6))
        sphinx_plot(g)

    We can change the line style as well::

        sage: plot(sin(x), (x, 0, 10), linestyle='-.')
        Graphics object consisting of 1 graphics primitive

    .. PLOT::

        g = plot(sin(x), (x, 0, 10), linestyle='-.')
        sphinx_plot(g)

    If we have an empty linestyle and specify a marker, we can see the
    points that are actually being plotted::

        sage: plot(sin(x), (x,0,10), plot_points=20, linestyle='', marker='.')
        Graphics object consisting of 1 graphics primitive

    .. PLOT::

        g = plot(sin(x), (x, 0, 10), plot_points=20, linestyle='', marker='.')
        sphinx_plot(g)

    The marker can be a TeX symbol as well::

        sage: plot(sin(x), (x, 0, 10), plot_points=20, linestyle='', marker=r'$\checkmark$')
        Graphics object consisting of 1 graphics primitive

    .. PLOT::

        g = plot(sin(x), (x, 0, 10), plot_points=20, linestyle='', marker=r'$\checkmark$')
        sphinx_plot(g)

    Sage currently ignores points that cannot be evaluated

    ::

        sage: from sage.misc.verbose import set_verbose
        sage: set_verbose(-1)
        sage: plot(-x*log(x), (x, 0, 1))  # this works fine since the failed endpoint is just skipped.
        Graphics object consisting of 1 graphics primitive
        sage: set_verbose(0)

    This prints out a warning and plots where it can (we turn off the
    warning by setting the verbose mode temporarily to -1.)

    ::

        sage: set_verbose(-1)
        sage: plot(x^(1/3), (x, -1, 1))
        Graphics object consisting of 1 graphics primitive
        sage: set_verbose(0)

    .. PLOT::

        set_verbose(-1)
        g = plot(x**(1.0/3.0), (x, -1, 1))
        sphinx_plot(g)
        set_verbose(0)


    Plotting the real cube root function for negative input requires avoiding
    the complex numbers one would usually get.  The easiest way is to use
    :class:`real_nth_root(x, n)<sage.functions.other.Function_real_nth_root>` ::

        sage: plot(real_nth_root(x, 3), (x, -1, 1))
        Graphics object consisting of 1 graphics primitive

    .. PLOT::

       g = plot(real_nth_root(x, 3), (x, -1, 1))
       sphinx_plot(g)

    We can also get the same plot in the following way::

        sage: plot(sign(x)*abs(x)^(1/3), (x, -1, 1))
        Graphics object consisting of 1 graphics primitive

    .. PLOT::

       g = plot(sign(x)*abs(x)**(1./3.), (x, -1, 1))
       sphinx_plot(g)

    A way to plot other functions without symbolic variants is to use lambda
    functions::

        sage: plot(lambda x : RR(x).nth_root(3), (x,-1, 1))
        Graphics object consisting of 1 graphics primitive

    .. PLOT::

        sphinx_plot(plot(lambda x : RR(x).nth_root(3), (x,-1, 1)))


    We can detect the poles of a function::

        sage: plot(gamma, (-3, 4), detect_poles=True).show(ymin=-5, ymax=5)

    .. PLOT::

        g = plot(gamma, (-3, 4), detect_poles=True)
        g.ymin(-5)
        g.ymax(5)
        sphinx_plot(g)

    We draw the Gamma-Function with its poles highlighted::

        sage: plot(gamma, (-3, 4), detect_poles='show').show(ymin=-5, ymax=5)

    .. PLOT::

        g = plot(gamma, (-3, 4), detect_poles='show')
        g.ymin(-5)
        g.ymax(5)
        sphinx_plot(g)

    The basic options for filling a plot::

        sage: p1 = plot(sin(x), -pi, pi, fill='axis')
        sage: p2 = plot(sin(x), -pi, pi, fill='min', fillalpha=1)
        sage: p3 = plot(sin(x), -pi, pi, fill='max')
        sage: p4 = plot(sin(x), -pi, pi, fill=(1-x)/3, fillcolor='blue', fillalpha=.2)
        sage: graphics_array([[p1, p2], [p3, p4]]).show(frame=True, axes=False) # long time

    .. PLOT::

        p1 = plot(sin(x), -pi, pi, fill='axis'); print(p1)
        p2 = plot(sin(x), -pi, pi, fill='min', fillalpha=1)
        p3 = plot(sin(x), -pi, pi, fill='max')
        p4 = plot(sin(x), -pi, pi, fill=(1-x)/3, fillcolor='blue', fillalpha=.2)
        g = graphics_array([[p1, p2], [p3, p4]])
        sphinx_plot(g, frame=True, axes=False)

    The basic options for filling a list of plots::

        sage: (f1, f2) = x*exp(-1*x^2)/.35, x*exp(-2*x^2)/.35
        sage: p1 = plot([f1, f2], -pi, pi, fill={1: [0]}, fillcolor='blue', fillalpha=.25, color='blue')
        sage: p2 = plot([f1, f2], -pi, pi, fill={0: x/3, 1:[0]}, color=['blue'])
        sage: p3 = plot([f1, f2], -pi, pi, fill=[0, [0]], fillcolor=['orange','red'], fillalpha=1, color={1: 'blue'})
        sage: p4 = plot([f1, f2], (x,-pi, pi), fill=[x/3, 0], fillcolor=['grey'], color=['red', 'blue'])
        sage: graphics_array([[p1, p2], [p3, p4]]).show(frame=True, axes=False) # long time

    .. PLOT::

        (f1, f2) = x*exp(-1*x**2)/.35, x*exp(-2*x**2)/.35
        p1 = plot([f1, f2], -pi, pi, fill={1: [0]}, fillcolor='blue', fillalpha=.25, color='blue')
        p2 = plot([f1, f2], -pi, pi, fill={0: x/3, 1:[0]}, color=['blue'])
        p3 = plot([f1, f2], -pi, pi, fill=[0, [0]], fillcolor=['orange','red'], fillalpha=1, color={1: 'blue'})
        p4 = plot([f1, f2], (x,-pi, pi), fill=[x/3, 0], fillcolor=['grey'], color=['red', 'blue'])
        g = graphics_array([[p1, p2], [p3, p4]])
        sphinx_plot(g, frame=True, axes=False)


    A example about the growth of prime numbers::

        sage: plot(1.13*log(x), 1, 100, fill=lambda x: nth_prime(x)/floor(x), fillcolor='red')
        Graphics object consisting of 2 graphics primitives

    .. PLOT::

        sphinx_plot(plot(1.13*log(x), 1, 100, fill=lambda x: nth_prime(x)/floor(x), fillcolor='red'))

    Fill the area between a function and its asymptote::

        sage: f = (2*x^3+2*x-1)/((x-2)*(x+1))
        sage: plot([f, 2*x+2], -7,7, fill={0: [1]}, fillcolor='#ccc').show(ymin=-20, ymax=20)

    .. PLOT::

        f = (2*x**3+2*x-1)/((x-2)*(x+1))
        g = plot([f, 2*x+2], -7,7, fill={0: [1]}, fillcolor='#ccc')
        g.ymin(-20)
        g.ymax(20)
        sphinx_plot(g)

    Fill the area between a list of functions and the x-axis::

        sage: def b(n): return lambda x: bessel_J(n, x)
        sage: plot([b(n) for n in [1..5]], 0, 20, fill='axis')
        Graphics object consisting of 10 graphics primitives

    .. PLOT::

        def b(n): return lambda x: bessel_J(n, x)
        g = plot([b(n) for n in range(1,6)], 0, 20, fill='axis')
        sphinx_plot(g)

    Note that to fill between the ith and jth functions, you must use
    the dictionary key-value syntax ``i:[j]``; using key-value pairs
    like ``i:j`` will fill between the ith function and the line y=j::

        sage: def b(n): return lambda x: bessel_J(n, x) + 0.5*(n-1)
        sage: plot([b(c) for c in [1..5]], 0, 20, fill={i:[i-1] for i in [1..4]}, color={i:'blue' for i in [1..5]}, aspect_ratio=3, ymax=3)
        Graphics object consisting of 9 graphics primitives
        sage: plot([b(c) for c in [1..5]], 0, 20, fill={i:i-1 for i in [1..4]}, color='blue', aspect_ratio=3) # long time
        Graphics object consisting of 9 graphics primitives

    .. PLOT::

        def b(n): return lambda x: bessel_J(n, x) + 0.5*(n-1)
        g1 = plot([b(n) for n in range(1,6)], 0, 20, fill={i:[i-1] for i in range(1,5)}, color={i:'blue' for i in range(1,6)}, aspect_ratio=3)
        g2 = plot([b(n) for n in range(1,6)], 0, 20, fill={i:i-1 for i in range(1,5)}, color='blue', aspect_ratio=3) # long time
        g1.ymax(3)
        g = graphics_array([[g1], [g2]])
        sphinx_plot(g)

    Extra options will get passed on to :meth:`~sage.plot.graphics.Graphics.show`,
    as long as they are valid::

        sage: plot(sin(x^2), (x, -3, 3), title=r'Plot of $\sin(x^2)$', axes_labels=['$x$','$y$']) # These labels will be nicely typeset
        Graphics object consisting of 1 graphics primitive

    .. PLOT::

        g = plot(sin(x**2), (x, -3, 3), title=r'Plot of $\sin(x^2)$', axes_labels=['$x$','$y$']) # These labels will be nicely typeset
        sphinx_plot(g)

    ::

        sage: plot(sin(x^2), (x, -3, 3), title='Plot of sin(x^2)', axes_labels=['x','y']) # These will not
        Graphics object consisting of 1 graphics primitive

    .. PLOT::

        g = plot(sin(x**2), (x, -3, 3), title='Plot of sin(x^2)', axes_labels=['x','y']) # These will not
        sphinx_plot(g)

    ::

        sage: plot(sin(x^2), (x, -3, 3), axes_labels=['x','y'], axes_labels_size=2.5) # Large axes labels (w.r.t. the tick marks)
        Graphics object consisting of 1 graphics primitive

    .. PLOT::

        g = plot(sin(x**2), (x, -3, 3), axes_labels=['x','y'], axes_labels_size=2.5) # Large axes labels (w.r.t. the tick marks)
        sphinx_plot(g)

    ::

        sage: plot(sin(x^2), (x, -3, 3), figsize=[8,2])
        Graphics object consisting of 1 graphics primitive
        sage: plot(sin(x^2), (x, -3, 3)).show(figsize=[8,2]) # These are equivalent

    .. PLOT::

        g = plot(sin(x**2), (x, -3, 3), figsize=[8,2])
        sphinx_plot(g)

    This includes options for custom ticks and formatting.  See documentation
    for :meth:`show` for more details.

    ::

        sage: plot(sin(pi*x), (x, -8, 8), ticks=[[-7,-3,0,3,7],[-1/2,0,1/2]])
        Graphics object consisting of 1 graphics primitive

    .. PLOT::

        g = plot(sin(pi*x), (x, -8, 8), ticks=[[-7,-3,0,3,7],[-1/2,0,1/2]])
        sphinx_plot(g)

    ::

        sage: plot(2*x+1,(x,0,5),ticks=[[0,1,e,pi,sqrt(20)],2],tick_formatter="latex")
        Graphics object consisting of 1 graphics primitive

    .. PLOT::

        g = plot(2*x+1,(x,0,5),ticks=[[0,1,e,pi,sqrt(20)],2],tick_formatter="latex")
        sphinx_plot(g)

    This is particularly useful when setting custom ticks in multiples of `pi`.

    ::

        sage: plot(sin(x),(x,0,2*pi),ticks=pi/3,tick_formatter=pi)
        Graphics object consisting of 1 graphics primitive

    .. PLOT::

        g = plot(sin(x),(x,0,2*pi),ticks=pi/3,tick_formatter=pi)
        sphinx_plot(g)

    You can even have custom tick labels along with custom positioning. ::

        sage: plot(x**2, (x,0,3), ticks=[[1,2.5],[0.5,1,2]], tick_formatter=[["$x_1$","$x_2$"],["$y_1$","$y_2$","$y_3$"]])
        Graphics object consisting of 1 graphics primitive

    .. PLOT::

        g = plot(x**2, (x,0,3), ticks=[[1,2.5],[0.5,1,2]], tick_formatter=[["$x_1$","$x_2$"],["$y_1$","$y_2$","$y_3$"]])
        sphinx_plot(g)

    You can force Type 1 fonts in your figures by providing the relevant
    option as shown below. This also requires that LaTeX, dvipng and
    Ghostscript be installed::

        sage: plot(x, typeset='type1') # optional - latex
        Graphics object consisting of 1 graphics primitive

    A example with excluded values::

        sage: plot(floor(x), (x, 1, 10), exclude=[1..10])
        Graphics object consisting of 11 graphics primitives

    .. PLOT::

        g = plot(floor(x), (x, 1, 10), exclude=list(range(1,11)))
        sphinx_plot(g)

    We exclude all points where :class:`~sage.functions.prime_pi.PrimePi`
    makes a jump::

        sage: jumps = [n for n in [1..100] if prime_pi(n) != prime_pi(n-1)]
        sage: plot(lambda x: prime_pi(x), (x, 1, 100), exclude=jumps)
        Graphics object consisting of 26 graphics primitives

    .. PLOT::

        #jumps = [n for n in [1..100] if prime_pi(n) != prime_pi(n-1)]
        #syntaxError: invalid syntax, so we need more code
        jumps=list()
        for n in range(1,101):
            if prime_pi(n) != prime_pi(n-1):
                jumps.append(n)
        g = plot(lambda x: prime_pi(x), (x, 1, 100), exclude=jumps)
        sphinx_plot(g)

    Excluded points can also be given by an equation::

        sage: g(x) = x^2-2*x-2
        sage: plot(1/g(x), (x, -3, 4), exclude=g(x)==0, ymin=-5, ymax=5) # long time
        Graphics object consisting of 3 graphics primitives

    .. PLOT::

        def g(x): return x**2-2*x-2
        G = plot(1/g(x), (x, -3, 4), exclude=g(x)==0, ymin=-5, ymax=5)
        sphinx_plot(G)

    ``exclude`` and ``detect_poles`` can be used together::

        sage: f(x) = (floor(x)+0.5) / (1-(x-0.5)^2)
        sage: plot(f, (x, -3.5, 3.5), detect_poles='show', exclude=[-3..3], ymin=-5, ymax=5)
        Graphics object consisting of 12 graphics primitives

    .. PLOT::

        def f(x): return (floor(x)+0.5) / (1-(x-0.5)**2)
        g = plot(f, (x, -3.5, 3.5), detect_poles='show', exclude=list(range(-3,4)), ymin=-5, ymax=5)
        sphinx_plot(g)

    Regions in which the plot has no values are automatically excluded. The
    regions thus excluded are in addition to the exclusion points present
    in the ``exclude`` keyword argument.::

        sage: set_verbose(-1)
        sage: plot(arcsec, (x, -2, 2))  # [-1, 1] is excluded automatically
        Graphics object consisting of 2 graphics primitives

    .. PLOT::

        set_verbose(-1)
        g = plot(arcsec, (x, -2, 2))  # [-1, 1] is excluded automatically
        sphinx_plot(g)

    ::

        sage: plot(arcsec, (x, -2, 2), exclude=[1.5])  # x=1.5 is also excluded
        Graphics object consisting of 3 graphics primitives

    .. PLOT::

        set_verbose(-1)
        g = plot(arcsec, (x, -2, 2), exclude=[1.5])  # x=1.5 is also excluded
        sphinx_plot(g)

    ::

        sage: plot(arcsec(x/2), -2, 2)  # plot should be empty; no valid points
        Graphics object consisting of 0 graphics primitives
        sage: plot(sqrt(x^2-1), -2, 2)  # [-1, 1] is excluded automatically
        Graphics object consisting of 2 graphics primitives

    .. PLOT::

        set_verbose(-1)
        g = plot(sqrt(x**2-1), -2, 2)  # [-1, 1] is excluded automatically
        sphinx_plot(g)

    ::

        sage: plot(arccsc, -2, 2)       # [-1, 1] is excluded automatically
        Graphics object consisting of 2 graphics primitives
        sage: set_verbose(0)

    .. PLOT::

        set_verbose(-1)
        g = plot(arccsc, -2, 2)       # [-1, 1] is excluded automatically
        sphinx_plot(g)

    TESTS:

    We do not randomize the endpoints::

        sage: p = plot(x, (x,-1,1))
        sage: p[0].xdata[0] == -1
        True
        sage: p[0].xdata[-1] == 1
        True

    We check to make sure that the x/y min/max data get set correctly
    when there are multiple functions.

    ::

        sage: d = plot([sin(x), cos(x)], 100, 120).get_minmax_data()
        sage: d['xmin']
        100.0
        sage: d['xmax']
        120.0

    We check various combinations of tuples and functions, ending with
    tests that lambda functions work properly with explicit variable
    declaration, without a tuple.

    ::

        sage: p = plot(lambda x: x,(x,-1,1))
        sage: p = plot(lambda x: x,-1,1)
        sage: p = plot(x,x,-1,1)
        sage: p = plot(x,-1,1)
        sage: p = plot(x^2,x,-1,1)
        sage: p = plot(x^2,xmin=-1,xmax=2)
        sage: p = plot(lambda x: x,x,-1,1)
        sage: p = plot(lambda x: x^2,x,-1,1)
        sage: p = plot(lambda x: 1/x,x,-1,1)
        sage: f(x) = sin(x+3)-.1*x^3
        sage: p = plot(lambda x: f(x),x,-1,1)

    We check to handle cases where the function gets evaluated at a
    point which causes an 'inf' or '-inf' result to be produced.

    ::

        sage: p = plot(1/x, 0, 1)
        sage: p = plot(-1/x, 0, 1)

    Bad options now give better errors::

        sage: P = plot(sin(1/x), (x,-1,3), foo=10)
        Traceback (most recent call last):
        ...
        RuntimeError: Error in line(): option 'foo' not valid.
        sage: P = plot(x, (x,1,1)) # trac ticket #11753
        Traceback (most recent call last):
        ...
        ValueError: plot start point and end point must be different

    We test that we can plot `f(x)=x` (see :trac:`10246`)::

        sage: f(x)=x; f
        x |--> x
        sage: plot(f,(x,-1,1))
        Graphics object consisting of 1 graphics primitive

    Check that :trac:`15030` is fixed::

        sage: plot(abs(log(x)), x)
        Graphics object consisting of 1 graphics primitive

    Check that if excluded points are less than xmin then the exclusion
    still works for polar and parametric plots. The following should
    show two excluded points::

        sage: set_verbose(-1)
        sage: polar_plot(sin(sqrt(x^2-1)), (x,0,2*pi), exclude=[1/2,2,3])
        Graphics object consisting of 3 graphics primitives

        sage: parametric_plot((sqrt(x^2-1),sqrt(x^2-1/2)), (x,0,5), exclude=[1,2,3])
        Graphics object consisting of 3 graphics primitives

        sage: set_verbose(0)

    Legends can contain variables with long names, :trac:`13543`::

        sage: hello = var('hello')
        sage: label = '$' + latex(hello) + '$'
        sage: plot(x, x, 0, 1, legend_label=label)
        Graphics object consisting of 1 graphics primitive

    Extra keywords should be saved if object has a plot method, :trac:`20924`::

        sage: G = graphs.PetersenGraph()
        sage: p = G.plot()
        sage: p.aspect_ratio()
        1.0
        sage: pp = plot(G)
        sage: pp.aspect_ratio()
        1.0
    """
    if 'color' in kwds and 'rgbcolor' in kwds:
        raise ValueError('only one of color or rgbcolor should be specified')
    elif 'color' in kwds:
        kwds['rgbcolor'] = kwds.pop('color', (0,0,1)) # take blue as default ``rgbcolor``
    G_kwds = Graphics._extract_kwds_for_show(kwds, ignore=['xmin', 'xmax'])
    if 'scale' in G_kwds:
        kwds['scale'] = G_kwds['scale'] # pass scaling information to _plot too

    original_opts = kwds.pop('__original_opts', {})
    do_show = kwds.pop('show',False)

    from sage.structure.element import is_Vector
    if kwds.get('parametric',False) and is_Vector(funcs):
        funcs = tuple(funcs)


    if hasattr(funcs, 'plot'):
        G = funcs.plot(*args, **original_opts)

        # If we have extra keywords already set, then update them
        for ext in G._extra_kwds:
            if ext in G_kwds:
                G_kwds[ext] = G._extra_kwds[ext]

    # if we are using the generic plotting method
    else:
        n = len(args)
        # if there are no extra args, try to get xmin,xmax from
        # keyword arguments or pick some silly default
        if n == 0:
            xmin = kwds.pop('xmin', -1)
            xmax = kwds.pop('xmax', 1)
            G = _plot(funcs, (xmin, xmax), **kwds)

        # if there is one extra arg, then it had better be a tuple
        elif n == 1:
            G = _plot(funcs, *args, **kwds)
        elif n == 2:
        # if there are two extra args, then pull them out and pass them as a tuple
            xmin = args[0]
            xmax = args[1]
            args = args[2:]
            G = _plot(funcs, (xmin, xmax), *args, **kwds)
        elif n == 3:
        # if there are three extra args, then pull them out and pass them as a tuple
            var = args[0]
            xmin = args[1]
            xmax = args[2]
            args = args[3:]
            G = _plot(funcs, (var, xmin, xmax), *args, **kwds)
        elif ('xmin' in kwds) or ('xmax' in kwds):
            xmin = kwds.pop('xmin', -1)
            xmax = kwds.pop('xmax', 1)
            G = _plot(funcs, (xmin, xmax), *args, **kwds)
        else:
            sage.misc.verbose.verbose("there were %s extra arguments (besides %s)" % (n, funcs), level=0)

    G._set_extra_kwds(G_kwds)
    if do_show:
        G.show()
    return G


def _plot(funcs, xrange, parametric=False,
              polar=False, fill=False, label='', randomize=True, **options):
    """
    Internal function which does the actual plotting.

    INPUT:

    - ``funcs`` - function or list of functions to be plotted
    - ``xrange`` - two or three tuple of [input variable], min and max
    - ``parametric`` - (default: False) a boolean for whether
      this is a parametric plot
    - ``polar`` - (default: False) a boolean for whether
      this is a polar plot
    - ``fill`` - (default: False) an input for whether
      this plot is filled
    - ``randomize`` - (default: True) a boolean for whether
      to use random plot points

    The following option is deprecated in favor of ``legend_label``:

    - ``label`` - (default: '') a string for the label

    All other usual plot options are also accepted, and a number
    are required (see the example below) which are normally passed
    through the options decorator to :func:`plot`.

    OUTPUT:

    - A ``Graphics`` object

    EXAMPLES::

    See :func:`plot` for many, many implicit examples.
    Here is an explicit one::

        sage: from sage.plot.plot import _plot
        sage: P = _plot(e^(-x^2),(-3,3),fill=True,color='red',plot_points=50,adaptive_tolerance=2,adaptive_recursion=True,exclude=None)
        sage: P.show(aspect_ratio='automatic')

    TESTS:

    Make sure that we get the right number of legend entries as the number of
    functions varies (:trac:`10514`)::

        sage: p1 = plot(1*x, legend_label='1x')
        sage: p2 = plot(2*x, legend_label='2x', color='green')
        sage: p1+p2
        Graphics object consisting of 2 graphics primitives

    ::

        sage: len(p1.matplotlib().axes[0].legend().texts)
        1
        sage: len((p1+p2).matplotlib().axes[0].legend().texts)
        2
        sage: q1 = plot([sin(x), tan(x)], color='blue', legend_label='trig')
        sage: len(q1.matplotlib().axes[0].legend().texts)
        2
        sage: q1
        Graphics object consisting of 2 graphics primitives
        sage: q2 = plot([sin(x), tan(x)], legend_label={1:'tan'})
        sage: len(q2.matplotlib().axes[0].legend().texts)
        2
        sage: q2
        Graphics object consisting of 2 graphics primitives

    ::

    Make sure that we don't get multiple legend labels for plot segments
    (:trac:`11998`)::

        sage: p1 = plot(1/(x^2-1),(x,-2,2),legend_label="foo",detect_poles=True)
        sage: len(p1.matplotlib().axes[0].legend().texts)
        1
        sage: p1.show(ymin=-10,ymax=10) # should be one legend

    Parametric plots that get evaluated at invalid points should still
    plot properly (:trac:`13246`)::

        sage: parametric_plot((x, arcsec(x)), (x, -2, 2))
        Graphics object consisting of 2 graphics primitives

    """
    from sage.plot.colors import Color
    from sage.plot.misc import setup_for_eval_on_grid
    if funcs == []:
        return Graphics()
    orig_funcs = funcs # keep the original functions (for use in legend labels)
    excluded_points = []
    funcs, ranges = setup_for_eval_on_grid(funcs, [xrange], options['plot_points'])
    xmin, xmax, delta = ranges[0]
    xrange=ranges[0][:2]
    # parametric_plot will be a list or tuple of two functions (f,g)
    # and will plotted as (f(x), g(x)) for all x in the given range
    if parametric:
        f, g = funcs
    # or we have only a single function to be plotted:
    else:
        f = funcs

    # Keep ``rgbcolor`` option 'automatic' only for lists of functions.
    # Otherwise, let the plot color be 'blue'.
    if parametric or not isinstance(funcs, (list, tuple)):
        if 'rgbcolor' in options.keys() and options['rgbcolor'] == 'automatic':
            options['rgbcolor'] = (0, 0, 1) # default color for a single curve.

    # Check to see if funcs is a list of functions that will be all plotted together.
    if isinstance(funcs, (list, tuple)) and not parametric:
        def golden_rainbow(i,lightness=0.4):
            # note: sage's "blue" has hue-saturation-lightness values (2/3, 1, 1/2).
            g = 0.61803398875
            return Color((0.66666666666666 + i*g) % 1, 1, lightness, space='hsl')

        default_line_styles = ("-", "--", "-.", ":")*len(funcs)

        G = Graphics()
        for i, h in enumerate(funcs):
            options_temp = options.copy()
            color_temp = options_temp.pop('rgbcolor', 'automatic')
            fill_temp = options_temp.pop('fill', fill)
            fillcolor_temp = options_temp.pop('fillcolor', 'automatic') # perhaps the 2nd argument should be ``options_temp['color']``
            linestyle_temp = options_temp.pop('linestyle', None)
            legend_label_temp = options_temp.pop('legend_label', None)
            legend_color_temp = options_temp.pop('legend_color', None)

            # passed more than one color directive?
            one_plot_color = False
            if isinstance(color_temp, dict):
                if i in color_temp:
                    color_entry = color_temp[i]
                else:
                    color_entry = golden_rainbow(i)
            elif isinstance(color_temp, (list, tuple)) and isinstance(color_temp[0], (str, list, tuple)):
                if i < len(color_temp):
                    color_entry = color_temp[i]
                else:
                    color_entry = golden_rainbow(i)
            elif color_temp == 'automatic':
                color_entry = golden_rainbow(i)
            else:
                # assume a single color was assigned for all plots
                one_plot_color = True
                color_entry = color_temp

            # passed more than one fill directive?
            if isinstance(fill_temp, dict):
                if i in fill_temp:
                    fill_entry_listQ = fill_temp[i]
                    if isinstance(fill_entry_listQ, list):
                        if fill_entry_listQ[0] < len(funcs):
                            fill_entry = funcs[fill_entry_listQ[0]]
                        else:
                            fill_entry = False
                    else:
                        fill_entry = fill_entry_listQ
                else:
                    fill_entry = False
            elif isinstance(fill_temp, (list, tuple)):
                if i < len(fill_temp):
                    fill_entry_listQ = fill_temp[i]
                    if isinstance(fill_entry_listQ, list):
                        if fill_entry_listQ[0] < len(funcs):
                            fill_entry = funcs[fill_entry_listQ[0]]
                        else:
                            fill_entry = False
                    else:
                        fill_entry = fill_entry_listQ
                else:
                    fill_entry = False
            else:
                fill_entry = fill_temp

            # passed more than one fillcolor directive?
            fillcolor_entry = 'gray' # the default choice
            if isinstance(fillcolor_temp, dict):
                if i in fillcolor_temp:
                    fillcolor_entry = fillcolor_temp[i]
                else:
                    fillcolor_entry = golden_rainbow(i,0.85)
            elif isinstance(fillcolor_temp, (list, tuple)):
                if i < len(fillcolor_temp):
                    fillcolor_entry = fillcolor_temp[i]
                else:
                    fillcolor_entry = golden_rainbow(i,0.85)
            elif fillcolor_temp == 'automatic':
                # check that we haven't overwritten automatic multi-colors in color_temp
                if len(funcs) > 1 and not one_plot_color:
                    fillcolor_entry = golden_rainbow(i,0.85)
            elif fillcolor_temp is not None:
                fillcolor_entry = fillcolor_temp

            # passed more than one linestyle directive?
            if isinstance(linestyle_temp, dict):
                if i in linestyle_temp:
                    linestyle_entry = linestyle_temp[i]
                else:
                    linestyle_entry = default_line_styles[i]
            elif isinstance(linestyle_temp, (list, tuple)):
                if i < len(linestyle_temp):
                    linestyle_entry = linestyle_temp[i]
                else:
                    linestyle_entry = default_line_styles[i]
            elif linestyle_temp == 'automatic':
                linestyle_entry = default_line_styles[i]
            elif linestyle_temp is None:
                linestyle_entry = 'solid'
            else:
                linestyle_entry = linestyle_temp

            # passed more than one legend_label directive?
            legend_label_entry = orig_funcs[i].__repr__() # the 'automatic' choice
            if isinstance(legend_label_temp, dict):
                if i in legend_label_temp:
                    legend_label_entry = legend_label_temp[i]
            elif isinstance(legend_label_temp, (list, tuple)):
                if i < len(legend_label_temp):
                    legend_label_entry = legend_label_temp[i]
            elif legend_label_temp != 'automatic':
                # assume it is None or str.
                legend_label_entry = legend_label_temp

            # passed more than one legend_color directive?
            legend_color_entry = 'black'  # the default choice
            if isinstance(legend_color_temp, dict):
                if i in legend_color_temp:
                    legend_color_entry = legend_color_temp[i]
            elif isinstance(legend_color_temp, (list, tuple)) and isinstance(legend_color_temp[0], (str, list, tuple)):
                if i < len(legend_color_temp):
                    legend_color_entry = legend_color_temp[i]
            elif legend_color_temp == 'automatic':
                if len(funcs)>1:
                    legend_color_entry = golden_rainbow(i)
            elif legend_color_temp is not None:
                legend_color_entry = legend_color_temp

            G += plot(h, xrange, polar=polar, fill=fill_entry, fillcolor=fillcolor_entry, \
                      rgbcolor=color_entry, linestyle=linestyle_entry, \
                      legend_label=legend_label_entry, legend_color=legend_color_entry, **options_temp)
        return G

    adaptive_tolerance = options.pop('adaptive_tolerance')
    adaptive_recursion = options.pop('adaptive_recursion')
    plot_points = int(options.pop('plot_points'))

    exclude = options.pop('exclude')
    if exclude is not None:
        if isinstance(exclude, Expression) and exclude.is_relational():
            if len(exclude.variables()) > 1:
                raise ValueError('exclude has to be an equation of only one variable')
            v = exclude.variables()[0]
            points = [e.right() for e in exclude.solve(v) if e.left() == v and (v not in e.right().variables())]
            # We are only interested in real solutions
            for x in points:
                try:
                    excluded_points.append(float(x))
                except TypeError:
                    pass
            excluded_points.sort()

        # We should either have a list in excluded points or exclude
        # itself must be a list
        elif isinstance(exclude, (list, tuple)):
            excluded_points = sorted(exclude)
        else:
            raise ValueError('exclude needs to be a list of numbers or an equation')

        # We make sure that points plot points close to the excluded points are computed
        epsilon = 0.001*(xmax - xmin)
        initial_points = reduce(lambda a,b: a+b,
                                [[x - epsilon, x + epsilon]
                                 for x in excluded_points], [])
    else:
        initial_points = None

    # If we are a log scale plot on the x axis, do a change of variables
    # so we sample the range in log scale
    is_log_scale = ('scale' in options.keys() and
                    not parametric and
                    options['scale'] in ['loglog', 'semilogx'])
    if is_log_scale:
        f_exp = lambda x: f(exp(x))
        log_xrange = (log(xrange[0]), log(xrange[1]))
        if initial_points is None:
            log_initial_points = None
        else:
            log_initial_points = [log(x) for x in initial_points]
        data = generate_plot_points(f_exp, log_xrange, plot_points,
                                    adaptive_tolerance, adaptive_recursion,
                                    randomize, log_initial_points)
        average_distance_between_points = abs(log_xrange[1] - log_xrange[0])/plot_points
    else:
        data = generate_plot_points(f, xrange, plot_points,
                                    adaptive_tolerance, adaptive_recursion,
                                    randomize, initial_points)
        average_distance_between_points = abs(xrange[1] - xrange[0])/plot_points

    for i in range(len(data)-1):
        # If the difference between consecutive x-values is more than
        # 2 times the average difference between two consecutive plot points, then
        # add an exclusion point.
        if abs(data[i+1][0] - data[i][0]) > 2*average_distance_between_points:
            excluded_points.append((data[i][0] + data[i+1][0])/2)

    # If we did a change in variables, undo it now
    if is_log_scale:
        for i,(a,fa) in enumerate(data):
            data[i] = (exp(a), fa)
        for i,p in enumerate(excluded_points):
            excluded_points[i] = exp(p)

    if parametric:
        # We need the original x-values to be able to exclude points in parametric plots
        exclude_data = data
        newdata = []
        for x,fdata in data:
            try:
                newdata.append((fdata, g(x)))
            except (ValueError, TypeError):
                newdata.append((fdata, 0)) # append a dummy value 0
                excluded_points.append(x)
        data = newdata

    excluded_points.sort(reverse=True)
    G = Graphics()

    fillcolor = options.pop('fillcolor', 'automatic')
    fillalpha = options.pop('fillalpha', 0.5)

    # TODO: Use matplotlib's fill and fill_between commands.
    if fill is not False and fill is not None:
        if parametric:
            filldata = data
        else:
            if fill == 'axis' or fill is True:
                base_level = 0
            elif fill == 'min':
                base_level = min(t[1] for t in data)
            elif fill == 'max':
                base_level = max(t[1] for t in data)
            elif hasattr(fill, '__call__'):
                if fill == max or fill == min:
                    if fill == max:
                        fstr = 'max'
                    else:
                        fstr = 'min'
                    msg = "WARNING: You use the built-in function %s for filling. You probably wanted the string '%s'." % (fstr, fstr)
                    sage.misc.verbose.verbose(msg, level=0)
                if not is_fast_float(fill):
                    fill_f = fast_float(fill, expect_one_var=True)
                else:
                    fill_f = fill

                filldata = generate_plot_points(fill_f, xrange, plot_points, adaptive_tolerance, \
                                                adaptive_recursion, randomize)
                filldata.reverse()
                filldata += data
            else:
                try:
                    base_level = float(fill)
                except TypeError:
                    base_level = 0

            if not hasattr(fill, '__call__') and polar:
                filldata = generate_plot_points(lambda x: base_level, xrange, plot_points, adaptive_tolerance, \
                                                adaptive_recursion, randomize)
                filldata.reverse()
                filldata += data
            if not hasattr(fill, '__call__') and not polar:
                filldata = [(data[0][0], base_level)] + data + [(data[-1][0], base_level)]

        if fillcolor == 'automatic':
            fillcolor = (0.5, 0.5, 0.5)
        fill_options = {}
        fill_options['rgbcolor'] = fillcolor
        fill_options['alpha'] = fillalpha
        fill_options['thickness'] = 0
        if polar:
            filldata = [(y*cos(x), y*sin(x)) for x, y in filldata]
        G += polygon(filldata, **fill_options)

    # We need the original data to be able to exclude points in polar plots
    if not parametric:
        exclude_data = data
    if polar:
        data = [(y*cos(x), y*sin(x)) for x, y in data]

    detect_poles = options.pop('detect_poles', False)
    legend_label = options.pop('legend_label', None)
    if excluded_points or detect_poles:
        start_index = 0
        # setup for pole detection
        from sage.rings.all import RDF
        epsilon = 0.0001
        pole_options = {}
        pole_options['linestyle'] = '--'
        pole_options['thickness'] = 1
        pole_options['rgbcolor'] = '#ccc'

        # setup for exclusion points
        exclusion_point = 0
        if excluded_points:
            exclusion_point = excluded_points.pop()

        flag = True
        for i in range(len(data)-1):
            x0, y0 = exclude_data[i]
            x1, y1 = exclude_data[i+1]

            # detect poles
            if (not (polar or parametric)) and detect_poles \
               and ((y1 > 0 and y0 < 0) or (y1 < 0 and y0 > 0)):
                # calculate the slope of the line segment
                dy = abs(y1-y0)
                dx = x1 - x0
                alpha = (RDF(dy)/RDF(dx)).arctan()
                if alpha >= RDF(pi/2) - epsilon:
                    G += line(data[start_index:i], **options)
                    if detect_poles == 'show':
                        # draw a vertical asymptote
                        G += line([(x0, y0), (x1, y1)], **pole_options)
                    start_index = i+2

            # exclude points
            if x0 > exclusion_point:
                while exclusion_point <= x1:
                    try:
                        exclusion_point = excluded_points.pop()
                    except IndexError:
                        # all excluded points were considered
                        flag = False
                        break

            elif flag and (x0 <= exclusion_point <= x1):
                G += line(data[start_index:i], **options)
                start_index = i + 2
                while exclusion_point <= x1:
                    try:
                        exclusion_point = excluded_points.pop()
                    except IndexError:
                        # all excluded points were considered
                        flag = False
                        break

        G += line(data[start_index:], legend_label=legend_label, **options)
    else:
        G += line(data, legend_label=legend_label, **options)

    return G




########## misc functions ###################

@options(aspect_ratio=1.0)
def parametric_plot(funcs, *args, **kwargs):
    r"""
    Plot a parametric curve or surface in 2d or 3d.

    :func:`parametric_plot` takes two or three functions as a
    list or a tuple and makes a plot with the first function giving the
    `x` coordinates, the second function giving the `y`
    coordinates, and the third function (if present) giving the
    `z` coordinates.

    In the 2d case, :func:`parametric_plot` is equivalent to the :func:`plot` command
    with the option ``parametric=True``.  In the 3d case, :func:`parametric_plot`
    is equivalent to :func:`~sage.plot.plot3d.parametric_plot3d.parametric_plot3d`.
    See each of these functions for more help and examples.

    INPUT:


    -  ``funcs`` - 2 or 3-tuple of functions, or a vector of dimension 2 or 3.

    -  ``other options`` - passed to :func:`plot` or :func:`~sage.plot.plot3d.parametric_plot3d.parametric_plot3d`


    EXAMPLES: We draw some 2d parametric plots.  Note that the default aspect ratio
    is 1, so that circles look like circles. ::

        sage: t = var('t')
        sage: parametric_plot( (cos(t), sin(t)), (t, 0, 2*pi))
        Graphics object consisting of 1 graphics primitive

    .. PLOT::

        t = var('t')
        g = parametric_plot( (cos(t), sin(t)), (t, 0, 2*pi))
        sphinx_plot(g)

    ::

        sage: parametric_plot( (sin(t), sin(2*t)), (t, 0, 2*pi), color=hue(0.6) )
        Graphics object consisting of 1 graphics primitive

    .. PLOT::

        t = var('t')
        g = parametric_plot( (sin(t), sin(2*t)), (t, 0, 2*pi), color=hue(0.6))
        sphinx_plot(g)

    ::

        sage: parametric_plot((1, t), (t, 0, 4))
        Graphics object consisting of 1 graphics primitive

    .. PLOT::

        t =var('t')
        g = parametric_plot((1, t), (t, 0, 4))
        sphinx_plot(g)

    Note that in parametric_plot, there is only fill or no fill.

    ::

        sage: parametric_plot((t, t^2), (t, -4, 4), fill=True)
        Graphics object consisting of 2 graphics primitives

    .. PLOT::

        t =var('t')
        g = parametric_plot((t, t**2), (t, -4, 4), fill=True)
        sphinx_plot(g)

    A filled Hypotrochoid::

        sage: parametric_plot([cos(x) + 2 * cos(x/4), sin(x) - 2 * sin(x/4)], (x,0, 8*pi), fill=True)
        Graphics object consisting of 2 graphics primitives

    .. PLOT::

        g = parametric_plot([cos(x) + 2 * cos(x/4), sin(x) - 2 * sin(x/4)], (x,0, 8*pi), fill=True)
        sphinx_plot(g)

    ::

        sage: parametric_plot( (5*cos(x), 5*sin(x), x), (x,-12, 12), plot_points=150, color="red") # long time
        Graphics3d Object

    .. PLOT::

        #AttributeError: 'Line' object has no attribute 'plot'
        #g = parametric_plot( (5*cos(x), 5*sin(x), x), (x,-12, 12), plot_points=150, color="red") # long time
        #sphinx_plot(g)

    ::

        sage: y=var('y')
        sage: parametric_plot( (5*cos(x), x*y, cos(x*y)), (x, -4,4), (y,-4,4)) # long time`
        Graphics3d Object

    .. PLOT::

        #AttributeError: 'sage.plot.plot3d.parametric_surface.ParametricSurf' object has no attribute 'plot'
        #y = var('y')
        #g = parametric_plot( (5*cos(x), x*y, cos(x*y)), (x, -4,4), (y,-4,4)) # long time`
        #sphinx_plot(g)

    ::

        sage: t=var('t')
        sage: parametric_plot( vector((sin(t), sin(2*t))), (t, 0, 2*pi), color='green') # long time
        Graphics object consisting of 1 graphics primitive

    .. PLOT::

        t = var('t')
        g = parametric_plot( vector((sin(t), sin(2*t))), (t, 0, 2*pi), color='green') # long time
        sphinx_plot(g)

    ::

        sage: t = var('t')
        sage: parametric_plot( vector([t, t+1, t^2]), (t, 0, 1)) # long time
        Graphics3d Object

    .. PLOT::

        #t = var('t')
        #g = parametric_plot( vector([t, t+1, t**2]), (t, 0, 1)) # long time
        #sphinx_plot(g)

    Plotting in logarithmic scale is possible with 2D plots. The keyword
    ``aspect_ratio`` will be ignored if the scale is not ``'loglog'`` or
    ``'linear'``.::

        sage: parametric_plot((x, x**2), (x, 1, 10), scale='loglog')
        Graphics object consisting of 1 graphics primitive

    .. PLOT::

        g = parametric_plot((x, x**2), (x, 1, 10), scale='loglog')
        sphinx_plot(g)

    We can also change the scale of the axes in the graphics just before
    displaying. In this case, the ``aspect_ratio`` must be specified as
    ``'automatic'`` if the ``scale`` is set to ``'semilogx'`` or ``'semilogy'``. For
    other values of the ``scale`` parameter, any ``aspect_ratio`` can be
    used, or the keyword need not be provided.::

        sage: p = parametric_plot((x, x**2), (x, 1, 10))
        sage: p.show(scale='semilogy', aspect_ratio='automatic')


    TESTS::

        sage: parametric_plot((x, t^2), (x, -4, 4))
        Traceback (most recent call last):
        ...
        ValueError: there are more variables than variable ranges

        sage: parametric_plot((1, x+t), (x, -4, 4))
        Traceback (most recent call last):
        ...
        ValueError: there are more variables than variable ranges

        sage: parametric_plot((-t, x+t), (x, -4, 4))
        Traceback (most recent call last):
        ...
        ValueError: there are more variables than variable ranges

        sage: parametric_plot((1, x+t, y), (x, -4, 4), (t, -4, 4))
        Traceback (most recent call last):
        ...
        ValueError: there are more variables than variable ranges

        sage: parametric_plot((1, x, y), 0, 4)
        Traceback (most recent call last):
        ...
        ValueError: there are more variables than variable ranges

    One test for :trac:`7165`::

        sage: m = SR.var('m')
        sage: parametric_plot([real(exp(i*m)),imaginary(exp(i*m))], (m,0,7))
        Graphics object consisting of 1 graphics primitive
    """
    num_ranges = 0
    for i in args:
        if isinstance(i, (list, tuple)):
            num_ranges += 1
        else:
            break

    num_funcs = len(funcs)

    num_vars = len(sage.plot.misc.unify_arguments(funcs)[0])
    if num_vars > num_ranges:
        raise ValueError("there are more variables than variable ranges")

    # Reset aspect_ratio to 'automatic' in case scale is 'semilog[xy]'.
    # Otherwise matplotlib complains.
    scale = kwargs.get('scale', None)
    if isinstance(scale, (list, tuple)):
        scale = scale[0]
    if scale == 'semilogy' or scale == 'semilogx':
        kwargs['aspect_ratio'] = 'automatic'

    if num_funcs == 2 and num_ranges == 1:
        kwargs['parametric'] = True
        return plot(funcs, *args, **kwargs)
    elif (num_funcs == 3 and num_ranges <= 2):
        return sage.plot.plot3d.parametric_plot3d.parametric_plot3d(funcs, *args, **kwargs)
    else:
        raise ValueError("the number of functions and the number of variable ranges is not a supported combination for a 2d or 3d parametric plots")

@options(aspect_ratio=1.0)
def polar_plot(funcs, *args, **kwds):
    r"""
    ``polar_plot`` takes a single function or a list or
    tuple of functions and plots them with polar coordinates in the given
    domain.

    This function is equivalent to the :func:`plot` command with the options
    ``polar=True`` and ``aspect_ratio=1``. For more help on options,
    see the documentation for :func:`plot`.

    INPUT:

    - ``funcs`` - a function
    - other options are passed to plot

    EXAMPLES:

    Here is a blue 8-leaved petal::

        sage: polar_plot(sin(5*x)^2, (x, 0, 2*pi), color='blue')
        Graphics object consisting of 1 graphics primitive

    .. PLOT::

        g = polar_plot(sin(5*x)**2, (x, 0, 2*pi), color='blue')
        sphinx_plot(g)

    A red figure-8::

        sage: polar_plot(abs(sqrt(1 - sin(x)^2)), (x, 0, 2*pi), color='red')
        Graphics object consisting of 1 graphics primitive

    .. PLOT::

        g = polar_plot(abs(sqrt(1 - sin(x)**2)), (x, 0, 2*pi), color='red')
        sphinx_plot(g)

    A green limacon of Pascal::

        sage: polar_plot(2 + 2*cos(x), (x, 0, 2*pi), color=hue(0.3))
        Graphics object consisting of 1 graphics primitive

    .. PLOT::

        g = polar_plot(2 + 2*cos(x), (x, 0, 2*pi), color=hue(0.3))
        sphinx_plot(g)

    Several polar plots::

        sage: polar_plot([2*sin(x), 2*cos(x)], (x, 0, 2*pi))
        Graphics object consisting of 2 graphics primitives

    .. PLOT::

        g = polar_plot([2*sin(x), 2*cos(x)], (x, 0, 2*pi))
        sphinx_plot(g)

    A filled spiral::

        sage: polar_plot(sqrt, 0, 2 * pi, fill=True)
        Graphics object consisting of 2 graphics primitives

    .. PLOT::

        g = polar_plot(sqrt, 0, 2 * pi, fill=True)
        sphinx_plot(g)

    Fill the area between two functions::

        sage: polar_plot(cos(4*x) + 1.5, 0, 2*pi, fill=0.5 * cos(4*x) + 2.5, fillcolor='orange')
        Graphics object consisting of 2 graphics primitives

    .. PLOT::

        g = polar_plot(cos(4*x) + 1.5, 0, 2*pi, fill=0.5 * cos(4*x) + 2.5, fillcolor='orange')
        sphinx_plot(g)

    Fill the area between several spirals::

        sage: polar_plot([(1.2+k*0.2)*log(x) for k in range(6)], 1, 3 * pi, fill={0: [1], 2: [3], 4: [5]})
        Graphics object consisting of 9 graphics primitives

    .. PLOT::

        g = polar_plot([(1.2+k*0.2)*log(x) for k in range(6)], 1, 3 * pi, fill={0: [1], 2: [3], 4: [5]})
        sphinx_plot(g)

    Exclude points at discontinuities::

        sage: polar_plot(log(floor(x)), (x, 1, 4*pi), exclude=[1..12])
        Graphics object consisting of 12 graphics primitives

    .. PLOT::

        g = polar_plot(log(floor(x)), (x, 1, 4*pi), exclude=list(range(1,13)))
        sphinx_plot(g)

    """
    kwds['polar']=True
    return plot(funcs, *args, **kwds)

@options(aspect_ratio='automatic')
def list_plot(data, plotjoined=False, **kwargs):
    r"""
    ``list_plot`` takes either a list of numbers, a list of tuples, a numpy
    array, or a dictionary and plots the corresponding points.

    If given a list of numbers (that is, not a list of tuples or lists),
    ``list_plot`` forms a list of tuples ``(i, x_i)`` where ``i`` goes from
    0 to ``len(data)-1`` and ``x_i`` is the ``i``-th data value, and puts
    points at those tuple values.

    ``list_plot`` will plot a list of complex numbers in the obvious
    way; any numbers for which
    :func:`CC()<sage.rings.complex_mpfr.ComplexField>` makes sense will
    work.

    ``list_plot`` also takes a list of tuples ``(x_i, y_i)`` where ``x_i``
    and ``y_i`` are the ``i``-th values representing the ``x``- and
    ``y``-values, respectively.

    If given a dictionary, ``list_plot`` interprets the keys as
    `x`-values and the values as `y`-values.

    The ``plotjoined=True`` option tells ``list_plot`` to plot a line
    joining all the data.

    For other keyword options that the ``list_plot`` function can
    take, refer to :func:`~sage.plot.plot.plot`.

    It is possible to pass empty dictionaries, lists, or tuples to
    ``list_plot``. Doing so will plot nothing (returning an empty plot).

    EXAMPLES::

        sage: list_plot([i^2 for i in range(5)]) # long time
        Graphics object consisting of 1 graphics primitive

    .. PLOT::

        g = list_plot([i**2 for i in range(5)]) # long time
        sphinx_plot(g)

    Here are a bunch of random red points::

        sage: r = [(random(),random()) for _ in range(20)]
        sage: list_plot(r, color='red')
        Graphics object consisting of 1 graphics primitive

    .. PLOT::

        r = [(random(),random()) for _ in range(20)]
        g = list_plot(r, color='red')
        sphinx_plot(g)

    This gives all the random points joined in a purple line::

        sage: list_plot(r, plotjoined=True, color='purple')
        Graphics object consisting of 1 graphics primitive

    .. PLOT::

        r = [(random(),random()) for _ in range(20)]
        g = list_plot(r, plotjoined=True, color='purple')
        sphinx_plot(g)

    You can provide a numpy array.::

        sage: import numpy
        sage: list_plot(numpy.arange(10))
        Graphics object consisting of 1 graphics primitive

    .. PLOT::

        import numpy
        g = list_plot(numpy.arange(10))
        sphinx_plot(g)

    ::

        sage: list_plot(numpy.array([[1,2], [2,3], [3,4]]))
        Graphics object consisting of 1 graphics primitive

    .. PLOT::

        import numpy
        g = list_plot(numpy.array([[1,2], [2,3], [3,4]]))
        sphinx_plot(g)

    Plot a list of complex numbers::

        sage: list_plot([1, I, pi + I/2, CC(.25, .25)])
        Graphics object consisting of 1 graphics primitive

    .. PLOT::

        g = list_plot([1, I, pi + I/2, CC(.25, .25)])
        sphinx_plot(g)

    ::

        sage: list_plot([exp(I*theta) for theta in [0, .2..pi]])
        Graphics object consisting of 1 graphics primitive

    .. PLOT::

        g = list_plot([exp(I*theta) for theta in srange(0,pi,0.2)])
        sphinx_plot(g)

    Note that if your list of complex numbers are all actually real,
    they get plotted as real values, so this

    ::

        sage: list_plot([CDF(1), CDF(1/2), CDF(1/3)])
        Graphics object consisting of 1 graphics primitive

    .. PLOT::

        g = list_plot([CDF(1), CDF(1/2), CDF(1/3)])
        sphinx_plot(g)

    is the same as ``list_plot([1, 1/2, 1/3])`` -- it produces a plot of
    the points `(0,1)`, `(1,1/2)`, and `(2,1/3)`.

    If you have separate lists of `x` values and `y` values which you
    want to plot against each other, use the ``zip`` command to make a
    single list whose entries are pairs of `(x,y)` values, and feed
    the result into ``list_plot``::

        sage: x_coords = [cos(t)^3 for t in srange(0, 2*pi, 0.02)]
        sage: y_coords = [sin(t)^3 for t in srange(0, 2*pi, 0.02)]
        sage: list_plot(list(zip(x_coords, y_coords)))
        Graphics object consisting of 1 graphics primitive

    .. PLOT::

        x_coords = [cos(t)**3 for t in srange(0, 2*pi, 0.02)]
        y_coords = [sin(t)**3 for t in srange(0, 2*pi, 0.02)]
        g = list_plot(list(zip(x_coords, y_coords)))
        sphinx_plot(g)

    If instead you try to pass the two lists as separate arguments,
    you will get an error message::

        sage: list_plot(x_coords, y_coords)
        Traceback (most recent call last):
        ...
        TypeError: The second argument 'plotjoined' should be boolean (True or False).  If you meant to plot two lists 'x' and 'y' against each other, use 'list_plot(list(zip(x,y)))'.

    Dictionaries with numeric keys and values can be plotted::

        sage: list_plot({22: 3365, 27: 3295, 37: 3135, 42: 3020, 47: 2880, 52: 2735, 57: 2550})
        Graphics object consisting of 1 graphics primitive

    .. PLOT::

        g = list_plot({22: 3365, 27: 3295, 37: 3135, 42: 3020, 47: 2880, 52: 2735, 57: 2550})
        sphinx_plot(g)

    Plotting in logarithmic scale is possible for 2D list plots.
    There are two different syntaxes available::

        sage: yl = [2**k for k in range(20)]
        sage: list_plot(yl, scale='semilogy')  # long time  # log axis on vertical
        Graphics object consisting of 1 graphics primitive

    .. PLOT::

        yl = [2**k for k in range(20)]
        g = list_plot(yl, scale='semilogy')  # long time  # log axis on vertical
        sphinx_plot(g)

    ::

        sage: list_plot_semilogy(yl)       # same
        Graphics object consisting of 1 graphics primitive

    .. warning::

        If ``plotjoined`` is ``False`` then the axis that is in log scale
        must have all points strictly positive. For instance, the following
        plot will show no points in the figure since the points in the
        horizontal axis starts from `(0,1)`. Further, matplotlib will display
        a user warning.

        ::

            sage: list_plot(yl, scale='loglog')         # both axes are log
            doctest:warning
            ...
            Graphics object consisting of 1 graphics primitive

        Instead this will work. We drop the point `(0,1)`.::

            sage: list_plot(list(zip(range(1,len(yl)), yl[1:])), scale='loglog') # long time
            Graphics object consisting of 1 graphics primitive

    We use :func:`list_plot_loglog` and plot in a different base.::

        sage: list_plot_loglog(list(zip(range(1,len(yl)), yl[1:])), base=2) # long time
        Graphics object consisting of 1 graphics primitive

    .. PLOT::

        yl = [2**k for k in range(20)]
        g = list_plot_loglog(list(zip(range(1,len(yl)), yl[1:])), base=2) # long time
        sphinx_plot(g)

    We can also change the scale of the axes in the graphics just before
    displaying::

        sage: G = list_plot(yl) # long time
        sage: G.show(scale=('semilogy', 2)) # long time

    TESTS:

    We check to see whether elements of the Symbolic Ring are properly
    handled; see :trac:`16378` ::

        sage: list_plot([1+I, 2+I])
        Graphics object consisting of 1 graphics primitive

        sage: list_plot([1+I, 2, CC(3+I)])
        Graphics object consisting of 1 graphics primitive

        sage: list_plot([2, SR(1), CC(1+i)])
        Graphics object consisting of 1 graphics primitive

    We check to see that the x/y min/max data are set correctly::

        sage: d = list_plot([(100,100), (120, 120)]).get_minmax_data()
        sage: d['xmin']
        100.0
        sage: d['ymin']
        100.0
    """
    from sage.plot.all import point
    try:
        if not data:
            return Graphics()
    except ValueError: # numpy raises ValueError if it is not empty
        pass
    if not isinstance(plotjoined, bool):
        raise TypeError("The second argument 'plotjoined' should be boolean "
                    "(True or False).  If you meant to plot two lists 'x' "
                    "and 'y' against each other, use 'list_plot(list(zip(x,y)))'.")
    if isinstance(data, dict):
        if plotjoined:
            list_data = sorted(data.items())
        else:
            list_data = list(data.items())
        return list_plot(list_data, plotjoined=plotjoined, **kwargs)
    try:
        from sage.rings.all import RDF
        RDF(data[0])
        data = list(enumerate(data))
    except TypeError: # we can get this TypeError if the element is a list
                      # or tuple or numpy array, or an element of CC, CDF
        # We also want to avoid doing CC(data[0]) here since it will go
        # through if data[0] is really a tuple and every element of the
        # data will be converted to a complex and later converted back to
        # a tuple.
        # So, the only other check we need to do is whether data[0] is an
        # element of the Symbolic Ring.
        if data[0] in sage.symbolic.ring.SR:
            data = list(enumerate(data))

    try:
        if plotjoined:
            return line(data, **kwargs)
        else:
            return point(data, **kwargs)
    except (TypeError, IndexError):
        # Assume we have complex-valued input and plot real and imaginary parts.
        # Need to catch IndexError because if data is, say, [(0, 1), (1, I)],
        # point3d() throws an IndexError on the (0,1) before it ever
        # gets to (1, I).
        from sage.rings.complex_mpfr import ComplexField
        CC = ComplexField()
        # if we get here, we already did "list(enumerate(data))",
        # so look at z[1] in inner list
        data = [(z.real(), z.imag()) for z in [CC(z[1]) for z in data]]
        if plotjoined:
            return line(data, **kwargs)
        else:
            return point(data, **kwargs)

#------------------------ Graphs on log scale ---------------------------#
@options(base=10)
def plot_loglog(funcs, *args, **kwds):
    """
    Plot graphics in 'loglog' scale, that is, both the horizontal and the
    vertical axes will be in logarithmic scale.

    INPUT:

    - ``base`` -- (default: 10) the base of the logarithm. This must be
      greater than 1. The base can be also given as a list or tuple
      ``(basex, basey)``.  ``basex`` sets the base of the logarithm along the
      horizontal axis and ``basey`` sets the base along the vertical axis.

    - ``funcs`` -- any Sage object which is acceptable to the :func:`plot`.

    For all other inputs, look at the documentation of :func:`plot`.

    EXAMPLES::

        sage: plot_loglog(exp, (1,10)) # plot in loglog scale with base 10
        Graphics object consisting of 1 graphics primitive

    .. PLOT::

        g = plot_loglog(exp, (1,10)) # plot in loglog scale with base 10
        sphinx_plot(g)

    ::

        sage: plot_loglog(exp, (1,10), base=2.1) # long time # with base 2.1 on both axes
        Graphics object consisting of 1 graphics primitive

    .. PLOT::

        g = plot_loglog(exp, (1,10), base=2.1) # long time # with base 2.1 on both axes
        sphinx_plot(g)

    ::

        sage: plot_loglog(exp, (1,10), base=(2,3))
        Graphics object consisting of 1 graphics primitive

    .. PLOT::

        g = plot_loglog(exp, (1,10), base=(2,3))
        sphinx_plot(g)

    """
    return plot(funcs, *args, scale='loglog', **kwds)

@options(base=10)
def plot_semilogx(funcs, *args, **kwds):
    """
    Plot graphics in 'semilogx' scale, that is, the horizontal axis will be
    in logarithmic scale.

    INPUT:

    - ``base`` -- (default: 10) the base of the logarithm. This must be
      greater than 1.

    - ``funcs`` -- any Sage object which is acceptable to the :func:`plot`.

    For all other inputs, look at the documentation of :func:`plot`.

    EXAMPLES::

        sage: plot_semilogx(exp, (1,10)) # long time # plot in semilogx scale, base 10
        Graphics object consisting of 1 graphics primitive

    .. PLOT::

        g = plot_semilogx(exp, (1,10)) # long time # plot in semilogx scale, base 10
        sphinx_plot(g)

    ::

        sage: plot_semilogx(exp, (1,10), base=2) # with base 2
        Graphics object consisting of 1 graphics primitive

    .. PLOT::

        g = plot_semilogx(exp, (1,10), base=2) # with base 2
        sphinx_plot(g)

    ::

        sage: s = var('s') # Samples points logarithmically so graph is smooth
        sage: f = 4000000/(4000000 + 4000*s*i - s*s)
        sage: plot_semilogx(20*log(abs(f), 10), (s, 1, 1e6))
        Graphics object consisting of 1 graphics primitive

    .. PLOT::

        s = var('s') # Samples points logarithmically so graph is smooth
        f = 4000000/(4000000 + 4000*s*i - s*s)
        g = plot_semilogx(20*log(abs(f), 10), (s, 1, 1e6))
        sphinx_plot(g)

    """
    return plot(funcs, *args, scale='semilogx', **kwds)

@options(base=10)
def plot_semilogy(funcs, *args, **kwds):
    """
    Plot graphics in 'semilogy' scale, that is, the vertical axis will be
    in logarithmic scale.

    INPUT:

    - ``base`` -- (default: 10) the base of the logarithm. This must be
      greater than 1.

    - ``funcs`` -- any Sage object which is acceptable to the :func:`plot`.

    For all other inputs, look at the documentation of :func:`plot`.

    EXAMPLES::

        sage: plot_semilogy(exp, (1,10)) # long time # plot in semilogy scale, base 10
        Graphics object consisting of 1 graphics primitive

    .. PLOT::

        g = plot_semilogy(exp, (1,10)) # long time # plot in semilogy scale, base 10
        sphinx_plot(g)

    ::

        sage: plot_semilogy(exp, (1,10), base=2) # long time # with base 2
        Graphics object consisting of 1 graphics primitive

    .. PLOT::

        g = plot_semilogy(exp, (1,10), base=2) # long time # with base 2
        sphinx_plot(g)

    """
    return plot(funcs, *args, scale='semilogy', **kwds)

@options(base=10)
def list_plot_loglog(data, plotjoined=False, **kwds):
    """
    Plot the ``data`` in 'loglog' scale, that is, both the horizontal and the
    vertical axes will be in logarithmic scale.

    INPUT:

    - ``base`` -- (default: 10) the base of the logarithm. This must be
      greater than 1. The base can be also given as a list or tuple
      ``(basex, basey)``.  ``basex`` sets the base of the logarithm along the
      horizontal axis and ``basey`` sets the base along the vertical axis.

    For all other inputs, look at the documentation of :func:`list_plot`.


    EXAMPLES::

        sage: yl = [5**k for k in range(10)]; xl = [2**k for k in range(10)]
        sage: list_plot_loglog(list(zip(xl, yl))) # long time # plot in loglog scale with base 10
        Graphics object consisting of 1 graphics primitive

    .. PLOT::

        yl = [5**k for k in range(10)]
        xl = [2**k for k in range(10)]
        g = list_plot_loglog(list(zip(xl, yl))) # long time # plot in loglog scale with base 10
        sphinx_plot(g)

    ::

        sage: list_plot_loglog(list(zip(xl, yl)), base=2.1) # long time # with base 2.1 on both axes
        Graphics object consisting of 1 graphics primitive

    .. PLOT::

        yl = [5**k for k in range(10)]
        xl = [2**k for k in range(10)]
        g = list_plot_loglog(list(zip(xl, yl)), base=2.1) # long time # with base 2.1 on both axes
        sphinx_plot(g)

    ::

        sage: list_plot_loglog(list(zip(xl, yl)), base=(2,5)) # long time
        Graphics object consisting of 1 graphics primitive

    .. warning::

        If ``plotjoined`` is ``False`` then the axis that is in log scale
        must have all points strictly positive. For instance, the following
        plot will show no points in the figure since the points in the
        horizontal axis starts from `(0,1)`.

        ::

            sage: yl = [2**k for k in range(20)]
            sage: list_plot_loglog(yl)
            Graphics object consisting of 1 graphics primitive

        Instead this will work. We drop the point `(0,1)`.::

            sage: list_plot_loglog(list(zip(range(1,len(yl)), yl[1:])))
            Graphics object consisting of 1 graphics primitive

    """
    return list_plot(data, plotjoined=plotjoined, scale='loglog', **kwds)

@options(base=10)
def list_plot_semilogx(data, plotjoined=False, **kwds):
    """
    Plot ``data`` in 'semilogx' scale, that is, the horizontal axis will be
    in logarithmic scale.

    INPUT:

    - ``base`` -- (default: 10) the base of the logarithm. This must be
      greater than 1.

    For all other inputs, look at the documentation of :func:`list_plot`.

    EXAMPLES::

        sage: yl = [2**k for k in range(12)]
        sage: list_plot_semilogx(list(zip(yl,yl)))
        Graphics object consisting of 1 graphics primitive

    .. PLOT::

        yl = [2**k for k in range(12)]
        g = list_plot_semilogx(list(zip(yl,yl)))
        sphinx_plot(g)

    .. warning::

        If ``plotjoined`` is ``False`` then the horizontal axis must have all
        points strictly positive. Otherwise the plot will come up empty.
        For instance the following plot contains a point at `(0,1)`.

        ::

            sage: yl = [2**k for k in range(12)]
            sage: list_plot_semilogx(yl) # plot empty due to (0,1)
            Graphics object consisting of 1 graphics primitive

        We remove `(0,1)` to fix this.::

            sage: list_plot_semilogx(list(zip(range(1, len(yl)), yl[1:])))
            Graphics object consisting of 1 graphics primitive

    ::

        sage: list_plot_semilogx([(1,2),(3,4),(3,-1),(25,3)], base=2) # with base 2
        Graphics object consisting of 1 graphics primitive

    .. PLOT::

        g = list_plot_semilogx([(1,2),(3,4),(3,-1),(25,3)], base=2) # with base 2
        sphinx_plot(g)

    """
    return list_plot(data, plotjoined=plotjoined, scale='semilogx', **kwds)

@options(base=10)
def list_plot_semilogy(data, plotjoined=False, **kwds):
    """
    Plot ``data`` in 'semilogy' scale, that is, the vertical axis will be
    in logarithmic scale.

    INPUT:

    - ``base`` -- (default: 10) the base of the logarithm. This must be
      greater than 1.

    For all other inputs, look at the documentation of :func:`list_plot`.

    EXAMPLES::

        sage: yl = [2**k for k in range(12)]
        sage: list_plot_semilogy(yl) # plot in semilogy scale, base 10
        Graphics object consisting of 1 graphics primitive

    .. PLOT::

        yl = [2**k for k in range(12)]
        g = list_plot_semilogy(yl) # plot in semilogy scale, base 10
        sphinx_plot(g)

    .. warning::

        If ``plotjoined`` is ``False`` then the vertical axis must have all
        points strictly positive. Otherwise the plot will come up empty.
        For instance the following plot contains a point at `(1,0)`. Further,
        matplotlib will display a user warning.

        ::

            sage: xl = [2**k for k in range(12)]; yl = range(len(xl))
            sage: list_plot_semilogy(list(zip(xl,yl))) # plot empty due to (1,0)
            doctest:warning
            ...
            Graphics object consisting of 1 graphics primitive

        We remove `(1,0)` to fix this.::

            sage: list_plot_semilogy(list(zip(xl[1:],yl[1:])))
            Graphics object consisting of 1 graphics primitive

    ::

        sage: list_plot_semilogy([2, 4, 6, 8, 16, 31], base=2) # with base 2
        Graphics object consisting of 1 graphics primitive

    .. PLOT::

        g = list_plot_semilogy([2, 4, 6, 8, 16, 31], base=2) # with base 2
        sphinx_plot(g)

    """
    return list_plot(data, plotjoined=plotjoined, scale='semilogy', **kwds)


def to_float_list(v):
    """
    Given a list or tuple or iterable v, coerce each element of v to a
    float and make a list out of the result.

    EXAMPLES::

        sage: from sage.plot.plot import to_float_list
        sage: to_float_list([1,1/2,3])
        [1.0, 0.5, 3.0]
    """
    return [float(x) for x in v]


def reshape(v, n, m):
    """
    Helper function for creating graphics arrays.

    The input array is flattened and turned into an `n\times m`
    array, with blank graphics object padded at the end, if
    necessary.

    INPUT:

    -  ``v`` - a list of lists or tuples

    -  ``n, m`` - integers

    OUTPUT:

    A list of lists of graphics objects

    EXAMPLES::

        sage: L = [plot(sin(k*x),(x,-pi,pi)) for k in range(10)]
        sage: graphics_array(L,3,4)  # long time (up to 4s on sage.math, 2012)
        Graphics Array of size 3 x 4

    ::

        sage: M = [[plot(sin(k*x),(x,-pi,pi)) for k in range(3)],[plot(cos(j*x),(x,-pi,pi)) for j in [3..5]]]
        sage: graphics_array(M,6,1)  # long time (up to 4s on sage.math, 2012)
        Graphics Array of size 6 x 1

    TESTS::

        sage: L = [plot(sin(k*x),(x,-pi,pi)) for k in [1..3]]
        sage: graphics_array(L,0,-1) # indirect doctest
        Traceback (most recent call last):
        ...
        ValueError: array sizes must be positive
    """
    if not (n > 0 and m > 0):
        raise ValueError('array sizes must be positive')
    G = Graphics()
    G.axes(False)
    if len(v) == 0:
        return [[G]*m]*n

    if not isinstance(v[0], Graphics):
        # a list of lists -- flatten it
        v = sum([list(x) for x in v], [])

    # Now v should be a single list.
    # First, make it have the right length.
    v = list(v)   # do not mutate the argument
    for i in range(n * m - len(v)):
        v.append(G)

    # Next, create a list of lists out of it.
    L = []
    k = 0
    for i in range(n):
        w = []
        for j in range(m):
            w.append(v[k])
            k += 1
        L.append(w)

    return L

def graphics_array(array, nrows=None, ncols=None):
    r"""
    Plot a list of lists (or tuples) of graphics objects on one canvas,
    arranged as an array.

    INPUT:

    - ``array`` -- either a list of lists of
      :class:`~sage.plot.graphics.Graphics` elements or a
      single list of :class:`~sage.plot.graphics.Graphics` elements

    - ``nrows, ncols`` -- (optional) integers. If both are given then
      the input array is flattened and turned into an ``nrows`` x
      ``ncols`` array, with blank graphics objects padded at the end,
      if necessary. If only one is specified, the other is chosen
      automatically.

    OUTPUT:

    - instance of :class:`~sage.plot.multigraphics.GraphicsArray`

    EXAMPLES: Make some plots of `\sin` functions::

        sage: f(x) = sin(x)
        sage: g(x) = sin(2*x)
        sage: h(x) = sin(4*x)
        sage: p1 = plot(f, (-2*pi,2*pi), color=hue(0.5)) # long time
        sage: p2 = plot(g, (-2*pi,2*pi), color=hue(0.9)) # long time
        sage: p3 = parametric_plot((f,g), (0,2*pi), color=hue(0.6)) # long time
        sage: p4 = parametric_plot((f,h), (0,2*pi), color=hue(1.0)) # long time

    Now make a graphics array out of the plots::

        sage: graphics_array(((p1,p2), (p3,p4))) # long time
        Graphics Array of size 2 x 2

    .. PLOT::

        def f(x): return sin(x)
        def g(x): return sin(2*x)
        def h(x): return sin(4*x)
        p1 = plot(f, (-2*pi,2*pi), color=hue(0.5)) # long time
        p2 = plot(g, (-2*pi,2*pi), color=hue(0.9)) # long time
        p3 = parametric_plot((f,g), (0,2*pi), color=hue(0.6)) # long time
        p4 = parametric_plot((f,h), (0,2*pi), color=hue(1.0)) # long time
        g = graphics_array(((p1, p2), (p3, p4))) # long time
        sphinx_plot(g)

    One can also name the array, and then use
    :meth:`~sage.plot.multigraphics.MultiGraphics.show`
    or :meth:`~sage.plot.multigraphics.MultiGraphics.save`::

        sage: ga = graphics_array(((p1,p2), (p3,p4))) # long time
        sage: ga.show() # long time; same output as above

    Here we give only one row::

        sage: p1 = plot(sin,(-4,4))
        sage: p2 = plot(cos,(-4,4))
        sage: ga = graphics_array([p1, p2])
        sage: ga
        Graphics Array of size 1 x 2
        sage: ga.show()

    .. PLOT::

        p1 = plot(sin,(-4,4))
        p2 = plot(cos,(-4,4))
        ga = graphics_array([p1, p2])
        sphinx_plot(ga)

    It is possible to use ``figsize`` to change the size of the plot
    as a whole::

        sage: L = [plot(sin(k*x), (x,-pi,pi)) for k in [1..3]]
        sage: ga = graphics_array(L)
        sage: ga.show(figsize=[5,3])  # smallish and compact

    .. PLOT::

        ga = graphics_array([plot(sin(k*x), (x,-pi,pi)) for k in range(1, 4)])
        sphinx_plot(ga, figsize=[5,3])

    ::

        sage: ga.show(figsize=[5,7])  # tall and thin; long time

    .. PLOT::

        ga = graphics_array([plot(sin(k*x), (x,-pi,pi)) for k in range(1, 4)])
        sphinx_plot(ga, figsize=[5,7])

    ::

        sage: ga.show(figsize=4)  # width=4 inches, height fixed from default aspect ratio

    .. PLOT::

        ga = graphics_array([plot(sin(k*x), (x,-pi,pi)) for k in range(1, 4)])
        sphinx_plot(ga, figsize=4)

    Specifying only the number of rows or the number of columns
    computes the other dimension automatically::

        sage: ga = graphics_array([plot(sin)] * 10, nrows=3)
        sage: ga.nrows(), ga.ncols()
        (3, 4)
        sage: ga = graphics_array([plot(sin)] * 10, ncols=3)
        sage: ga.nrows(), ga.ncols()
        (4, 3)
        sage: ga = graphics_array([plot(sin)] * 4, nrows=2)
        sage: ga.nrows(), ga.ncols()
        (2, 2)
        sage: ga = graphics_array([plot(sin)] * 6, ncols=2)
        sage: ga.nrows(), ga.ncols()
        (3, 2)

    The options like ``fontsize``, ``scale`` or ``frame`` passed to individual
    plots are preserved::

        sage: p1 = plot(sin(x^2), (x, 0, 6),
        ....:           axes_labels=[r'$\theta$', r'$\sin(\theta^2)$'], fontsize=16)
        sage: p2 = plot(x^3, (x, 1, 100), axes_labels=[r'$x$', r'$y$'],
        ....:           scale='semilogy', frame=True, gridlines='minor')
        sage: ga = graphics_array([p1, p2])
        sage: ga.show()

    .. PLOT::

        p1 = plot(sin(x**2), (x, 0, 6), \
                  axes_labels=[r'$\theta$', r'$\sin(\theta^2)$'], fontsize=16)
        p2 = plot(x**3, (x, 1, 100), axes_labels=[r'$x$', r'$y$'], \
                  scale='semilogy', frame=True, gridlines='minor')
        ga = graphics_array([p1, p2])
        sphinx_plot(ga)

    .. SEEALSO::

        :class:`~sage.plot.multigraphics.GraphicsArray` for more examples

    """
    # TODO: refactor the whole array flattening and reshaping into a class
    if nrows is None and ncols is None:
        pass
    elif nrows is not None and ncols is not None:
        nrows = int(nrows)
        ncols = int(ncols)
        array = reshape(array, nrows, ncols)
    else:
        # nrows is None xor ncols is None
        if len(array) > 0 and isinstance(array[0], Graphics):
            length = len(array)
        else:
            length = sum(map(len, array))
        if nrows is None:
            ncols = int(ncols)
            nrows = length // ncols
            if nrows*ncols < length or nrows == 0:
                nrows += 1
        elif ncols is None:
            nrows = int(nrows)
            ncols = length // nrows
            if nrows*ncols < length or ncols == 0:
                ncols += 1
        else:
            assert False
        array = reshape(array, nrows, ncols)
    return GraphicsArray(array)

def multi_graphics(graphics_list):
    r"""
    Plot a list of graphics at specified positions on a single canvas.

    If the graphics positions define a regular array, use
    :func:`graphics_array` instead.

    INPUT:

    - ``graphics_list`` -- a list of graphics along with their
      positions on the canvas; each element of ``graphics_list`` is either

      - a pair ``(graphics, position)``, where ``graphics`` is a
        :class:`~sage.plot.graphics.Graphics` object and ``position`` is
        the 4-tuple ``(left, bottom, width, height)`` specifying the location
        and size of the graphics on the canvas, all quantities being in
        fractions of the canvas width and height

      - or a single :class:`~sage.plot.graphics.Graphics` object; its position
        is then assumed to occupy the whole canvas, except for some padding;
        this corresponds to the default position
        ``(left, bottom, width, height) = (0.125, 0.11, 0.775, 0.77)``

    OUTPUT:

    - instance of :class:`~sage.plot.multigraphics.MultiGraphics`

    EXAMPLES:

    ``multi_graphics`` is to be used for plot arrangements that cannot be
    achieved with :func:`graphics_array`, for instance::

        sage: g1 = plot(sin(x), (x, -10, 10), frame=True)
        sage: g2 = EllipticCurve([0,0,1,-1,0]).plot(color='red', thickness=2,
        ....:                    axes_labels=['$x$', '$y$']) \
        ....:      + text(r"$y^2 + y = x^3 - x$", (1.2, 2), color='red')
        sage: g3 = matrix_plot(matrix([[1,3,5,1], [2,4,5,6], [1,3,5,7]]))
        sage: G = multi_graphics([(g1, (0.125, 0.65, 0.775, 0.3)),
        ....:                     (g2, (0.125, 0.11, 0.4, 0.4)),
        ....:                     (g3, (0.55, 0.18, 0.4, 0.3))])
        sage: G
        Multigraphics with 3 elements

    .. PLOT::

        g1 = plot(sin(x), (x, -10, 10), frame=True)
        g2 = EllipticCurve([0,0,1,-1,0]).plot(color='red', thickness=2, \
                           axes_labels=['$x$', '$y$']) \
             + text(r"$y^2 + y = x^3 - x$", (1.2, 2), color='red')
        g3 = matrix_plot(matrix([[1,3,5,1], [2,4,5,6], [1,3,5,7]]))
        G = multi_graphics([(g1, (0.125, 0.65, 0.775, 0.3)), \
                            (g2, (0.125, 0.11, 0.4, 0.4)), \
                            (g3, (0.55, 0.18, 0.4, 0.3))])
        sphinx_plot(G)

    An example with a list containing a graphics object without any specified
    position (the graphics, here ``g3``, occupies then the whole canvas)::

        sage: G = multi_graphics([g3, (g1, (0.4, 0.4, 0.2, 0.2))])
        sage: G
        Multigraphics with 2 elements

    .. PLOT::

        g1 = plot(sin(x), (x, -10, 10), frame=True)
        g3 = matrix_plot(matrix([[1,3,5,1], [2,4,5,6], [1,3,5,7]]))
        G = multi_graphics([g3, (g1, (0.4, 0.4, 0.2, 0.2))])
        sphinx_plot(G)

    .. SEEALSO::

        :class:`~sage.plot.multigraphics.MultiGraphics` for more examples

    """
    return MultiGraphics(graphics_list)

def minmax_data(xdata, ydata, dict=False):
    """
    Return the minimums and maximums of ``xdata`` and ``ydata``.

    If dict is False, then minmax_data returns the tuple (xmin, xmax,
    ymin, ymax); otherwise, it returns a dictionary whose keys are
    'xmin', 'xmax', 'ymin', and 'ymax' and whose values are the
    corresponding values.

    EXAMPLES::

        sage: from sage.plot.plot import minmax_data
        sage: minmax_data([], [])
        (-1, 1, -1, 1)
        sage: minmax_data([-1, 2], [4, -3])
        (-1, 2, -3, 4)
        sage: minmax_data([1, 2], [4, -3])
        (1, 2, -3, 4)
        sage: d = minmax_data([-1, 2], [4, -3], dict=True)
        sage: list(sorted(d.items()))
        [('xmax', 2), ('xmin', -1), ('ymax', 4), ('ymin', -3)]
        sage: d = minmax_data([1, 2], [3, 4], dict=True)
        sage: list(sorted(d.items()))
        [('xmax', 2), ('xmin', 1), ('ymax', 4), ('ymin', 3)]
    """
    xmin = min(xdata) if len(xdata) else -1
    xmax = max(xdata) if len(xdata) else 1
    ymin = min(ydata) if len(ydata) else -1
    ymax = max(ydata) if len(ydata) else 1
    if dict:
        return {'xmin': xmin, 'xmax': xmax,
                'ymin': ymin, 'ymax': ymax}
    else:
        return xmin, xmax, ymin, ymax


def adaptive_refinement(f, p1, p2, adaptive_tolerance=0.01, adaptive_recursion=5, level=0):
    r"""
    The adaptive refinement algorithm for plotting a function ``f``. See
    the docstring for plot for a description of the algorithm.

    INPUT:


    -  ``f`` - a function of one variable

    -  ``p1, p2`` - two points to refine between

    -  ``adaptive_recursion`` - (default: 5) how many
       levels of recursion to go before giving up when doing adaptive
       refinement. Setting this to 0 disables adaptive refinement.

    -  ``adaptive_tolerance`` - (default: 0.01) how large
       a relative difference should be before the adaptive refinement
       code considers it significant; see documentation for generate_plot_points
       for more information.  See the documentation for :func:`plot` for more
       information on how the adaptive refinement algorithm works.

    OUTPUT:


    -  ``list`` - a list of points to insert between ``p1`` and
       ``p2`` to get a better linear approximation between them


    TESTS::

        sage: from sage.plot.plot import adaptive_refinement
        sage: adaptive_refinement(sin, (0,0), (pi,0), adaptive_tolerance=0.01, adaptive_recursion=0)
        []
        sage: adaptive_refinement(sin, (0,0), (pi,0), adaptive_tolerance=0.01)
        [(0.125*pi, 0.3826834323650898), (0.1875*pi, 0.5555702330196022), (0.25*pi, 0.7071067811865475), (0.3125*pi, 0.8314696123025452), (0.375*pi, 0.9238795325112867), (0.4375*pi, 0.9807852804032304), (0.5*pi, 1.0), (0.5625*pi, 0.9807852804032304), (0.625*pi, 0.9238795325112867), (0.6875*pi, 0.8314696123025455), (0.75*pi, 0.7071067811865476), (0.8125*pi, 0.5555702330196022), (0.875*pi, 0.3826834323650899)]

    This shows that lowering ``adaptive_tolerance`` and raising
    ``adaptive_recursion`` both increase the number of subdivision
    points, though which one creates more points is heavily
    dependent upon the function being plotted.

    ::

        sage: x = var('x')
        sage: f(x) = sin(1/x)
        sage: n1 = len(adaptive_refinement(f, (0,0), (pi,0), adaptive_tolerance=0.01)); n1
        15
        sage: n2 = len(adaptive_refinement(f, (0,0), (pi,0), adaptive_recursion=10, adaptive_tolerance=0.01)); n2
        79
        sage: n3 = len(adaptive_refinement(f, (0,0), (pi,0), adaptive_tolerance=0.001)); n3
        26
    """
    if level >= adaptive_recursion:
        return []

    x = (p1[0] + p2[0])/2.0
    msg = ''

    try:
        y = float(f(x))
        if str(y) in ['nan', 'NaN', 'inf', '-inf']:
            sage.misc.verbose.verbose("%s\nUnable to compute f(%s)"%(msg, x),1)
            # give up for this branch
            return []

    except (ZeroDivisionError, TypeError, ValueError, OverflowError) as msg:
        sage.misc.verbose.verbose("%s\nUnable to compute f(%s)"%(msg, x), 1)
        # give up for this branch
        return []

    # this distance calculation is not perfect.
    if abs((p1[1] + p2[1])/2.0 - y) > adaptive_tolerance:
        return adaptive_refinement(f, p1, (x, y),
                    adaptive_tolerance=adaptive_tolerance,
                    adaptive_recursion=adaptive_recursion,
                    level=level+1) \
                    + [(x, y)] + \
            adaptive_refinement(f, (x, y), p2,
                    adaptive_tolerance=adaptive_tolerance,
                    adaptive_recursion=adaptive_recursion,
                    level=level+1)
    else:
        return []


def generate_plot_points(f, xrange, plot_points=5, adaptive_tolerance=0.01, adaptive_recursion=5, randomize=True, initial_points=None):
    r"""
    Calculate plot points for a function f in the interval xrange.  The
    adaptive refinement algorithm is also automatically invoked with a
    *relative* adaptive tolerance of adaptive_tolerance; see below.

    INPUT:

    - ``f`` - a function of one variable

    - ``p1, p2`` - two points to refine between

    - ``plot_points`` - (default: 5) the minimal number of plot points. (Note
      however that in any actual plot a number is passed to this, with default
      value 200.)

    - ``adaptive_recursion`` - (default: 5) how many levels of recursion to go
      before giving up when doing adaptive refinement.  Setting this to 0
      disables adaptive refinement.

    - ``adaptive_tolerance`` - (default: 0.01) how large the relative difference
      should be before the adaptive refinement code considers it significant.  If
      the actual difference is greater than adaptive_tolerance*delta, where delta
      is the initial subinterval size for the given xrange and plot_points, then
      the algorithm will consider it significant.

    - ``initial_points`` - (default: None) a list of points that should be evaluated.

    OUTPUT:

    - a list of points (x, f(x)) in the interval xrange, which approximate
      the function f.

    TESTS::

        sage: from sage.plot.plot import generate_plot_points
        sage: generate_plot_points(sin, (0, pi), plot_points=2, adaptive_recursion=0)
        [(0.0, 0.0), (3.141592653589793, 1.2246...e-16)]

        sage: from sage.plot.plot import generate_plot_points
        sage: generate_plot_points(lambda x: x^2, (0, 6), plot_points=2, adaptive_recursion=0, initial_points=[1,2,3])
        [(0.0, 0.0), (1.0, 1.0), (2.0, 4.0), (3.0, 9.0), (6.0, 36.0)]

        sage: generate_plot_points(sin(x).function(x), (-pi, pi), randomize=False)
        [(-3.141592653589793, -1.2246...e-16), (-2.748893571891069,
        -0.3826834323650899), (-2.356194490192345, -0.707106781186547...),
        (-2.1598449493429825, -0.831469612302545...), (-1.9634954084936207,
        -0.9238795325112867), (-1.7671458676442586, -0.9807852804032304),
        (-1.5707963267948966, -1.0), (-1.3744467859455345,
        -0.9807852804032304), (-1.1780972450961724, -0.9238795325112867),
        (-0.9817477042468103, -0.831469612302545...), (-0.7853981633974483,
        -0.707106781186547...), (-0.39269908169872414, -0.3826834323650898),
        (0.0, 0.0), (0.39269908169872414, 0.3826834323650898),
        (0.7853981633974483, 0.707106781186547...), (0.9817477042468103,
        0.831469612302545...), (1.1780972450961724, 0.9238795325112867),
        (1.3744467859455345, 0.9807852804032304), (1.5707963267948966, 1.0),
        (1.7671458676442586, 0.9807852804032304), (1.9634954084936207,
        0.9238795325112867), (2.1598449493429825, 0.831469612302545...),
        (2.356194490192345, 0.707106781186547...), (2.748893571891069,
        0.3826834323650899), (3.141592653589793, 1.2246...e-16)]

    This shows that lowering adaptive_tolerance and raising
    adaptive_recursion both increase the number of subdivision points.
    (Note that which creates more points is heavily dependent on the
    particular function plotted.)

    ::

        sage: x = var('x')
        sage: f(x) = sin(1/x)
        sage: [len(generate_plot_points(f, (-pi, pi), plot_points=16, adaptive_tolerance=i, randomize=False)) for i in [0.01, 0.001, 0.0001]]
        [97, 161, 275]

        sage: [len(generate_plot_points(f, (-pi, pi), plot_points=16, adaptive_recursion=i, randomize=False)) for i in [5, 10, 15]]
        [97, 499, 2681]
    """
    from sage.plot.misc import setup_for_eval_on_grid
    ignore, ranges = setup_for_eval_on_grid([], [xrange], plot_points)
    xmin, xmax, delta = ranges[0]
    data = srange(*ranges[0], include_endpoint=True)

    random = current_randstate().python_random().random

    for i in range(len(data)):
        xi = data[i]
        # Slightly randomize the interior sample points if
        # randomize is true
        if randomize and i > 0 and i < plot_points-1:
            xi += delta*(random() - 0.5)
            data[i] = xi

    # add initial points
    if isinstance(initial_points, list):
        data = sorted(data + initial_points)

    exceptions = 0
    exception_indices = []
    for i in range(len(data)):
        xi = data[i]

        try:
            data[i] = (float(xi), float(f(xi)))
            if str(data[i][1]) in ['nan', 'NaN', 'inf', '-inf']:
                msg = "Unable to compute f(%s)" % xi
                sage.misc.verbose.verbose(msg, 1)
                exceptions += 1
                exception_indices.append(i)

        except (ArithmeticError, TypeError, ValueError) as m:
            sage.misc.verbose.verbose("%s\nUnable to compute f(%s)" % (m, xi), 1)

            if i == 0: # Given an error for left endpoint, try to move it in slightly
                for j in range(1, 99):
                    xj = xi + delta*j/100.0
                    try:
                        data[i] = (float(xj), float(f(xj)))
                        # nan != nan
                        if data[i][1] != data[i][1]:
                            continue
                        break
                    except (ArithmeticError, TypeError, ValueError):
                        pass
                else:
                    msg = m
                    exceptions += 1
                    exception_indices.append(i)

            elif i == plot_points-1: # Given an error for right endpoint, try to move it in slightly
                for j in range(1, 99):
                    xj = xi - delta*j/100.0
                    try:
                        data[i] = (float(xj), float(f(xj)))
                        # nan != nan
                        if data[i][1] != data[i][1]:
                            continue
                        break
                    except (ArithmeticError, TypeError, ValueError):
                        pass
                else:
                    msg = m
                    exceptions += 1
                    exception_indices.append(i)
            else:
                msg = m
                exceptions += 1
                exception_indices.append(i)

    data = [data[i] for i in range(len(data)) if i not in exception_indices]

    # calls adaptive refinement
    i, j = 0, 0
    adaptive_tolerance = delta * float(adaptive_tolerance)
    adaptive_recursion = int(adaptive_recursion)

    while i < len(data) - 1:
       for p in adaptive_refinement(f, data[i], data[i+1],
                                     adaptive_tolerance=adaptive_tolerance,
                                     adaptive_recursion=adaptive_recursion):
            data.insert(i+1, p)
            i += 1
       i += 1

    if (len(data) == 0 and exceptions > 0) or exceptions > 10:
        sage.misc.verbose.verbose("WARNING: When plotting, failed to evaluate function at %s points." % exceptions, level=0)
        sage.misc.verbose.verbose("Last error message: '%s'" % msg, level=0)

    return data<|MERGE_RESOLUTION|>--- conflicted
+++ resolved
@@ -572,10 +572,7 @@
 #  the License, or (at your option) any later version.
 #                  https://www.gnu.org/licenses/
 # ****************************************************************************
-<<<<<<< HEAD
-
-=======
->>>>>>> 020bd59e
+
 from functools import reduce
 
 ## IMPORTANT: Do *not* import matplotlib at module scope.  It takes a
