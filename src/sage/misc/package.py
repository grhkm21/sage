r"""
Listing Sage packages

This module can be used to see which Sage packages are installed
and which packages are available for installation.

For more information about creating Sage packages, see the "Packaging
Third-Party Code" section of the Sage Developer's Guide.

Actually installing the packages should be done via the command
line, using the following commands:

- ``sage -i PACKAGE_NAME`` -- install the given package

- ``sage -f PACKAGE_NAME`` -- re-install the given package, even if it
  was already installed

To list the packages available, either use in a terminal one of ``sage
-standard``, ``sage -optional`` or ``sage -experimental``. Or the following
command inside Sage::

    sage: from sage.misc.package import list_packages
    sage: pkgs = list_packages(local=True)
    sage: sorted(pkgs.keys())  # random
    ['4ti2',
     'alabaster',
     'arb',
     ...
     'zlib',
     'zn_poly',
     'zope_interface']

Functions
---------
"""

#*****************************************************************************
# This program is free software: you can redistribute it and/or modify
# it under the terms of the GNU General Public License as published by
# the Free Software Foundation, either version 2 of the License, or
# (at your option) any later version.
#                  http://www.gnu.org/licenses/
#*****************************************************************************
from __future__ import print_function

from sage.env import SAGE_ROOT

import json
import os
import re
import subprocess
try:
    # Python 3.3+
    from urllib.request import urlopen
    from urllib.error import URLError
except ImportError:
    # Python 2.7
    from urllib2 import urlopen, URLError

DEFAULT_PYPI = 'https://pypi.python.org/pypi'
PIP_VERSION = re.compile("^([^\s]+) \(([^\s]+)\)$", re.MULTILINE)
SAGE_PKGS = os.path.join(SAGE_ROOT, "build", "pkgs")

def pkgname_split(name):
    r"""
    Split a pkgname to 'name,version'

    EXAMPLES::

        sage: from sage.misc.package import pkgname_split
        sage: pkgname_split('hello_world-1.2')
        ['hello_world', '1.2']
    """
    return (name.split('-',1) + [''])[:2]

def pip_remote_version(pkg, pypi_url=DEFAULT_PYPI, ignore_URLError=False):
    r"""
    Return the version of this pip package available on PyPI.

    INPUT:

    - ``pkg`` -- the package

    - ``pypi_url`` -- an optional Python package repository to use (default is the
      standard PyPI url)

    - ``ignore_URLError`` -- if set to ``True`` than no error is raised if the
      connection fails and the function returns ``None`` (set to ``False`` by
      default).

    EXAMPLES:

    The following test does fail if there is no TLS support (see e.g.
    :trac:`19213`)::

        sage: from sage.misc.package import pip_remote_version
        sage: pip_remote_version('beautifulsoup') # optional - internet # not tested
        u'...'

    These tests are reliable since the tested package does not exist::

        sage: nap = 'hey_this_is_NOT_a_python_package'
        sage: pypi = 'http://this.is.not.pypi.com/'
        sage: pip_remote_version(nap, pypi_url=pypi, ignore_URLError=True) # optional - internet
        doctest:...: UserWarning: failed to fetch the version of
        pkg='hey_this_is_NOT_a_python_package' at http://this.is.not.pypi.com/
        sage: pip_remote_version(nap, pypi_url=pypi, ignore_URLError=False) # optional - internet
        Traceback (most recent call last):
        ...
        HTTPError: HTTP Error 404: Not Found
    """
<<<<<<< HEAD
    s = (".. csv-table::\n"
                "    :class: contentstable\n"
                "    :widths: 20, 20, 20, 20, 20\n"
                "    :delim: |\n\n")
    length = len(list_of_packages)
    width = 5
    height = (length+width-1)//width

    list_of_packages = sorted(["``"+p+"``" if p else p
                               for p in list_of_packages])

    list_of_packages.sort()
    list_of_packages.extend(['']*width)
    for l in range(height):
        s += "        " + ' | '.join(list_of_packages[l::height][:width])+"\n"

    return s

_STANDARD_PACKAGES = ['atlas', 'backports_ssl_match_hostname', 'boehm_gc',
                      'boost_cropped', 'brial', 'bzip2', 'cddlib', 'cephes', 'certifi', 'cliquer',
                      'combinatorial_designs', 'conway_polynomials', 'cvxopt', 'cython', 'dateutil',
                      'docutils', 'ecl', 'eclib', 'ecm', 'elliptic_curves', 'fflas_ffpack', 'flint',
                      'flintqs', 'freetype', 'gap', 'gd', 'gdmodule', 'genus2reduction', 'gf2x',
                      'gfan', 'git', 'givaro', 'glpk', 'graphs', 'gsl', 'iconv', 'iml', 'ipython',
                      'jinja2', 'jmol', 'jsonschema', 'lcalc', 'libfplll', 'libgap', 'libgd',
                      'libpng', 'linbox', 'lrcalc', 'm4ri', 'm4rie', 'markupsafe', 'mathjax',
                      'matplotlib', 'maxima', 'mercurial', 'mistune', 'mpc', 'mpfi', 'mpfr', 'mpmath',
                      'ncurses', 'networkx', 'ntl', 'numpy', 'palp', 'pari', 'pari_galdata',
                      'pari_seadata_small', 'patch', 'pexpect', 'pil', 'pillow', 'pip', 'pkgconf',
                      'pkgconfig', 'planarity', 'polytopes_db', 'ppl', 'pycrypto',
                      'pygments', 'pynac', 'pyparsing', 'python', 'pyzmq', 'r', 'ratpoints',
                      'readline', 'rpy2', 'rubiks', 'rw', 'sage', 'sage_root', 'sage_scripts',
                      'sagenb', 'sagetex', 'scipy', 'setuptools', 'singular', 'six', 'sphinx',
                      'sqlalchemy', 'sqlite', 'symmetrica', 'sympow', 'sympy', 'tachyon', 'tornado',
                      'zeromq', 'zlib', 'zn_poly']

_OPTIONAL_PACKAGES = ['PyQt_x11', 'TOPCOM', 'arb', 'beautifulsoup', 'benzene',
                      'biopython', 'bliss', 'brian', 'buckygen', 'cbc', 'ccache', 'chomp',
                      'cluster_seed', 'coxeter3', 'cryptominisat', 'cunningham_tables', 'd3js',
                      'database_cremona_ellcurve', 'database_gap', 'database_jones_numfield',
                      'database_kohel', 'database_odlyzko_zeta', 'database_pari',
                      'database_stein_watkins', 'database_stein_watkins_mini',
                      'database_symbolic_data', 'dot2tex', 'extra_docs', 'gambit', 'gap_packages',
                      'gcc', 'gdb', 'giac', 'giacpy_sage', 'ginv', 'git_trac', 'gmp', 'gnuplotpy', 'guppy',
                      'java3d', 'kash3', 'knoboo', 'libogg', 'libtheora', 'lidia', 'lie', 'lrslib',
                      'mcqd', 'modular_decomposition', 'mpi4py', 'mpir', 'nauty', 'normaliz', 'nose',
                      'nzmath', 'openmpi', 'openssl', 'ore_algebra', 'p_group_cohomology', 'phc',
                      'plantri', 'pybtex', 'python2', 'python3', 'pyx', 'qhull', 'sage_mode', 'scons',
                      'sip', 'termcap', 'threejs', 'tides', 'topcom', 'trac']


_EXPERIMENTAL_PACKAGES = ['4ti2', 'PyQt4', 'PyVTK', 'QScintilla2', 'asymptote',
                          'autotools', 'bison', 'cadabra', 'clapack', 'clisp', 'cmake', 'compilerwrapper',
                          'csdp', 'dvipng', 'ets', 'fes', 'flex', 'fricas', 'gnofract4d', 'gnuplot',
                          'graphviz', 'latte_int', 'libcprops', 'libjpeg', 'libsigsegv', 'macaulay2',
                          'mayavi', 'meataxe', 'modglue', 'mpich2', 'numarray', 'numeric', 'openopt',
                          'pcre', 'phcpack', 'polymake', 'processing', 'pygame', 'pygsl', 'pygtk',
                          'pynifti', 'pyqt', 'pyrexembed', 'qasm', 'qepcad', 'quantlib', 'quantlib_swig',
                          'reallib3_linux', 'sandpile', 'scitools++', 'semigroupe', 'simpqs', 'sip',
                          'soya', 'soya_cvs', 'superlu', 'surf', 'valgrind', 'vtk_meta', 'wxPython',
                          'yafray', 'yassl']


__doc__ = __doc__.format(STANDARD_PACKAGES     =_list_to_table(_STANDARD_PACKAGES),
                         OPTIONAL_PACKAGES     =_list_to_table(_OPTIONAL_PACKAGES),
                         EXPERIMENTAL_PACKAGES =_list_to_table(_EXPERIMENTAL_PACKAGES))


        
import os
=======
    url = '{pypi_url}/{pkg}/json'.format(pypi_url=pypi_url, pkg=pkg)

    try:
        f = urlopen(url)
        text = f.read()
        f.close()
    except URLError:
        if ignore_URLError:
            import warnings
            warnings.warn("failed to fetch the version of pkg={!r} at {}".format(pkg, pypi_url))
            return
        else:
            raise

    info = json.loads(text)
    stable_releases = [v for v in info['releases'] if 'a' not in v and 'b' not in v]
    return max(stable_releases)

def pip_installed_packages():
    r"""
    Return a dictionary `name->version` of installed pip packages.

    This command return *all* pip installed packages. Not only Sage packages.

    EXAMPLES::

        sage: from sage.misc.package import pip_installed_packages
        sage: d = pip_installed_packages()
        sage: 'scipy' in d
        True
        sage: d['scipy']
        '...'
        sage: d['beautifulsoup']   # optional - beautifulsoup
        '...'
    """
    proc = subprocess.Popen(["pip", "list"], stdout=subprocess.PIPE)
    stdout = str(proc.communicate()[0])
    return dict((name.lower(), version) for name,version in PIP_VERSION.findall(stdout))

def list_packages(*pkg_types, **opts):
    r"""
    Return a dictionary of information about each package.

    The keys are package names and values are dictionaries with the following
    keys:

    - 'type': either 'standard', 'optional', 'experimental' or 'pip'
    - 'installed': boolean
    - 'installed_version': None or string
    - 'remote_version': string

    INPUT:

    - ``pkg_types`` - (optional) a sublist of 'standard', 'optional', 'experimental' or
      'pip'. If provided, list only the package with this given type otherwise
      list all packages.

    - ``local`` - if set to ``False`` then do not consult remote upstream version
      of packages (only applicable for 'pip' type)

    - ``ignore_URLError`` -- if set to ``True`` than connection error will be
      ignored (set to ``False`` by default)

    EXAMPLES::

        sage: from sage.misc.package import list_packages
        sage: L = list_packages('standard')
        sage: sorted(L.keys())  # random
        ['alabaster',
         'arb',
         'atlas',
         ...
         'zn_poly',
         'zope_interface']
        sage: L['ppl']
        {'installed': True,
         'installed_version': '...',
         'remote_version': '...',
         'type': 'standard'}

        sage: L = list_packages('pip', local=True)
        sage: L['beautifulsoup']
        {'installed': ...,
         'installed_version': ...,
         'remote_version': None,
         'type': 'pip'}

        sage: L = list_packages('pip')   # optional - internet
        sage: L['beautifulsoup']         # optional - internet
        {'installed': ...,
         'installed_version': ...,
         'remote_version': u'...',
         'type': 'pip'}
    """
    if not pkg_types:
        pkg_types = ('standard', 'optional', 'experimental', 'pip')
    elif any(pkg_type not in ('standard', 'optional', 'experimental', 'pip') for pkg_type in pkg_types):
        raise ValueError("pkg_type must be one of 'standard', 'optional', 'experimental', 'pip'")

    installed = installed_packages()

    local = opts.pop('local', False)
    ignore_URLError = opts.pop('ignore_URLError', False)
    if opts:
        raise ValueError("{} are not valid options".format(sorted(opts)))

    pkgs = {}
    for p in os.listdir(SAGE_PKGS):
        try:
            f = open(os.path.join(SAGE_PKGS, p, "type"))
        except IOError:
            # Probably an empty directory => ignore
            continue

        with f:
            typ = f.read().strip()

        if typ not in pkg_types:
            continue

        pkg = {'name': p, 'type': typ, 'installed_version': installed.get(p)}
        pkg['installed'] = pkg['installed_version'] is not None

        if pkg['type'] == 'pip':
            if not local:
                pkg['remote_version'] = pip_remote_version(p, ignore_URLError=ignore_URLError)
            else:
                pkg['remote_version'] = None
        else:
            # If package-version.txt does not exist, that is an error
            # in the build system => we just propagate the exception
            package_filename = os.path.join(SAGE_PKGS, p, "package-version.txt")
            with open(package_filename) as f:
                pkg['remote_version'] = f.read().strip()
            pkg['installed_version'] = installed.get(p)

        pkgs[p] = pkg
>>>>>>> e22bbb45

    return pkgs

def install_package(package=None, force=None):
    """
    This function is obsolete. Run ``sage -i PKGNAME`` from a shell
    to install a package. Use the function :func:`installed_packages`
    to list all installed packages.

    TESTS::

        sage: install_package()
        doctest:...: DeprecationWarning: use installed_packages() to list all installed packages
        See http://trac.sagemath.org/16759 for details.
        [...'arb...'python...]
        sage: install_package("autotools")
        Traceback (most recent call last):
        ...
        NotImplementedError: installing Sage packages using 'install_package()' is obsolete.
        Run 'sage -i autotools' from a shell prompt instead
    """
    if package is not None:
        # deprecation(16759, ...)
        raise NotImplementedError("installing Sage packages using 'install_package()' is obsolete.\nRun 'sage -i {}' from a shell prompt instead".format(package))

    from sage.misc.superseded import deprecation
    deprecation(16759, "use installed_packages() to list all installed packages")
    return sorted(installed_packages())

def installed_packages():
    """
    Return a dictionary of all installed packages, with version numbers.

    EXAMPLES::

        sage: installed_packages()
        {...'arb': ...'pynac': ...}

    .. seealso::

        :func:`list_packages`
    """
    from sage.env import SAGE_SPKG_INST
    installed = dict(pkgname_split(pkgname) for pkgname in os.listdir(SAGE_SPKG_INST))
    installed.update(pip_installed_packages())
    return installed

def is_package_installed(package):
    """
    Return true if ``package`` is installed.

    EXAMPLES::

        sage: is_package_installed('pari')
        True

    Giving just the beginning of the package name is not good enough::

        sage: is_package_installed('matplotli')
        False

    Otherwise, installing "pillow" will cause this function to think
    that "pil" is installed, for example.
    """
    return any(p.split('-')[0] == package for p in installed_packages())

def package_versions(package_type, local=False):
    r"""
    DEPRECATED: use :func:`list_packages`

    Return version information for each Sage package.

    INPUT:

    - ``package_type`` (string) -- one of `"standard"`, `"optional"` or
      `"experimental"`

    - ``local`` (boolean) -- only query local data (no internet needed)

    For packages of the given type, return a dictionary whose entries
    are of the form ``'package': (installed, latest)``, where
    ``installed`` is the installed version (or ``None`` if not
    installed) and ``latest`` is the latest available version. If the
    package has a directory in ``SAGE_ROOT/build/pkgs/``, then
    ``latest`` is determined by the file ``package-version.txt`` in
    that directory.  If ``local`` is False, then Sage's servers are
    queried for package information.

    EXAMPLES::

        sage: std = package_versions('standard', local=True)
        sage: 'gap' in std
        True
        sage: std['zn_poly']
        ('0.9.p11', '0.9.p11')
    """
    return {pkg['name']: (pkg['installed_version'], pkg['remote_version']) for pkg in list_packages(package_type, local=local).values()}

def standard_packages():
    """
    DEPRECATED: use :func:`list_packages`

    Return two lists. The first contains the installed and the second
    contains the not-installed standard packages that are available
    from the Sage repository.

    OUTPUT:

    -  installed standard packages (as a list)

    -  NOT installed standard packages (as a list)

    Run ``sage -i package_name`` from a shell to install a given
    package or ``sage -f package_name`` to re-install it.

    EXAMPLE::

        sage: from sage.misc.package import standard_packages
        sage: installed, not_installed = standard_packages()
        sage: installed[0], installed[-1]
        ('alabaster', 'zope_interface')
    """
    pkgs = list_packages('standard', local=True).values()
    return (sorted(pkg['name'] for pkg in pkgs if pkg['installed']),
            sorted(pkg['name'] for pkg in pkgs if not pkg['installed']))

def optional_packages():
    """
    DEPRECATED: use :func:`list_packages`

    Return two lists. The first contains the installed and the second
    contains the not-installed optional packages that are available
    from the Sage repository.

    OUTPUT:

    -  installed optional packages (as a list)

    -  NOT installed optional packages (as a list)

    Run ``sage -i package_name`` from a shell to install a given
    package or ``sage -f package_name`` to re-install it.

    EXAMPLE::

        sage: from sage.misc.package import optional_packages
        sage: installed, not_installed = optional_packages()
        sage: 'ore_algebra' in installed+not_installed
        True
        sage: 'beautifulsoup' in installed+not_installed
        True

        sage: 'beautifulsoup' in installed   # optional - beautifulsoup
        True
        sage: 'ore_algebra' in installed     # optional - ore_algebra
        True
    """
    pkgs = list_packages('optional', local=True)
    pkgs.update(list_packages('pip', local=True))
    pkgs = pkgs.values()
    return (sorted(pkg['name'] for pkg in pkgs if pkg['installed']),
            sorted(pkg['name'] for pkg in pkgs if not pkg['installed']))

def experimental_packages():
    """
    DEPRECATED: use :func:`list_packages`

    Return two lists. The first contains the installed and the second
    contains the not-installed experimental packages that are available
    from the Sage repository.

    OUTPUT:

    -  installed experimental packages (as a list)

    -  NOT installed experimental packages (as a list)

    Run ``sage -i package_name`` from a shell to install a given
    package or ``sage -f package_name`` to re-install it.

    EXAMPLE::

        sage: from sage.misc.package import experimental_packages
        sage: installed, not_installed = experimental_packages()
    """
    pkgs = list_packages('experimental', local=True).values()
    return (sorted(pkg['name'] for pkg in pkgs if pkg['installed']),
            sorted(pkg['name'] for pkg in pkgs if not pkg['installed']))

def upgrade():
    """
    Obsolete function, run 'sage --upgrade' from a shell prompt instead.

    TESTS::

        sage: upgrade()
        Traceback (most recent call last):
        ...
        NotImplementedError: upgrading Sage using 'upgrade()' is obsolete.
        Run 'sage --upgrade' from a shell prompt instead
    """
    # deprecation(16759, ..)
    raise NotImplementedError("upgrading Sage using 'upgrade()' is obsolete.\nRun 'sage --upgrade' from a shell prompt instead")

class PackageNotFoundError(RuntimeError):
    """
    This class defines the exception that should be raised when a
    function, method, or class cannot detect a Sage package that it
    depends on.

    This exception should be raised with a single argument, namely
    the name of the package.

    When an ``PackageNotFoundError`` is raised, this means one of the
    following:

    - The required optional package is not installed.

    - The required optional package is installed, but the relevant
      interface to that package is unable to detect the package.

    EXAMPLES::

        sage: from sage.misc.package import PackageNotFoundError
        sage: raise PackageNotFoundError("my_package")
        Traceback (most recent call last):
        ...
        PackageNotFoundError: the package 'my_package' was not found. You can install it by running 'sage -i my_package' in a shell
    """
    def __str__(self):
        """
        Return the actual error message.

        EXAMPLES::

            sage: from sage.misc.package import PackageNotFoundError
            sage: str(PackageNotFoundError("my_package"))
            "the package 'my_package' was not found. You can install it by running 'sage -i my_package' in a shell"
        """
        return ("the package {0!r} was not found. "
            "You can install it by running 'sage -i {0}' in a shell"
            .format(self.args[0]))<|MERGE_RESOLUTION|>--- conflicted
+++ resolved
@@ -109,78 +109,6 @@
         ...
         HTTPError: HTTP Error 404: Not Found
     """
-<<<<<<< HEAD
-    s = (".. csv-table::\n"
-                "    :class: contentstable\n"
-                "    :widths: 20, 20, 20, 20, 20\n"
-                "    :delim: |\n\n")
-    length = len(list_of_packages)
-    width = 5
-    height = (length+width-1)//width
-
-    list_of_packages = sorted(["``"+p+"``" if p else p
-                               for p in list_of_packages])
-
-    list_of_packages.sort()
-    list_of_packages.extend(['']*width)
-    for l in range(height):
-        s += "        " + ' | '.join(list_of_packages[l::height][:width])+"\n"
-
-    return s
-
-_STANDARD_PACKAGES = ['atlas', 'backports_ssl_match_hostname', 'boehm_gc',
-                      'boost_cropped', 'brial', 'bzip2', 'cddlib', 'cephes', 'certifi', 'cliquer',
-                      'combinatorial_designs', 'conway_polynomials', 'cvxopt', 'cython', 'dateutil',
-                      'docutils', 'ecl', 'eclib', 'ecm', 'elliptic_curves', 'fflas_ffpack', 'flint',
-                      'flintqs', 'freetype', 'gap', 'gd', 'gdmodule', 'genus2reduction', 'gf2x',
-                      'gfan', 'git', 'givaro', 'glpk', 'graphs', 'gsl', 'iconv', 'iml', 'ipython',
-                      'jinja2', 'jmol', 'jsonschema', 'lcalc', 'libfplll', 'libgap', 'libgd',
-                      'libpng', 'linbox', 'lrcalc', 'm4ri', 'm4rie', 'markupsafe', 'mathjax',
-                      'matplotlib', 'maxima', 'mercurial', 'mistune', 'mpc', 'mpfi', 'mpfr', 'mpmath',
-                      'ncurses', 'networkx', 'ntl', 'numpy', 'palp', 'pari', 'pari_galdata',
-                      'pari_seadata_small', 'patch', 'pexpect', 'pil', 'pillow', 'pip', 'pkgconf',
-                      'pkgconfig', 'planarity', 'polytopes_db', 'ppl', 'pycrypto',
-                      'pygments', 'pynac', 'pyparsing', 'python', 'pyzmq', 'r', 'ratpoints',
-                      'readline', 'rpy2', 'rubiks', 'rw', 'sage', 'sage_root', 'sage_scripts',
-                      'sagenb', 'sagetex', 'scipy', 'setuptools', 'singular', 'six', 'sphinx',
-                      'sqlalchemy', 'sqlite', 'symmetrica', 'sympow', 'sympy', 'tachyon', 'tornado',
-                      'zeromq', 'zlib', 'zn_poly']
-
-_OPTIONAL_PACKAGES = ['PyQt_x11', 'TOPCOM', 'arb', 'beautifulsoup', 'benzene',
-                      'biopython', 'bliss', 'brian', 'buckygen', 'cbc', 'ccache', 'chomp',
-                      'cluster_seed', 'coxeter3', 'cryptominisat', 'cunningham_tables', 'd3js',
-                      'database_cremona_ellcurve', 'database_gap', 'database_jones_numfield',
-                      'database_kohel', 'database_odlyzko_zeta', 'database_pari',
-                      'database_stein_watkins', 'database_stein_watkins_mini',
-                      'database_symbolic_data', 'dot2tex', 'extra_docs', 'gambit', 'gap_packages',
-                      'gcc', 'gdb', 'giac', 'giacpy_sage', 'ginv', 'git_trac', 'gmp', 'gnuplotpy', 'guppy',
-                      'java3d', 'kash3', 'knoboo', 'libogg', 'libtheora', 'lidia', 'lie', 'lrslib',
-                      'mcqd', 'modular_decomposition', 'mpi4py', 'mpir', 'nauty', 'normaliz', 'nose',
-                      'nzmath', 'openmpi', 'openssl', 'ore_algebra', 'p_group_cohomology', 'phc',
-                      'plantri', 'pybtex', 'python2', 'python3', 'pyx', 'qhull', 'sage_mode', 'scons',
-                      'sip', 'termcap', 'threejs', 'tides', 'topcom', 'trac']
-
-
-_EXPERIMENTAL_PACKAGES = ['4ti2', 'PyQt4', 'PyVTK', 'QScintilla2', 'asymptote',
-                          'autotools', 'bison', 'cadabra', 'clapack', 'clisp', 'cmake', 'compilerwrapper',
-                          'csdp', 'dvipng', 'ets', 'fes', 'flex', 'fricas', 'gnofract4d', 'gnuplot',
-                          'graphviz', 'latte_int', 'libcprops', 'libjpeg', 'libsigsegv', 'macaulay2',
-                          'mayavi', 'meataxe', 'modglue', 'mpich2', 'numarray', 'numeric', 'openopt',
-                          'pcre', 'phcpack', 'polymake', 'processing', 'pygame', 'pygsl', 'pygtk',
-                          'pynifti', 'pyqt', 'pyrexembed', 'qasm', 'qepcad', 'quantlib', 'quantlib_swig',
-                          'reallib3_linux', 'sandpile', 'scitools++', 'semigroupe', 'simpqs', 'sip',
-                          'soya', 'soya_cvs', 'superlu', 'surf', 'valgrind', 'vtk_meta', 'wxPython',
-                          'yafray', 'yassl']
-
-
-__doc__ = __doc__.format(STANDARD_PACKAGES     =_list_to_table(_STANDARD_PACKAGES),
-                         OPTIONAL_PACKAGES     =_list_to_table(_OPTIONAL_PACKAGES),
-                         EXPERIMENTAL_PACKAGES =_list_to_table(_EXPERIMENTAL_PACKAGES))
-
-
-        
-import os
-=======
     url = '{pypi_url}/{pkg}/json'.format(pypi_url=pypi_url, pkg=pkg)
 
     try:
@@ -318,7 +246,6 @@
             pkg['installed_version'] = installed.get(p)
 
         pkgs[p] = pkg
->>>>>>> e22bbb45
 
     return pkgs
 
