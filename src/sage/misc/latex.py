"""
LaTeX printing support

In order to support latex formatting, an object should define a
special method ``_latex_(self)`` that returns a string, which will be typeset
in a mathematical mode (the exact mode depends on circumstances).
"""

#*****************************************************************************
#       Copyright (C) 2005 William Stein <wstein@gmail.com>
#
#  Distributed under the terms of the GNU General Public License (GPL)
#  as published by the Free Software Foundation; either version 2 of
#  the License, or (at your option) any later version.
#                  http://www.gnu.org/licenses/
#*****************************************************************************


EMBEDDED_MODE = False

COMMON_HEADER = \
r'''\usepackage{amsmath}
\usepackage{amssymb}
\usepackage{amsfonts}
\usepackage{graphicx}
\usepackage{mathrsfs}
\pagestyle{empty}
\usepackage[utf8]{inputenc}
\usepackage[T1]{fontenc}
'''

LATEX_HEADER = (
r'''\documentclass{article}
''' + COMMON_HEADER +
r'''\oddsidemargin 0.0in
\evensidemargin 0.0in
\textwidth 6.45in
\topmargin 0.0in
\headheight 0.0in
\headsep 0.0in
\textheight 9.0in
''')

SLIDE_HEADER = (
r'''\documentclass[a0,8pt]{beamer}
''' + COMMON_HEADER +
r'''\textwidth=1.1\textwidth
\textheight=2\textheight
''')

import sys
import shutil, re
import os.path
import random
import subprocess
import types

from sage.misc.temporary_file import tmp_dir, graphics_filename
import sage_eval
from sage.misc.sage_ostools import have_program
from sage.misc.cachefunc import cached_function, cached_method

@cached_function
def have_latex():
    """
    Return ``True`` if this computer has the program ``latex``.

    If this computer doesn't have LaTeX installed, you may obtain it
    from http://ctan.org/.

    EXAMPLES::

        sage: from sage.misc.latex import have_latex
        sage: have_latex() # random
        True
    """
    return have_program('latex')


@cached_function
def have_pdflatex():
    """
    Return ``True`` if this computer has the program ``pdflatex``.

    If this computer doesn't have pdflatex installed, you may obtain it
    from http://ctan.org/.

    EXAMPLES::

        sage: from sage.misc.latex import have_pdflatex
        sage: have_pdflatex() # random
        True
    """
    return have_program('pdflatex')


@cached_function
def have_xelatex():
    """
    Return ``True`` if this computer has the program ``xelatex``.

    If this computer doesn't have xelatex installed, you may obtain it
    from http://ctan.org/.

    EXAMPLES::

        sage: from sage.misc.latex import have_xelatex
        sage: have_xelatex() # random
        True
    """
    return have_program('xelatex')


@cached_function
def have_dvipng():
    """
    Return ``True`` if this computer has the program ``dvipng``.

    If this computer doesn't have dvipng installed, you may obtain it
    from http://sourceforge.net/projects/dvipng/

    EXAMPLES::

        sage: from sage.misc.latex import have_dvipng
        sage: have_dvipng() # random
        True
    """
    return have_program('dvipng')


@cached_function
def have_convert():
    """
    Return ``True`` if this computer has the program ``convert``.

    If this computer doesn't have convert installed, you may obtain it
    (along with the rest of the ImageMagick suite) from
    http://www.imagemagick.org

    EXAMPLES::

        sage: from sage.misc.latex import have_convert
        sage: have_convert() # random
        True
    """
    return have_program('convert')


def list_function(x):
    r"""
    Returns the LaTeX code for a list ``x``.

    INPUT: ``x`` - a list

    EXAMPLES::

        sage: from sage.misc.latex import list_function
        sage: list_function([1,2,3])
        '\\left[1, 2, 3\\right]'
        sage: latex([1,2,3])  # indirect doctest
        \left[1, 2, 3\right]
        sage: latex([Matrix(ZZ,3,range(9)), Matrix(ZZ,3,range(9))]) # indirect doctest
        \left[\left(\begin{array}{rrr}
        0 & 1 & 2 \\
        3 & 4 & 5 \\
        6 & 7 & 8
        \end{array}\right), \left(\begin{array}{rrr}
        0 & 1 & 2 \\
        3 & 4 & 5 \\
        6 & 7 & 8
        \end{array}\right)\right]
    """
    return "\\left[" + ", ".join([latex(v) for v in x]) + "\\right]"


def tuple_function(x, combine_all=False):
    r"""
    Returns the LaTeX code for a tuple ``x``.

    INPUT:

    - ``x`` -- a tuple

    - ``combine_all`` -- boolean (Default: ``False``) If ``combine_all`` is
      ``True``, then it does not return a tuple and instead returns a string
      with all the elements separated by a single space. It does not collapse
      tuples which are inside tuples.

    EXAMPLES::

        sage: from sage.misc.latex import tuple_function
        sage: tuple_function((1,2,3))
        '\\left(1, 2, 3\\right)'

    Check that :trac:`11775` is fixed::

        sage: tuple_function((1,2,3), combine_all=True)
        '1 2 3'
        sage: tuple_function(((1,2),3), combine_all=True)
        '\\left(1, 2\\right) 3'
    """
    if combine_all:
        return " ".join([latex(v) for v in x])
    return "\\left(" + ", ".join([latex(v) for v in x]) + "\\right)"


def bool_function(x):
    r"""
    Returns the LaTeX code for a boolean ``x``.

    INPUT:

    - ``x`` -- boolean

    EXAMPLES::

        sage: from sage.misc.latex import bool_function
        sage: print bool_function(2==3)
        \mathrm{False}
        sage: print bool_function(3==(2+1))
        \mathrm{True}
    """
    return r"\mathrm{%s}" % bool(x)

def builtin_constant_function(x):
    r"""
    Returns the LaTeX code for a builtin constant ``x``.

    INPUT:

    - ``x`` -- builtin constant

    .. SEEALSO:: Python built-in Constants http://docs.python.org/library/constants.html

    EXAMPLES::

        sage: from sage.misc.latex import builtin_constant_function
        sage: builtin_constant_function(True)
        '\\mbox{\\rm True}'
        sage: builtin_constant_function(None)
        '\\mbox{\\rm None}'
        sage: builtin_constant_function(NotImplemented)
        '\\mbox{\\rm NotImplemented}'
        sage: builtin_constant_function(Ellipsis)
        '\\mbox{\\rm Ellipsis}'

    TESTS::

        sage: sage.misc.latex.EMBEDDED_MODE = True
        sage: builtin_constant_function(True)
        '{\\rm True}'
        sage: sage.misc.latex.EMBEDDED_MODE = False
    """
    if EMBEDDED_MODE:
        return "{\\rm %s}"%x
    return "\mbox{\\rm %s}"%x

def None_function(x):
    r"""
    Returns the LaTeX code for ``None``.

    INPUT:

    - ``x`` -- ``None``

    EXAMPLES::

        sage: from sage.misc.latex import None_function
        sage: print None_function(None)
        \mathrm{None}
    """
    assert x is None
    return r"\mathrm{None}"


def str_function(x):
    r"""
    Return a LaTeX representation of the string ``x``.

    The main purpose of this function is to generate LaTeX representation for
    classes that do not provide a customized method.

    If ``x`` contains only digits with, possibly, a single decimal point and/or
    a sign in front, it is considered to be its own representation. Otherwise
    each line of ``x`` is wrapped in a ``\verb`` command and these lines are
    assembled in a left-justified array. This gives to complicated strings the
    closest look to their "terminal representation".

    .. WARNING::

        Such wrappers **cannot** be used as arguments of LaTeX
        commands or in command definitions. If this causes you any problems,
        they probably can be solved by implementing a suitable ``_latex_``
        method for an appropriate class.

    INPUT:

    - ``x`` -- a string.

    OUTPUT:

    A string

    EXAMPLES::

        sage: from sage.misc.latex import str_function
        sage: str_function('34')
        '34'
        sage: str_function('34.5')
        '34.5'
        sage: str_function('-34.5')
        '-34.5'
        sage: str_function('+34.5')
        '+34.5'
        sage: str_function('hello_world')
        '\\text{\\texttt{hello{\\char`\\_}world}}'
        sage: str_function('-1.00000?') # trac 12178
        '-1.00000?'
    """
    # Check if x is just a number with a possible sign, and/or decimal
    # point, and/or ends with "?"
    if re.match(r'(\+|-)?[0-9]*\.?[0-9]*\??$', x):
        return x
    # Deal with special characters
    char_wrapper = r"{\char`\%s}"
    x = "".join(char_wrapper % c if c in "#$%&\^_{}~" else c for c in x)
    # Avoid grouping spaces into one
    x = x.replace(" ", "{ }")
    # And dashes too, since it causes issues for the command line...
    x = x.replace("-", "{-}")
    # Make it work in math mode, but look like typewriter
    line_wrapper = r"\text{\texttt{%s}}"
    x = "\\\\\n".join(line_wrapper % line for line in x.split("\n"))
    # Preserve line breaks
    if "\n" in x:
        x = "\\begin{array}{l}\n%s\n\\end{array}" % x
    return x


def dict_function(x):
    r"""
    Returns the LaTeX code for a dictionary ``x``.

    INPUT:

    - ``x`` -- a dictionary

    EXAMPLES::

        sage: from sage.misc.latex import dict_function
        sage: x,y,z = var('x,y,z')
        sage: print dict_function({x/2: y^2})
        \left\{\frac{1}{2} \, x : y^{2}\right\}
        sage: d = {(1,2,x^2): [sin(z^2), y/2]}
        sage: latex(d)
        \left\{\left(1, 2, x^{2}\right) :
               \left[\sin\left(z^{2}\right), \frac{1}{2} \, y\right]\right\}
    """
    return "".join([r"\left\{",
                    ", ".join(r"%s : %s" % (latex(key), latex(value))
                              for key, value in x.iteritems()),
                    r"\right\}"])

# One can add to the latex_table in order to install latexing
# functionality for other types.  (Suggested by Robert Kerns of Enthought.)

def float_function(x):
    r"""
    Returns the LaTeX code for a python float ``x``.

    INPUT:

    - ``x`` -- a python float

    EXAMPLES::

        sage: from sage.misc.latex import float_function
        sage: float_function(float(3.14))
        3.14
        sage: float_function(float(1e-10))
        1 \times 10^{-10}
        sage: float_function(float(2e10))
        20000000000.0

    TESTS:

    Check that :trac:`7356` is fixed::

        sage: latex(float(2e-13))
        2 \times 10^{-13}
    """
    from sage.all import RDF
    return latex(RDF(x))


latex_table = {types.NoneType: None_function,
               bool: bool_function,
               dict: dict_function,
               float: float_function,
               int: str,
               list: list_function,
               long: str,
               str: str_function,
               tuple: tuple_function,
               type(None):builtin_constant_function,
               type(NotImplemented):builtin_constant_function,
               type(Ellipsis):builtin_constant_function}


class LatexExpr(str):
    r"""
    A class for LaTeX expressions.

    Normally, objects of this class are created by a :func:`latex` call. It is
    also possible to generate :class:`LatexExpr` directly from a string, which
    must contain valid LaTeX code for typesetting in math mode (without dollar
    signs). In the Sage notebook, use :func:`pretty_print` or the "Typeset"
    checkbox to actually see the typeset LaTeX code; alternatively, from
    either the command-line or the notebook, use the :func:`view` function.

    INPUT:

    - ``str`` -- a string with valid math mode LaTeX code (or something
      which can be converted to such a string).

    OUTPUT:

    - :class:`LatexExpr` wrapping the string representation of the input.

    EXAMPLES::

        sage: latex(x^20 + 1)
        x^{20} + 1
        sage: LatexExpr(r"\frac{x^2 + 1}{x - 2}")
        \frac{x^2 + 1}{x - 2}

    ``LatexExpr`` simply converts to string without doing anything
    extra, it does *not* call :func:`latex`::

        sage: latex(ZZ)
        \Bold{Z}
        sage: LatexExpr(ZZ)
        Integer Ring

    The result of :func:`latex` is of type ``LatexExpr``::

        sage: L = latex(x^20 + 1)
        sage: L
        x^{20} + 1
        sage: type(L)
        <class 'sage.misc.latex.LatexExpr'>

    A ``LatexExpr`` can be converted to a plain string::

        sage: str(latex(x^20 + 1))
        'x^{20} + 1'
    """
    def __add__(self, other):
        r"""
        Add a LatexExpr and another LatexExpr (or a string).

        EXAMPLES::

            sage: o = LatexExpr(r"\Delta\neq") + LatexExpr(r"\frac{x}{2}"); o
            \Delta\neq \frac{x}{2}
            sage: type(o)
            <class 'sage.misc.latex.LatexExpr'>
            sage: o = LatexExpr(r"\Delta\neq") + r"\frac{x}{2}"; o
            \Delta\neq \frac{x}{2}
            sage: type(o)
            <class 'sage.misc.latex.LatexExpr'>

        We add extra space only if it wasn't there yet::

            sage: LatexExpr("foo ") + LatexExpr("bar")
            foo bar
            sage: LatexExpr("foo") + LatexExpr(" bar")
            foo bar
            sage: str(LatexExpr("") + LatexExpr("bar"))
            'bar'
            sage: str(LatexExpr("foo") + LatexExpr(""))
            'foo'
        """
        left = str(self)
        right = str(other)
        # Add a space if self ends with a non-space and other starts
        # with a non-space
        try:
            if left[-1] != ' ' and right[0] != ' ':
                left += ' '
        except IndexError:
            pass
        return LatexExpr(left + right)

    def __radd__(self, other):
        r"""
        Add a string and a LatexExpr.

        EXAMPLES::

            sage: o = "a =" + LatexExpr("b")
            sage: o
            a = b
            sage: type(o)
            <class 'sage.misc.latex.LatexExpr'>
        """
        return LatexExpr(other) + self

    def __repr__(self):
        """
        Return a string representation of ``self``.

        EXAMPLES::

            sage: LatexExpr("abc").__repr__()
            'abc'
        """
        return str(self)

    def _latex_(self):
        """
        Return a LaTeX representation of ``self``.

        EXAMPLES::

            sage: latex(LatexExpr("abc")) # indirect doctest
            abc
        """
        return str(self)

def has_latex_attr(x):
    """
    Return ``True`` if ``x`` has a ``_latex_`` attribute, except if ``x``
    is a ``type``, in which case return ``False``.

    EXAMPLES::

        sage: from sage.misc.latex import has_latex_attr
        sage: has_latex_attr(identity_matrix(3))
        True
        sage: has_latex_attr("abc")  # strings have no _latex_ method
        False

    Types inherit the ``_latex_`` method of the class to which they refer,
    but calling it is broken::

        sage: T = type(identity_matrix(3)); T
        <type 'sage.matrix.matrix_integer_dense.Matrix_integer_dense'>
        sage: hasattr(T, '_latex_')
        True
        sage: T._latex_()
        Traceback (most recent call last):
        ...
        TypeError: descriptor '_latex_' of 'sage.matrix.matrix0.Matrix' object needs an argument
        sage: has_latex_attr(T)
        False
    """
    return hasattr(x, '_latex_') and not isinstance(x, type)

from sage.structure.sage_object import SageObject

class _Latex_prefs_object(SageObject):
    """
    An object that holds LaTeX global preferences.
    """
    def __init__(self, bb=False, delimiters=["(", ")"]):
        """
        Define an object that holds LaTeX global preferences.

        EXAMPLES::

            sage: from sage.misc.latex import _Latex_prefs_object
            sage: latex_prefs = _Latex_prefs_object()
            sage: TestSuite(latex_prefs).run(skip ="_test_pickling")
        """
        self._option = {}
        self._option["blackboard_bold"] = bb
        self._option["matrix_delimiters"] = list(delimiters)
        self._option["vector_delimiters"] = list(delimiters)
        self._option["macros"] = ""
        self._option["preamble"] = ""
        self._option["engine"] = "pdflatex"
        self._option["engine_name"] = "LaTeX"
        self._option["mathjax_avoid"] = []

_Latex_prefs = _Latex_prefs_object()

##############################################################
# The Latex class is used to make slides and LaTeX output in
# the Sage Notebook
#########################################

def latex_extra_preamble():
    r"""
    Return the string containing the user-configured preamble,
    ``sage_latex_macros``, and any user-configured macros.  This is
    used in the :meth:`~Latex.eval` method for the :class:`Latex`
    class, and in :func:`_latex_file_`; it follows either
    ``LATEX_HEADER`` or ``SLIDE_HEADER`` (defined at the top of this
    file) which is a string containing the documentclass and standard
    usepackage commands.

    EXAMPLES::

        sage: from sage.misc.latex import latex_extra_preamble
        sage: print latex_extra_preamble()
        ...
        <BLANKLINE>
        \newcommand{\ZZ}{\Bold{Z}}
        \newcommand{\NN}{\Bold{N}}
        \newcommand{\RR}{\Bold{R}}
        \newcommand{\CC}{\Bold{C}}
        \newcommand{\QQ}{\Bold{Q}}
        \newcommand{\QQbar}{\overline{\QQ}}
        \newcommand{\GF}[1]{\Bold{F}_{#1}}
        \newcommand{\Zp}[1]{\ZZ_{#1}}
        \newcommand{\Qp}[1]{\QQ_{#1}}
        \newcommand{\Zmod}[1]{\ZZ/#1\ZZ}
        \newcommand{\CDF}{\Bold{C}}
        \newcommand{\CIF}{\Bold{C}}
        \newcommand{\CLF}{\Bold{C}}
        \newcommand{\RDF}{\Bold{R}}
        \newcommand{\RIF}{\Bold{I} \Bold{R}}
        \newcommand{\RLF}{\Bold{R}}
        \newcommand{\CFF}{\Bold{CFF}}
        \newcommand{\Bold}[1]{\mathbf{#1}}
        <BLANKLINE>
    """
    from sage.misc.latex_macros import sage_latex_macros
    return "\n".join([_Latex_prefs._option['preamble'],
                     "\n".join(sage_latex_macros()),
                     _Latex_prefs._option['macros']])

def _run_latex_(filename, debug=False, density=150, engine=None, png=False, do_in_background=False):
    """
    This runs LaTeX on the TeX file "filename.tex".  It produces files
    "filename.dvi" (or "filename.pdf"` if engine is either ``pdflatex``
    or ``xelatex``) and if ``png`` is ``True``, "filename.png".  If ``png``
    is ``True`` and dvipng can't convert the dvi file to png (because of
    postscript specials or other issues), then dvips is called, and the
    PS file is converted to a png file.

    INPUT:

    -  ``filename`` -- string: file to process, including full path

    -  ``debug`` -- bool (optional, default ``False``): whether to print
       verbose debugging output

    -  ``density`` -- integer (optional, default 150): how big output
       image is.

    -  ``engine`` -- string: latex engine to use.

    -  ``png`` -- bool (optional, default ``False``): whether to produce a
       png file.

    -  ``do_in_background`` -- bool (optional, default ``False``).  Unused,
       kept for backwards compatibility.

    OUTPUT:

    A string which could be a string starting with 'Error' (if
    there was a problem), or it could be 'pdf' or 'dvi'.  If
    engine is latex or ``None``, then a dvi file is created, but if there
    appear to be problems with it (because of PS special commands, for
    example), then a pdf file is created instead.  The function
    returns 'dvi' or 'pdf' to indicate which type of file is created.
    (Detecting problems requires that dvipng be installed; if it is
    not, then the dvi file is not checked for problems and 'dvi' is
    returned.)  If engine is pdflatex or xelatex and there are no errors, then
    'pdf' is returned.

    .. WARNING::

       If ``png`` is ``True``, then when using latex (the default), you
       must have 'dvipng' (or 'dvips' and 'convert') installed on your
       operating system, or this command won't work.  When using
       pdflatex or xelatex, you must have 'convert' installed.

    EXAMPLES::

        sage: from sage.misc.latex import _run_latex_, _latex_file_
        sage: file = os.path.join(SAGE_TMP, "temp.tex")
        sage: O = open(file, 'w')
        sage: O.write(_latex_file_([ZZ[x], RR])); O.close()
        sage: _run_latex_(file) # random - depends on whether latex is installed
        'dvi'
    """
    if engine is None:
        engine = _Latex_prefs._option["engine"]

    if not engine or engine == "latex":
        if not have_latex():
            print("Error: LaTeX does not seem to be installed.  Download it from")
            print("ctan.org and try again.")
            return "Error"
        command = "latex"
        # 'suffix' is used in the 'convert' command list
        suffix = "ps"
        return_suffix = "dvi"
    elif engine == "pdflatex":
        if not have_pdflatex():
            print("Error: PDFLaTeX does not seem to be installed.  Download it from")
            print("ctan.org and try again.")
            return "Error"
        command = "pdflatex"
        suffix = "pdf"
        return_suffix = "pdf"
    elif engine == "xelatex":
        if not have_xelatex():
            print("Error: XeLaTeX does not seem to be installed.  Download it from")
            print("ctan.org and try again.")
            return "Error"
        command = "xelatex"
        suffix = "pdf"
        return_suffix = "pdf"
    else:
        raise ValueError("Unsupported LaTeX engine.")

    # if png output + latex, check to see if dvipng or convert is installed.
    if png:
        if (not engine or engine == "latex") and not (have_dvipng() or have_convert()):
            print("")
            print("Error: neither dvipng nor convert (from the ImageMagick suite)")
            print("appear to be installed. Displaying LaTeX, PDFLaTeX output")
            print("requires at least one of these programs, so please install")
            print("and try again.")
            print("")
            print("Go to http://sourceforge.net/projects/dvipng/ and")
            print("http://www.imagemagick.org to download these programs.")
            return "Error"
    # if png output + pdflatex, check to see if convert is installed.
        elif engine == "pdflatex" and not have_convert():
            print("")
            print("Error: convert (from the ImageMagick suite) does not")
            print("appear to be installed. Displaying PDFLaTeX output")
            print("requires this program, so please install and try again.")
            print("")
            print("Go to http://www.imagemagick.org to download it.")
            return "Error"
        elif engine == "xelatex" and not have_convert():
            print("")
            print("Error: convert (from the ImageMagick suite) does not")
            print("appear to be installed. Displaying XeLaTeX output")
            print("requires this program, so please install and try again.")
            print("")
            print("Go to http://www.imagemagick.org to download it.")
            return "Error"
    # check_validity: check to see if the dvi file is okay by trying
    # to convert to a png file.  if this fails, return_suffix will be
    # set to "pdf".  return_suffix is the return value for this
    # function.
    #
    # thus if not png output, check validity of dvi output if dvipng
    # or convert is installed.
    else:
        check_validity = have_dvipng()
    # set up filenames, other strings:
    base, filename = os.path.split(filename)
    filename = os.path.splitext(filename)[0]  # get rid of extension
    if len(filename.split()) > 1:
        raise ValueError("filename must contain no spaces")
    if not debug:
        redirect = subprocess.PIPE
    else:
        redirect = None
    # if do_in_background:
    #     background = ' &'
    # else:
    #     background = ''

    # Define the commands to be used:
    lt = ['sage-native-execute', command, r'\nonstopmode', r'\input{' + filename + '.tex}']
    # dvipng is run with the 'picky' option: this means that if
    # there are warnings, no png file is created.
    dvipng = ['sage-native-execute', 'dvipng', '--picky', '-q', '-T', 'tight',
              '-D', str(density), filename + '.dvi', '-o', filename + '.png']

    dvips = ['sage-native-execute', 'dvips', filename + '.dvi']

    ps2pdf = ['sage-native-execute', 'ps2pdf', filename + '.ps']

    # We seem to need a larger size when using convert compared to
    # when using dvipng:
    density = int(1.4 * density / 1.3)
    convert = ['sage-native-execute', 'convert', '-density',
               '{0}x{0}'.format(density), '-trim', filename + '.' + suffix,
               filename + '.png']

    e = False # it is possible to get through the following commands
              # without running a program, so in that case we force error

    # our standard way of calling programs here; change this if we want
    # finer-grained analysis of the return code. Think of the output as
    # a boolean: "the command exited normally"
    subpcall = lambda x: not subprocess.call(x, stdout=redirect,
                                             stderr=redirect, cwd=base)
    if engine == "pdflatex" or engine == "xelatex":
        if debug:
            print(lt)
            if png:
                print(convert)
        e = subpcall(lt)
        if png:
            e = e and subpcall(convert)
    else:  # latex
        if (png or check_validity):
            if have_dvipng():
                if debug:
                    print(lt)
                    print(dvipng)
                e = subpcall(lt) and subpcall(dvipng)
                dvipng_error = not os.path.exists(os.path.join(base, filename + '.png'))
                # If there is no png file, then either the latex
                # process failed or dvipng failed.  Assume that dvipng
                # failed, and try running dvips and convert.  (If the
                # latex process failed, then dvips and convert will
                # fail also, so we'll still catch the error.)
                if dvipng_error:
                    if png:
                        if have_convert():
                            if debug:
                                print("'dvipng' failed; trying 'convert' instead...")
                                print(dvips)
                                print(convert)
                            e = subpcall(dvips) and subpcall(convert)
                        else:
                            print("Error: 'dvipng' failed and 'convert' is not installed.")
                            return "Error: dvipng failed."
                    else:  # not png, i.e., check_validity
                        return_suffix = "pdf"
                        if debug:
                            print("bad dvi file; running dvips and ps2pdf instead...")
                            print(dvips)
                            print(ps2pdf)
                        e = subpcall(dvips) and subpcall(ps2pdf)
                        if not e:  # error running dvips and/or ps2pdf
                            pdflt = lt[:]
                            pdflt[1] = 'pdflatex'
                            if debug:
                                print("error running dvips and ps2pdf; trying pdflatex instead...")
                                print(pdflt)
                            e = subpcall(pdflt)
            else:  # don't have dvipng, so must have convert.  run latex, dvips, convert.
                if debug:
                    print(lt)
                    print(dvips)
                    print(convert)
                e = subpcall(lt) and subpcall(dvips) and subpcall(convert)
    if not e:
        print("An error occurred.")
        try:
            print(open(base + '/' + filename + '.log').read())
        except IOError:
            pass
        return "Error latexing slide."
    return return_suffix

class LatexCall:
    """
    Typeset Sage objects via a ``__call__`` method to this class,
    typically by calling those objects' ``_latex_`` methods.  The
    class :class:`Latex` inherits from this. This class is used in
    :mod:`~sage.misc.latex_macros`, while functions from
    :mod:`~sage.misc.latex_macros` are used in :class:`Latex`, so this
    is here primarily to avoid circular imports.

    EXAMPLES::

        sage: from sage.misc.latex import LatexCall
        sage: LatexCall()(ZZ)
        \Bold{Z}
        sage: LatexCall().__call__(ZZ)
        \Bold{Z}

    This returns an instance of the class :class:`LatexExpr`::

        sage: type(LatexCall()(ZZ))
        <class 'sage.misc.latex.LatexExpr'>
    """
    def __call__(self, x, combine_all=False):
        r"""
        Return a :class:`LatexExpr` built out of the argument ``x``.

        INPUT:

        - ``x`` -- a Sage object

        - ``combine_all`` -- boolean (Default: ``False``) If ``combine_all``
          is ``True`` and the input is a tuple, then it does not return a
          tuple and instead returns a string with all the elements separated by
          a single space.

        OUTPUT:

        A :class:`LatexExpr` built from ``x``

        EXAMPLES::

            sage: latex(Integer(3))  # indirect doctest
            3
            sage: latex(1==0)
            \mathrm{False}
            sage: print latex([x,2])
            \left[x, 2\right]

        Check that :trac:`11775` is fixed::

            sage: latex((x,2), combine_all=True)
            x 2
        """
        if has_latex_attr(x):
            return LatexExpr(x._latex_())
        try:
            f = latex_table[type(x)]
            if isinstance(x, tuple):
                return LatexExpr(f(x, combine_all=combine_all))
            return LatexExpr(f(x))
        except KeyError:
            return LatexExpr(str_function(str(x)))


class Latex(LatexCall):
    r"""nodetex
    Enter, e.g.,

    ::

        %latex
        The equation $y^2 = x^3 + x$ defines an elliptic curve.
        We have $2006 = \sage{factor(2006)}$.

    in an input cell in the notebook to get a typeset version. Use
    ``%latex_debug`` to get debugging output.

    Use ``latex(...)`` to typeset a Sage object.  Use :class:`LatexExpr`
    to typeset LaTeX code that you create by hand.

    Use ``%slide`` instead to typeset slides.

    .. WARNING::

       You must have dvipng (or dvips and convert) installed
       on your operating system, or this command won't work.

    EXAMPLES::

        sage: latex(x^20 + 1)
        x^{20} + 1
        sage: latex(FiniteField(25,'a'))
        \Bold{F}_{5^{2}}
        sage: latex("hello")
        \text{\texttt{hello}}
        sage: LatexExpr(r"\frac{x^2 - 1}{x + 1} = x - 1")
        \frac{x^2 - 1}{x + 1} = x - 1

    LaTeX expressions can be added; note that a space is automatically
    inserted::

        sage: LatexExpr(r"y \neq") + latex(x^20 + 1)
        y \neq x^{20} + 1
    """
    def __init__(self, debug=False, slide=False, density=150, pdflatex=None, engine=None):
        """
        Initialize the latex builder.

        EXAMPLES::

            sage: from sage.misc.latex import Latex
            sage: l = Latex()
            sage: TestSuite(l).run(skip ="_test_pickling")
        """
        self.__debug = debug
        self.__slide = slide
        self.__pdflatex = pdflatex
        self.__engine = engine
        self.__density = density

    def _relation_symbols(self):
        """
        Returns a dictionary whose keys are attributes of the
        :mod:`operator` module and whose values are the corresponding
        LaTeX expressions.

        EXAMPLES::

            sage: import operator
            sage: latex._relation_symbols()[operator.ge]
            ' \\geq '
        """
        import operator
        return {operator.lt:' < ', operator.le:' \\leq ',
                operator.eq:' = ', operator.ne:' \\neq ',
                operator.ge:' \\geq ', operator.gt:' > '}

    def _latex_preparse(self, s, locals):
        r"""
        Replace instances of ``'\sage{x}'`` in ``s`` with the LaTeX version of
        ``x`` in the running session.

        EXAMPLES::

            sage: s = 2
            sage: sage.misc.latex.Latex()._latex_preparse('\sage{s}', locals())
            '2'
        """
        i0 = -1
        while True:
            i = s.find('\\sage{')
            if i == -1 or i == i0:
                return s
            i0 = i
            t = s[i+6:]
            j = t.find('}')
            if j == -1:
                return s

            var = t[:j]
            try:
                k = str(latex(sage_eval.sage_eval(var, locals)))
            except Exception as msg:
<<<<<<< HEAD
                print(msg)
=======
                print msg
>>>>>>> 12bbca02
                k = '\\mbox{\\rm [%s undefined]}'%var
            s = s[:i] + k + t[j+1:]

    def eval(self, x, globals, strip=False, filename=None, debug=None,
             density=None, pdflatex=None, engine=None, locals={}):
        r"""
        Compiles the formatted tex given by ``x`` as a png and writes the
        output file to the directory given by ``filename``.

        INPUT:

        -  ``globals`` -- a globals dictionary

        -  ``x`` -- string to evaluate.

        -  ``strip`` -- ignored

        -  ``filename`` -- output filename

        -  ``debug`` -- whether to print verbose debugging
           output

        -  ``density`` -- how big output image is.

        -  ``pdflatex`` -- whether to use pdflatex. This is deprecated. Use
           ``engine`` option instead.

        -  ``engine`` -- latex engine to use. Currently latex, pdflatex, and
           xelatex are supported.

        -  ``locals`` - extra local variables used when
           evaluating Sage code in ``x``.

        .. WARNING::

           When using latex (the default), you must have 'dvipng' (or
           'dvips' and 'convert') installed on your operating system,
           or this command won't work.  When using pdflatex or xelatex, you
           must have 'convert' installed.

        OUTPUT:

        If it compiled successfully, this returns an empty string ``''``,
        otherwise it returns ``None``.

        EXAMPLES::

            # This would generate a file named "test.png"
            sage: latex.eval("\\ZZ[x]", locals(), filename="test") # not tested
            ''
            # This would generate a file named "/path/to/test.png"
            sage: latex.eval("\\ZZ[x]", locals(), filename="/path/to/test") # not tested
            ''
            sage: latex.eval("\ThisIsAnInvalidCommand", {}) # optional -- ImageMagick
            An error
            ...
            No pages of output.
            <BLANKLINE>
        """
        MACROS = latex_extra_preamble()

        if density is None:
            density = self.__density
        if filename is None:
            filename = 'sage%s'%random.randint(1,100) # to defeat browser caches
        else:
            filename = os.path.splitext(filename)[0]  # get rid of extension
        base = tmp_dir()
        orig_base, filename = os.path.split(os.path.abspath(filename))
        if len(filename.split()) > 1:
            raise ValueError("filename must contain no spaces")
        if debug is None:
            debug = self.__debug
        x = self._latex_preparse(x, locals)
        O = open(os.path.join(base, filename + ".tex"), 'w')
        if self.__slide:
            O.write(SLIDE_HEADER)
            O.write(MACROS)
            O.write('\\begin{document}\n\n')
        else:
            O.write(LATEX_HEADER)
            O.write(MACROS)
            O.write('\\begin{document}\n')

        from sagenb.misc.misc import encoded_str
        O.write(encoded_str(x))
        if self.__slide:
            O.write('\n\n\\end{document}')
        else:
            O.write('\n\n\\end{document}\n')

        O.close()
        if engine is None:
            if self.__engine is None:
                engine = _Latex_prefs._option["engine"]
            else:
                engine = self.__engine
        e = _run_latex_(os.path.join(base, filename + ".tex"), debug=debug,
                               density=density, engine=engine, png=True)
        if e.find("Error") == -1:
            shutil.copy(os.path.join(base, filename + ".png"),
                        os.path.join(orig_base, filename + ".png"))
            shutil.rmtree(base)
            return ''
        else:
            return

    def blackboard_bold(self, t = None):
        r"""nodetex
        Controls whether Sage uses blackboard bold or ordinary bold
        face for typesetting ZZ, RR, etc.

        INPUT:

        - ``t`` -- boolean or ``None``

        OUTPUT:

        If ``t`` is ``None``, return the current setting (``True`` or
        ``False``).

        If ``t`` is ``True``, use blackboard bold (``\mathbb``); otherwise use
        boldface (``\mathbf``).

        EXAMPLES::

            sage: latex.blackboard_bold()
            False
            sage: latex.blackboard_bold(True)
            sage: latex.blackboard_bold()
            True
            sage: latex.blackboard_bold(False)
        """
        if t is None:
            return _Latex_prefs._option["blackboard_bold"]
        from latex_macros import sage_configurable_latex_macros
        global sage_configurable_latex_macros
        old = _Latex_prefs._option["blackboard_bold"]
        _Latex_prefs._option["blackboard_bold"] = bool(t)
        if bool(old) != bool(t):
            if old:
                old_macro = "\\newcommand{\\Bold}[1]{\\mathbb{#1}}"
            else:
                old_macro = "\\newcommand{\\Bold}[1]{\\mathbf{#1}}"
            if bool(t):
                macro = "\\newcommand{\\Bold}[1]{\\mathbb{#1}}"
            else:
                macro = "\\newcommand{\\Bold}[1]{\\mathbf{#1}}"
            sage_configurable_latex_macros.remove(old_macro)
            sage_configurable_latex_macros.append(macro)

    def matrix_delimiters(self, left=None, right=None):
        r"""nodetex
        Change the left and right delimiters for the LaTeX representation
        of matrices

        INPUT:

        - ``left``, ``right`` - strings or ``None``

        If both ``left`` and ``right`` are ``None``, then return the
        current delimiters.  Otherwise, set the left and/or right
        delimiters, whichever are specified.

        Good choices for ``left`` and ``right`` are any delimiters which
        LaTeX understands and knows how to resize; some examples are:

        - parentheses: '(', ')'
        - brackets: '[', ']'
        - braces: '\\{', '\\}'
        - vertical lines: '|'
        - angle brackets: '\\langle', '\\rangle'

        .. NOTE::

           Putting aside aesthetics, you may combine these in any way
           imaginable; for example, you could set ``left`` to be a
           right-hand bracket ']' and ``right`` to be a right-hand
           brace '\\}', and it will be typeset correctly.

        EXAMPLES::

            sage: a = matrix(1, 1, [17])
            sage: latex(a)
            \left(\begin{array}{r}
            17
            \end{array}\right)
            sage: latex.matrix_delimiters("[", "]")
            sage: latex(a)
            \left[\begin{array}{r}
            17
            \end{array}\right]
            sage: latex.matrix_delimiters(left="\\{")
            sage: latex(a)
            \left\{\begin{array}{r}
            17
            \end{array}\right]
            sage: latex.matrix_delimiters()
            ['\\{', ']']

        Restore defaults::

            sage: latex.matrix_delimiters("(", ")")
        """
        if left is None and right is None:
            return _Latex_prefs._option['matrix_delimiters']
        else:
            if left is not None:
                _Latex_prefs._option['matrix_delimiters'][0] = left
            if right is not None:
                _Latex_prefs._option['matrix_delimiters'][1] = right

    def vector_delimiters(self, left=None, right=None):
        r"""nodetex
        Change the left and right delimiters for the LaTeX representation
        of vectors

        INPUT:

        - ``left``, ``right`` -- strings or ``None``

        If both ``left`` and ``right`` are ``None``, then return the
        current delimiters.  Otherwise, set the left and/or right
        delimiters, whichever are specified.

        Good choices for ``left`` and ``right`` are any delimiters which
        LaTeX understands and knows how to resize; some examples are:

        - parentheses: '(', ')'
        - brackets: '[', ']'
        - braces: '\\{', '\\}'
        - vertical lines: '|'
        - angle brackets: '\\langle', '\\rangle'

        .. NOTE::

           Putting aside aesthetics, you may combine these in any way
           imaginable; for example, you could set ``left`` to be a
           right-hand bracket ']' and ``right`` to be a right-hand
           brace '\\}', and it will be typeset correctly.

        EXAMPLES::

            sage: a = vector(QQ, [1,2,3])
            sage: latex(a)
            \left(1,\,2,\,3\right)
            sage: latex.vector_delimiters("[", "]")
            sage: latex(a)
            \left[1,\,2,\,3\right]
            sage: latex.vector_delimiters(right="\\}")
            sage: latex(a)
            \left[1,\,2,\,3\right\}
            sage: latex.vector_delimiters()
            ['[', '\\}']

        Restore defaults::

            sage: latex.vector_delimiters("(", ")")
        """
        if left is None and right is None:
            return _Latex_prefs._option['vector_delimiters']
        else:
            if left is not None:
                _Latex_prefs._option['vector_delimiters'][0] = left
            if right is not None:
                _Latex_prefs._option['vector_delimiters'][1] = right

    @cached_method
    def has_file(self, file_name):
        """
        INPUT:

        - ``file_name`` -- a string

        Tests whether the local LaTeX installation includes ``file_name``.

        EXAMPLES::

            sage: latex.has_file("article.cls")      # optional - latex
            True
            sage: latex.has_file("some_inexistent_file.sty")
            False
        """
        assert isinstance(file_name, str)
        from subprocess import call, PIPE
        try:
            retcode = call("kpsewhich %s"%file_name, shell=True, stdout=PIPE, stderr=PIPE)
            return (retcode == 0)
        except OSError:
            return False

    @cached_method
    def check_file(self, file_name, more_info = ""):
        """
        INPUT:

        - ``file_name`` -- a string

        - ``more_info`` -- a string (default: "")

        Emit a warning if the local LaTeX installation does not
        include ``file_name``. The string ``more_info`` is appended
        to the warning message. The warning is only emitted the first
        time this method is called.

        EXAMPLES::

            sage: latex.check_file("article.cls")       # optional - latex
            sage: latex.check_file("some_inexistent_file.sty")
            Warning: `some_inexistent_file.sty` is not part of this computer's TeX installation.
            sage: latex.check_file("some_inexistent_file.sty")
            sage: latex.check_file("some_inexistent_file.sty", "This file is required for blah. It can be downloaded from: http://blah.org/")
            Warning: `some_inexistent_file.sty` is not part of this computer's TeX installation.
            This file is required for blah. It can be downloaded from: http://blah.org/

        This test checks that the bug in :trac:`9091` is fixed::

            sage: latex.check_file("article.cls", "The article class is really critical.")    # optional - latex
        """
        assert isinstance(file_name, str)
        if not self.has_file(file_name):
            print("""
Warning: `{0}` is not part of this computer's TeX installation.""".format(file_name))
            if more_info:
                print(more_info)


    def extra_macros(self, macros=None):
        r"""nodetex
        String containing extra LaTeX macros to use with %latex,
        %html, and %mathjax.

        INPUT:

        - ``macros`` -- string (default: ``None``)

        If ``macros`` is ``None``, return the current string.  Otherwise,
        set it to ``macros``.  If you want to *append* to the string
        of macros instead of replacing it, use
        :meth:`latex.add_macro <Latex.add_macro>`.

        EXAMPLES::

            sage: latex.extra_macros("\\newcommand{\\foo}{bar}")
            sage: latex.extra_macros()
            '\\newcommand{\\foo}{bar}'
            sage: latex.extra_macros("")
            sage: latex.extra_macros()
            ''
        """
        if macros is None:
            return _Latex_prefs._option['macros']
        else:
            _Latex_prefs._option['macros'] = macros

    def add_macro(self, macro):
        r"""nodetex
        Append to the string of extra LaTeX macros, for use with
        %latex, %html, and %mathjax.

        INPUT:

        - ``macro`` -- string

        EXAMPLES::

            sage: latex.extra_macros()
            ''
            sage: latex.add_macro("\\newcommand{\\foo}{bar}")
            sage: latex.extra_macros()
            '\\newcommand{\\foo}{bar}'
            sage: latex.extra_macros("")  # restore to default
        """
        current = latex.extra_macros()
        if current.find(macro) == -1:
            _Latex_prefs._option['macros'] += macro

    def extra_preamble(self, s=None):
        r"""nodetex
        String containing extra preamble to be used with %latex.
        Anything in this string won't be processed by %mathjax.

        INPUT:

        - ``s`` -- string or ``None``

        If ``s`` is ``None``, return the current preamble.  Otherwise, set
        it to ``s``.  If you want to *append* to the current extra
        preamble instead of replacing it, use
        :meth:`latex.add_to_preamble <Latex.add_to_preamble>`.

        You will almost certainly need to use this when using the
        XeLaTeX engine; see below or the documentation for
        :func:`engine` for a suggested preamble.

        EXAMPLES::

            sage: latex.extra_preamble("\\DeclareMathOperator{\\Ext}{Ext}")
            sage: latex.extra_preamble()
            '\\DeclareMathOperator{\\Ext}{Ext}'
            sage: latex.extra_preamble("\\"+r"usepackage{fontspec,xunicode,xltxtra}\setmainfont[Mapping=tex-text]{UnBatang}\setmonofont[Mapping=tex-text]{UnDotum}")
            sage: latex.extra_preamble()
            '\\usepackage{fontspec,xunicode,xltxtra}\\setmainfont[Mapping=tex-text]{UnBatang}\\setmonofont[Mapping=tex-text]{UnDotum}'
            sage: latex.extra_preamble("")
            sage: latex.extra_preamble()
            ''
        """
        if s is None:
            return _Latex_prefs._option['preamble']
        else:
            _Latex_prefs._option['preamble'] = s

    def add_to_preamble(self, s):
        r"""nodetex
        Append to the string ``s`` of extra LaTeX macros, for use with
        %latex.  Anything in this string won't be processed by
        %mathjax.

        EXAMPLES::

            sage: latex.extra_preamble()
            ''
            sage: latex.add_to_preamble("\\DeclareMathOperator{\\Ext}{Ext}")

        At this point, a notebook cell containing

        ::

          %latex
          $\Ext_A^*(\GF{2}, \GF{2}) \Rightarrow \pi_*^s*(S^0)$

        will be typeset correctly.

        ::

            sage: latex.add_to_preamble("\\usepackage{xypic}")
            sage: latex.extra_preamble()
            '\\DeclareMathOperator{\\Ext}{Ext}\\usepackage{xypic}'

        Now one can put various xypic diagrams into a %latex cell, such as

        ::

          %latex
          \[ \xymatrix{ \circ \ar `r[d]^{a} `[rr]^{b} `/4pt[rr]^{c} `[rrr]^{d}
          `_dl[drrr]^{e} [drrr]^{f} & \circ & \circ & \circ \\ \circ & \circ &
          \circ & \circ } \]

        Reset the preamble to its default, the empty string::

            sage: latex.extra_preamble('')
            sage: latex.extra_preamble()
            ''
        """
        current = latex.extra_preamble()
        if current.find(s) == -1:
            _Latex_prefs._option['preamble'] += s

    def add_package_to_preamble_if_available(self, package_name):
        r"""
        Adds a ``\usepackage{package_name}`` instruction to the latex
        preamble if not yet present there, and if ``package_name.sty``
        is available in the LaTeX installation.

        INPUT:

        - ``package_name`` -- a string

        .. SEEALSO::

            - :meth:`add_to_preamble`
            - :meth:`has_file`.

        TESTS::

            sage: latex.add_package_to_preamble_if_available("xypic")
            sage: latex.add_package_to_preamble_if_available("nonexistent_package")
            sage: latex.extra_preamble()       # optional - latex
            '\\usepackage{xypic}\n'
            sage: latex.extra_preamble('')
        """
        assert isinstance(package_name, str)
        if self.has_file(package_name+".sty"):
            self.add_to_preamble("\\usepackage{%s}\n"%package_name)

    def mathjax_avoid_list(self, L=None):
        r"""nodetex
        List of strings which signal that MathJax should not
        be used when 'view'ing.

        INPUT:

        - ``L`` -- A list or ``None``

        If ``L`` is ``None``, then return the current list.
        Otherwise, set it to ``L``.  If you want to *append* to the
        current list instead of replacing it, use
        :meth:`latex.add_to_mathjax_avoid_list <Latex.add_to_mathjax_avoid_list>`.

        EXAMPLES::

            sage: latex.mathjax_avoid_list(["\\mathsf", "pspicture"])
            sage: latex.mathjax_avoid_list()  # display current setting
            ['\\mathsf', 'pspicture']
            sage: latex.mathjax_avoid_list([])  # reset to default
            sage: latex.mathjax_avoid_list()
            []
        """
        if L is None:
            return _Latex_prefs._option['mathjax_avoid']
        else:
            _Latex_prefs._option['mathjax_avoid'] = L

    # Couldn't use deprecated_function_alias for this because of circular imports.
    def jsmath_avoid_list(self, L=None):
        """
        Deprecated. Use :meth:`mathjax_avoid_list` instead.

        EXAMPLES::

            sage: latex.jsmath_avoid_list()
            doctest:...: DeprecationWarning: Use mathjax_avoid_list instead.
            See http://trac.sagemath.org/13508 for details.
            []
        """
        from superseded import deprecation
        deprecation(13508, 'Use mathjax_avoid_list instead.')
        if L is None:
            return _Latex_prefs._option['mathjax_avoid']
        else:
            _Latex_prefs._option['mathjax_avoid'] = L

    def add_to_mathjax_avoid_list(self, s):
        r"""nodetex
        Add to the list of strings which signal that MathJax should not
        be used when 'view'ing.

        INPUT:

        - ``s`` -- string; add ``s`` to the list of 'MathJax avoid' strings

        If you want to replace the current list instead of adding to
        it, use :meth:`latex.mathjax_avoid_list <Latex.mathjax_avoid_list>`.

        EXAMPLES::

            sage: latex.add_to_mathjax_avoid_list("\\mathsf")
            sage: latex.mathjax_avoid_list()  # display current setting
            ['\\mathsf']
            sage: latex.add_to_mathjax_avoid_list("tkz-graph")
            sage: latex.mathjax_avoid_list()  # display current setting
            ['\\mathsf', 'tkz-graph']
            sage: latex.mathjax_avoid_list([])  # reset to default
            sage: latex.mathjax_avoid_list()
            []
        """
        current = latex.mathjax_avoid_list()
        if s not in current:
            _Latex_prefs._option['mathjax_avoid'].append(s)

    # Couldn't use deprecated_function_alias for this because of circular imports.
    def add_to_jsmath_avoid_list(self, s):
        """
        Deprecated. Use :meth:`add_to_mathjax_avoid_list` instead.

        EXAMPLES::

            sage: latex.add_to_jsmath_avoid_list('\\text')
            doctest:...: DeprecationWarning: Use add_to_mathjax_avoid_list instead.
            See http://trac.sagemath.org/13508 for details.
            sage: latex.mathjax_avoid_list([])  # reset list to default
        """
        from superseded import deprecation
        deprecation(13508, 'Use add_to_mathjax_avoid_list instead.')
        self.add_to_mathjax_avoid_list(s)

    def engine(self, e = None):
        r"""
        Set Sage to use ``e`` as latex engine when typesetting with
        :func:`view`, in ``%latex`` cells, etc.

        INPUT:

        - ``e`` -- 'latex', 'pdflatex', 'xelatex' or ``None``

        If  ``e`` is ``None``, return the current engine.

        If using the XeLaTeX engine, it will almost always be necessary
        to set the proper preamble with :func:`extra_preamble` or
        :func:`add_to_preamble`. For example::

            latex.extra_preamble(r'''\usepackage{fontspec,xunicode,xltxtra}
            \setmainfont[Mapping=tex-text]{some font here}
            \setmonofont[Mapping=tex-text]{another font here}''')

        EXAMPLES::

            sage: latex.engine()
            'pdflatex'
            sage: latex.engine("latex")
            sage: latex.engine()
            'latex'
            sage: latex.engine("xelatex")
            sage: latex.engine()
            'xelatex'
        """
        if e is None:
            return _Latex_prefs._option["engine"]

        if e == "latex":
            _Latex_prefs._option["engine"] = "latex"
            _Latex_prefs._option["engine_name"] = "LaTeX"
        elif e == "pdflatex":
            _Latex_prefs._option["engine"] = "pdflatex"
            _Latex_prefs._option["engine_name"] = "PDFLaTeX"
        elif e == "xelatex":
            _Latex_prefs._option["engine"] = e
            _Latex_prefs._option["engine_name"] = "XeLaTeX"
        else:
            raise ValueError("%s is not a supported LaTeX engine. Use latex, pdflatex, or xelatex" % e)

# Note: latex used to be a separate function, which by default was
# only loaded in command-line mode: in the notebook, all_notebook.py
# defined (and still defines) latex by 'latex = Latex(density=130)'.
# Meanwhile, the __call__ method for Latex used to call the latex
# function.  This has been changed around so that the contents of the
# old latex function are now in Latex.__call__; thus the following
# assignment.

latex = Latex()
# Ensure that latex appear in the sphinx doc as a function
# so that the link :func:`latex` is correctly set up.
latex.__doc__  = Latex.__call__.__doc__
#########################################

def _latex_file_(objects, title='SAGE', debug=False, \
                 sep='', tiny=False, math_left='\\[',
                 math_right='\\]',
                 extra_preamble=''):
    r"""nodetex
    Produce a string to be used as a LaTeX file, containing a
    representation of each object in objects.

    INPUT:

    -  ``objects`` -- list (or object)

    -  ``title`` -- string (default: 'Sage'): title for the document

    -  ``math_left`` -- string (default: '\\['), left delimiter for math mode

    -  ``math_right`` -- string (default: '\\]'), right delimiter for math mode

    -  ``debug`` -- bool (default: False): print verbose output

    -  ``sep`` -- string (default: ''): separator between math objects

    -  ``tiny`` -- bool (default: False): use 'tiny' font.

    -  ``extra_preamble`` -- string (default: ''): extra LaTeX commands,
       inserted before "\\begin{document}"

    This creates a string intended to be a LaTeX file containing the
    LaTeX representations of objects. It contains the following:

    - a header (with documentclass and usepackage commands)

    - ``extra_preamble``

    - the title (centered)

    - a size specification if ``tiny`` is ``True``

    - LaTeX representation of the first element of ``objects``,
      surrounded by ``math_left`` and ``math_right``

    Then if ``objects`` contains more than one element, for each
    remaining element:

    - the string ``sep``: you can use this, for example, to add
      vertical space between objects with ``sep='\\vspace{15mm}'``,
      or to add a horizontal line between objects with
      ``sep='\\hrule'``, or to insert a page break between objects
      with ``sep='\\newpage'``.

    - the LaTeX representation of the element

    The string ends with '\\end{document}'.

    EXAMPLES::

        sage: from sage.misc.latex import _latex_file_
        sage: _latex_file_(3, title="The number three")
        '\\documentclass{article}...\\begin{document}\n\\begin{center}{\\Large\\bf The number three}\\end{center}\n\\vspace{40mm}\\[3\\]\n\\end{document}'
        sage: _latex_file_([7, 8, 9], title="Why was six afraid of seven?", sep='\\vfill\\hrule\\vfill')
        '\\documentclass{article}...\\begin{document}\n\\begin{center}{\\Large\\bf Why was six afraid of seven?}\\end{center}\n\\vspace{40mm}\\[7\\]\n\n\\vfill\\hrule\\vfill\n\n\\[8\\]\n\n\\vfill\\hrule\\vfill\n\n\\[9\\]\n\\end{document}'

    TESTS:

    This makes sure that latex is called only once on an object::

        sage: class blah():
        ...       def _latex_(x):
        ...           print "coucou"
        ...           return "x"
        sage: latex(blah())
        coucou
        x
        sage: s = sage.misc.latex._latex_file_(blah())
        coucou
    """
    process = True
    if has_latex_attr(objects):
        objects = [objects]

    if not isinstance(objects, list):
        objects = [objects]

    if tiny:
        size='\\tiny\n'
    else:
        size=''

    s = '%s\n\\begin{document}\n\\begin{center}{\\Large\\bf %s}\\end{center}\n%s'%(
        extra_preamble, title, size)

    #s += "(If something is missing it may be on the next page or there may be errors in the latex.  Use view with {\\tt debug=True}.)\\vfill"
    s += '\\vspace{40mm}'
    if process:
        for i in range(len(objects)):
            x = objects[i]
            L = latex(x)
            if not '\\begin{verbatim}' in L:
                s += '%s%s%s'%(math_left, L, math_right)
            else:
                s += '%s'%L
            if i < len(objects)-1:
                s += '\n\n%s\n\n'%sep
    else:
        s += "\n\n".join([str(x) for x in objects])

    # latex_extra_preamble() is called here and not before because some objects
    # may require additional packages to be displayed in LaTeX. Hence, the call
    # to latex(x) in the previous loop may change the result of
    # latex_extra_preamble()
    MACROS = latex_extra_preamble()
    s = LATEX_HEADER + '\n' + MACROS + s + '\n\\end{document}'

    if debug:
        print(s)

    return s

class MathJaxExpr:
    """
    An arbitrary MathJax expression that can be nicely concatenated.

    EXAMPLES::

        sage: from sage.misc.latex import MathJaxExpr
        sage: MathJaxExpr("a^{2}") + MathJaxExpr("x^{-1}")
        a^{2}x^{-1}
    """
    def __init__(self, y):
        """
        Initialize a MathJax expression.

        INPUT:

        - ``y`` - a string

        Note that no error checking is done on the type of ``y``.

        EXAMPLES::

            sage: from sage.misc.latex import MathJaxExpr
            sage: jax = MathJaxExpr(3); jax  # indirect doctest
            3
            sage: TestSuite(jax).run(skip ="_test_pickling")
        """
        self.__y = y

    def __repr__(self):
        """
        Print representation.

        EXAMPLES::

            sage: from sage.misc.latex import MathJaxExpr
            sage: jax = MathJaxExpr('3')
            sage: jax.__repr__()
            '3'
        """
        return str(self.__y)

    def __add__(self, y):
        """
        'Add' MathJaxExpr ``self`` to ``y``.  This concatenates them
        (assuming that they're strings).

        EXAMPLES::

            sage: from sage.misc.latex import MathJaxExpr
            sage: j3 = MathJaxExpr('3')
            sage: jx = MathJaxExpr('x')
            sage: j3 + jx
            3x
        """
        return MathJaxExpr(self.__y + y)

    def __radd__(self, y):
        """
        'Add' MathJaxExpr ``y`` to ``self``.  This concatenates them
        (assuming that they're strings).

        EXAMPLES::

            sage: from sage.misc.latex import MathJaxExpr
            sage: j3 = MathJaxExpr('3')
            sage: jx = MathJaxExpr('x')
            sage: j3.__radd__(jx)
            x3
        """
        return MathJaxExpr(y + self.__y)

class MathJax:
    r"""
    Render LaTeX input using MathJax.  This returns a :class:`MathJaxExpr`.

    EXAMPLES::

        sage: from sage.misc.latex import MathJax
        sage: MathJax()(3)
        <html><script type="math/tex; mode=display">\newcommand{\Bold}[1]{\mathbf{#1}}3</script></html>
        sage: MathJax()(ZZ)
        <html><script type="math/tex; mode=display">\newcommand{\Bold}[1]{\mathbf{#1}}\Bold{Z}</script></html>
    """

    def __call__(self, x, combine_all=False):
        r"""
        Render LaTeX input using MathJax.  This returns a :class:`MathJaxExpr`.

        INPUT:

        - ``x`` - a Sage object

        - ``combine_all`` - boolean (Default: ``False``): If ``combine_all`` is
          ``True`` and the input is a tuple, then it does not return a tuple
          and instead returns a string with all the elements separated by
          a single space.

        OUTPUT:

        A :calss:`MathJaxExpr`

        EXAMPLES::

            sage: from sage.misc.latex import MathJax
            sage: MathJax()(3)
            <html><script type="math/tex; mode=display">\newcommand{\Bold}[1]{\mathbf{#1}}3</script></html>
            sage: str(MathJax().eval(ZZ[x], mode='display')) == str(MathJax()(ZZ[x]))
            True
        """
        return self.eval(x, combine_all=combine_all)

    def eval(self, x, globals=None, locals=None, mode='display',
            combine_all=False):
        r"""
        Render LaTeX input using MathJax.  This returns a :class:`MathJaxExpr`.

        INPUT:

        - ``x`` - a Sage object

        -  ``globals`` - a globals dictionary

        -  ``locals`` - extra local variables used when
           evaluating Sage code in ``x``.

        -  ``mode`` - string (optional, default ``'display'``): ``'display'``
           for displaymath or ``'inline'`` for inline math

        - ``combine_all`` - boolean (Default: ``False``): If ``combine_all`` is
          ``True`` and the input is a tuple, then it does not return a tuple
          and instead returns a string with all the elements separated by
          a single space.

        OUTPUT:

        A :class:`MathJaxExpr`

        EXAMPLES::

            sage: from sage.misc.latex import MathJax
            sage: MathJax().eval(3, mode='display')
            <html><script type="math/tex; mode=display">\newcommand{\Bold}[1]{\mathbf{#1}}3</script></html>
            sage: MathJax().eval(3, mode='inline')
            <html><script type="math/tex">\newcommand{\Bold}[1]{\mathbf{#1}}3</script></html>
            sage: MathJax().eval(type(3), mode='inline')
            <html><script type="math/tex">\newcommand{\Bold}[1]{\mathbf{#1}}\verb|<type|\phantom{\verb!x!}\verb|'sage.rings.integer.Integer'>|</script></html>
        """
        # Get a regular LaTeX representation of x
        x = latex(x, combine_all=combine_all)

        # The following block, hopefully, can be removed in some future MathJax.
        prefix = r"\text{\texttt{"
        parts = x.split(prefix)
        for i, part in enumerate(parts):
            if i == 0:
                continue    # Nothing to do with the head part
            n = 1
            for closing, c in enumerate(part):
                if c == "{" and part[closing - 1] != "\\":
                    n += 1
                if c == "}" and part[closing - 1] != "\\":
                    n -= 1
                if n == -1:
                    break
            # part should end in "}}", so omit the last two characters
            # from y
            y = part[:closing-1]
            for delimiter in """|"'`#%&,.:;?!@_~^+-/\=<>()[]{}0123456789E""":
                if delimiter not in y:
                    break
            if delimiter == "E":
                # y is too complicated
                delimiter = "|"
                y = "(complicated string)"
            wrapper = r"\verb" + delimiter + "%s" + delimiter
            spacer = r"\phantom{\verb!%s!}"
            y = y.replace("{ }", " ").replace("{-}", "-")
            for c in r"#$%&\^_{}~":
                char_wrapper = r"{\char`\%s}" % c
                y = y.replace(char_wrapper, c)
            subparts = []
            nspaces = 0
            for subpart in y.split(" "):
                if subpart == "":
                    nspaces += 1
                    continue
                if nspaces > 0:
                    subparts.append(spacer % ("x" * nspaces))
                nspaces = 1
                subparts.append(wrapper % subpart)
            # There is a bug with omitting empty lines in arrays
            if not y:
                subparts.append(spacer % "x")
            subparts.append(part[closing + 1:])
            parts[i] = "".join(subparts)
        x = "".join(parts)

        # In MathJax:
        #   inline math: <script type="math/tex">...</script>
        #   displaymath: <script type="math/tex; mode=display">...</script>
        from sage.misc.latex_macros import sage_configurable_latex_macros
        if mode == 'display':
            modecode = '; mode=display'
        elif mode == 'inline':
            modecode = ''
        else:
            # what happened here?
            raise ValueError("mode must be either 'display' or 'inline'")

        return MathJaxExpr('<html><script type="math/tex{0}">'.format(modecode)
                         + ''.join(sage_configurable_latex_macros)
                         + _Latex_prefs._option['macros']
                         + '{0}</script></html>'.format(x))

def view(objects, title='Sage', debug=False, sep='', tiny=False,
        pdflatex=None, engine=None, viewer = None, tightpage = None,
        mode='inline', combine_all=False, **kwds):
    r"""nodetex
    Compute a latex representation of each object in objects, compile,
    and display typeset. If used from the command line, this requires
    that latex be installed.

    INPUT:

    -  ``objects`` -- list (or object)

    -  ``title`` -- string (default: ``'Sage'``): title for the
       document

    -  ``debug`` -- bool (default: ``False``): print verbose
       output

    -  ``sep`` -- string (default: ''): separator between
       math objects

    -  ``tiny`` -- bool (default: ``False``): use tiny font.

    -  ``pdflatex`` -- bool (default: ``False``): use pdflatex. This is
       deprecated. Use ``'engine'`` option instead.

    -  ``engine`` -- string or ``None`` (default: ``None``). Can take the
       following values:

       - ``None`` -- the value defined in the LaTeX global preferences
         ``latex.engine()`` is used.

       - ``'pdflatex'`` -- compilation does tex -> pdf

       - ``'xelatex'`` -- compilation does tex -> pdf

       - ``'latex'`` -- compilation first tries tex -> dvi -> png and if an
         error occurs then tries dvi -> ps -> pdf. This is slower than
         ``'pdflatex'`` and known to be broken when overfull hbox are detected.

    -  ``viewer`` -- string or ``None`` (default: ``None``): specify a viewer
       to use; currently the only options are ``None`` and ``'pdf'``.

    -  ``tightpage`` -- bool (default: ``False``): use the LaTeX package
       'preview' with the 'tightpage' option.

    - ``mode`` -- string (default: ``'inline'``): ``'display'`` for
      displaymath or ``'inline'`` for inline math

    - ``combine_all`` -- bool (default: ``False``): If ``combine_all`` is
      ``True`` and the input is a tuple, then it does not return a tuple and
      instead returns a string with all the elements separated by a single
      space.

    OUTPUT:

    Display typeset objects.

    This function behaves differently depending on whether in notebook
    mode or not.

    If not in notebook mode, the output is displayed in a separate
    viewer displaying a dvi (or pdf) file, with the following: the
    title string is printed, centered, at the top. Beneath that, each
    object in ``objects`` is typeset on its own line, with the string
    ``sep`` inserted between these lines.

    The value of ``sep`` is inserted between each element of the list
    ``objects``; you can, for example, add vertical space between
    objects with ``sep='\\vspace{15mm}'``, while ``sep='\\hrule'``
    adds a horizontal line between objects, and ``sep='\\newpage'``
    inserts a page break between objects.

    If ``pdflatex`` is ``True``, then the latex engine is set to
    pdflatex.

    If the ``engine`` is either ``pdflatex`` or ``xelatex``,  it produces
    a pdf file. Otherwise, it produces a dvi file, and if the program dvipng is
    installed, it checks the dvi file by trying to convert it to a png
    file.  If this conversion fails, the dvi file probably contains
    some postscript special commands or it has other issues which
    might make displaying it a problem; in this case, the file is
    converted to a pdf file, which is then displayed.

    Setting ``viewer`` to ``'pdf'`` forces the use of a separate
    viewer, even in notebook mode. This also sets the latex engine to be
    ``pdflatex`` if the current engine is latex.

    Setting the option ``tightpage`` to ``True`` tells LaTeX to use
    the package 'preview' with the 'tightpage' option. Then, each
    object is typeset in its own page, and that page is cropped to
    exactly the size of the object. This is typically useful for very
    large pictures (like graphs) generated with tikz. This only works
    when using a separate viewer. Note that the object are currently
    typeset in plain math mode rather than displaymath, because the
    latter imposes a limit on the width of the picture. Technically,
    ``tightpage`` adds ::

        \\usepackage[tightpage,active]{preview}
        \\PreviewEnvironment{page}

    to the LaTeX preamble, and replaces the ``\\[`` and ``\\]`` around
    each object by ``\\begin{page}$`` and ``$\\end{page}``.

    If in notebook mode with ``viewer`` equal to ``None``, this
    usually uses MathJax -- see the next paragraph for the exception --
    to display the output in the notebook. Only the first argument,
    ``objects``, is relevant; the others are ignored. If ``objects``
    is a list, each object is printed on its own line.

    In the notebook, this *does* *not* use MathJax if the LaTeX code
    for ``objects`` contains a string in
    :meth:`latex.mathjax_avoid_list() <Latex.mathjax_avoid_list>`.  In
    this case, it creates and displays a png file.

    EXAMPLES::

        sage: sage.misc.latex.EMBEDDED_MODE = True
        sage: view(3)
        <html><script type="math/tex">\newcommand{\Bold}[1]{\mathbf{#1}}3</script></html>
        sage: view(3, mode='display')
        <html><script type="math/tex; mode=display">\newcommand{\Bold}[1]{\mathbf{#1}}3</script></html>
        sage: view((x,2), combine_all=True) # trac 11775
        <html><script type="math/tex">\newcommand{\Bold}[1]{\mathbf{#1}}x 2</script></html>
        sage: sage.misc.latex.EMBEDDED_MODE = False

    TESTS::

        sage: from sage.misc.latex import _run_latex_, _latex_file_
        sage: g = sage.misc.latex.latex_examples.graph()
        sage: latex.add_to_preamble(r"\usepackage{tkz-graph}")
        sage: file = os.path.join(SAGE_TMP, "temp.tex")
        sage: O = open(file, 'w'); O.write(_latex_file_(g)); O.close()
        sage: _run_latex_(file, engine="pdflatex") # optional - latex
        'pdf'

        sage: latex.extra_preamble('') # reset the preamble

        sage: view(4, engine="garbage")
        Traceback (most recent call last):
        ...
        ValueError: Unsupported LaTeX engine.
        sage: sage.misc.latex.EMBEDDED_MODE = True
        sage: view(4, engine="garbage", viewer="pdf")
        Traceback (most recent call last):
        ...
        ValueError: Unsupported LaTeX engine.

    """
    if tightpage == True:
        latex_options = {'extra_preamble':'\\usepackage[tightpage,active]{preview}\\PreviewEnvironment{page}',
                         'math_left':'\\begin{page}$', 'math_right':'$\\end{page}'}
    else:
        latex_options = {}
    s = _latex_file_(objects, title=title, sep=sep, tiny=tiny, debug=debug, **latex_options)
    if engine is None:
        engine = _Latex_prefs._option["engine"]
    if pdflatex or (viewer == "pdf" and engine == "latex"):
        engine = "pdflatex"
    # notebook
    if EMBEDDED_MODE and viewer is None:
        MathJax_okay = True
        for t in latex.mathjax_avoid_list():
            if s.find(t) != -1:
                MathJax_okay = False
            if not MathJax_okay:
                break
        if MathJax_okay:  # put comma at end of line below?
            print(MathJax().eval(objects, mode=mode, combine_all=combine_all))
        else:
            base_dir = os.path.abspath("")
            png_file = graphics_filename(ext='png')
            png_link = "cell://" + png_file
            png(objects, os.path.join(base_dir, png_file),
                debug=debug, engine=engine)
            print('<html><img src="{0}"></html>'.format(png_link))  # put comma at end of line?
        return
    # command line or notebook with viewer
    tmp = tmp_dir('sage_viewer')
    tex_file = os.path.join(tmp, "sage.tex")
    open(tex_file,'w').write(s)
    suffix = _run_latex_(tex_file, debug=debug, engine=engine, png=False)
    if suffix == "pdf":
        from sage.misc.viewer import pdf_viewer
        viewer = pdf_viewer()
    elif suffix == "dvi":
        from sage.misc.viewer import dvi_viewer
        viewer = dvi_viewer()
    else:
        print("Latex error")
        return
    output_file = os.path.join(tmp, "sage." + suffix)
    # this should get changed if we switch the stuff in misc.viewer to
    # producing lists
    if not viewer.startswith('sage-native-execute '):
        viewer = 'sage-native-execute ' + viewer
    if debug:
        print('viewer: "{0}"'.format(viewer))
    subprocess.call('%s %s' % (viewer, output_file), shell=True,
                    stdout=subprocess.PIPE, stderr=subprocess.PIPE)
    return

def png(x, filename, density=150, debug=False,
        do_in_background=False, tiny=False, pdflatex=True, engine='pdflatex'):
    """
    Create a png image representation of ``x`` and save to the given
    filename.

    INPUT:

    -  ``x`` -- object to be displayed

    -  ``filename`` -- file in which to save the image

    -  ``density`` -- integer (default: 150)

    -  ``debug`` -- bool (default: ``False``): print verbose
       output

    -  ``do_in_background`` -- bool (default: ``False``): Unused,
       kept for backwards compatibility

    -  ``tiny`` -- bool (default: ``False``): use 'tiny' font

    -  ``pdflatex`` -- bool (default: ``True``): use pdflatex. This option is
       deprecated. Use ``engine`` option instead. See below.

    -  ``engine`` -- (default: ``'pdflatex'``) ``'latex'``, ``'pdflatex'``,
       or ``'xelatex'``

    EXAMPLES::

        sage: from sage.misc.latex import png
        sage: png(ZZ[x], os.path.join(SAGE_TMP, "zz.png")) # random - error if no latex
    """
    if not pdflatex:
        engine = "latex"
    import sage.plot.all
    if sage.plot.all.is_Graphics(x):
        x.save(filename)
        return
    # if not graphics: create a string of latex code to write in a file
    s = _latex_file_([x], math_left='$\\displaystyle', math_right='$', title='',
                     debug=debug, tiny=tiny,
                     extra_preamble='\\textheight=2\\textheight')
    # path name for permanent png output
    abs_path_to_png = os.path.abspath(filename)
    # temporary directory to store stuff
    tmp = tmp_dir('sage_viewer')
    tex_file = os.path.join(tmp, "sage.tex")
    png_file = os.path.join(tmp, "sage.png")
    # write latex string to file
    open(tex_file,'w').write(s)
    # run latex on the file, producing png output to png_file
    e = _run_latex_(tex_file, density=density, debug=debug,
                    png=True, engine=engine)
    if e.find("Error") == -1:
        # if no errors, copy png_file to the appropriate place
        shutil.copy(png_file, abs_path_to_png)
    else:
        print("Latex error")
    if debug:
        return s
    return

def coeff_repr(c):
    r"""
    LaTeX string representing coefficients in a linear combination.

    INPUT:

    - ``c`` -- a coefficient (i.e., an element of a ring)

    OUTPUT:

    A string

    EXAMPLES::

        sage: from sage.misc.latex import coeff_repr
        sage: coeff_repr(QQ(1/2))
        '\\frac{1}{2}'
        sage: coeff_repr(-x^2)
        '\\left(-x^{2}\\right)'
    """
    try:
        return c._latex_coeff_repr()
    except AttributeError:
        pass
    if isinstance(c, (int, long, float)):
        return str(c)
    s = latex(c)
    if s.find("+") != -1 or s.find("-") != -1:
        return "(%s)"%s
    return s

def repr_lincomb(symbols, coeffs):
    r"""
    Compute a latex representation of a linear combination of some
    formal symbols.

    INPUT:

    -  ``symbols`` -- list of symbols

    -  ``coeffs`` -- list of coefficients of the symbols

    OUTPUT:

    A string

    EXAMPLES::

        sage: t = PolynomialRing(QQ, 't').0
        sage: from sage.misc.latex import repr_lincomb
        sage: repr_lincomb(['a', 's', ''], [-t, t - 2, t^12 + 2])
        '-t\\text{\\texttt{a}} + \\left(t - 2\\right)\\text{\\texttt{s}} + \\left(t^{12} + 2\\right)'
        sage: repr_lincomb(['a', 'b'], [1,1])
        '\\text{\\texttt{a}} + \\text{\\texttt{b}}'

    Verify that a certain corner case works (see :trac:`5707` and
    :trac:`5766`)::

        sage: repr_lincomb([1,5,-3],[2,8/9,7])
        '2\\cdot 1 + \\frac{8}{9}\\cdot 5 + 7\\cdot -3'
    """
    s = ""
    first = True
    i = 0

    from sage.rings.all import CC

    for c in coeffs:
        bv = symbols[i]
        b = latex(bv)
        if c != 0:
            if c == 1:
                if first:
                    s += b
                else:
                    s += " + %s"%b
            else:
                coeff = coeff_repr(c)
                if first:
                    coeff = str(coeff)
                else:
                    coeff = " + %s"%coeff
                # this is a hack: i want to say that if the symbol
                # happens to be a number, then we should put a
                # multiplication sign in
                try:
                    if bv in CC:
                        s += "%s\cdot %s"%(coeff, b)
                except Exception:
                    s += "%s%s"%(coeff, b)
            first = False
        i += 1
    if first:
        s = "0"
    s = s.replace("+ -","- ")
    return s

def print_or_typeset(object):
    r"""
    'view' or 'print' the object depending on the situation.

    In particular, if in notebook mode with the typeset box checked,
    view the object. Otherwise, print the object.

    INPUT:

    - ``object`` -- Anything

    EXAMPLES::

        sage: sage.misc.latex.print_or_typeset(3)
        3
        sage: sage.misc.latex.EMBEDDED_MODE=True
        sage: sage.misc.latex.print_or_typeset(3)
        3
        sage: TEMP = sys.displayhook
        sage: sys.displayhook = sage.misc.latex.pretty_print
        sage: sage.misc.latex.print_or_typeset(3)
        <html><script type="math/tex">\newcommand{\Bold}[1]{\mathbf{#1}}3</script></html>
        sage: sage.misc.latex.EMBEDDED_MODE=False
        sage: sys.displayhook = TEMP
    """
    import sys
    if EMBEDDED_MODE and sys.displayhook == pretty_print:
        view(object)
    else:
        print(object)

def pretty_print (*args):
    r"""
    Try to pretty print the arguments in an intelligent way. For graphics
    objects, this returns their default representation. For other
    objects, in the notebook, this calls the :func:`view` command,
    while from the command line, this produces an html string suitable
    for processing by MathJax.

    INPUT:

    - ``objects`` -- The input can be any Sage object, a list or tuple of
      Sage objects, or Sage objects passed in as separate arguments.

    This function is used in the notebook when the "Typeset" button is
    checked.

    EXAMPLES::

        sage: pretty_print(ZZ)  # indirect doctest
        <html><script type="math/tex">\newcommand{\Bold}[1]{\mathbf{#1}}\Bold{Z}</script></html>
        sage: pretty_print("Integers = ", ZZ) # trac 11775
        <html><script type="math/tex">\newcommand{\Bold}[1]{\mathbf{#1}}\verb|Integers|\phantom{\verb!x!}\verb|=| \Bold{Z}</script></html>

    To typeset LaTeX code as-is, use :class:`LatexExpr`::

        sage: pretty_print(LatexExpr(r"\frac{x^2 + 1}{x - 2}"))
        <html><script type="math/tex">\newcommand{\Bold}[1]{\mathbf{#1}}\frac{x^2 + 1}{x - 2}</script></html>
    """
    # view s if it is not empty. Used twice.
    def _show_s(s):
        if s != []:
            if EMBEDDED_MODE:
                view(tuple(s), combine_all=True)
            else:
                print(MathJax().eval(tuple(s), mode='inline',
                        combine_all=True))

    s = []
    for object in args:
        if object is None:
            continue
        import __builtin__
        __builtin__._=object

        from sage.plot.plot import Graphics
        from sage.plot.plot3d.base import Graphics3d
        if isinstance(object, (Graphics, Graphics3d)):
            _show_s(s)
            s = []
            print(repr(object))

        else:
            s.append(object)

    _show_s(s)
    return

def pretty_print_default(enable=True):
    r"""
    Enable or disable default pretty printing. Pretty printing means
    rendering things so that MathJax or some other latex-aware front end
    can render real math.

    This function is pretty useless without the notebook, it shoudn't
    be in the global namespace.

    INPUT:

    -  ``enable`` -- bool (optional, default ``True``).  If ``True``, turn on
       pretty printing; if ``False``, turn it off.

    EXAMPLES::

        sage: pretty_print_default(True)
        sage: 'foo'
        <html><script type="math/tex">\newcommand{\Bold}[1]{\mathbf{#1}}\verb|foo|</script></html>
        sage: pretty_print_default(False)
        sage: 'foo'
        'foo'
    """
    import sys
    sys.displayhook.set_display('typeset' if enable else 'simple')


common_varnames = ['alpha',
                   'beta',
                   'gamma',
                   'Gamma',
                   'delta',
                   'Delta',
                   'epsilon',
                   'zeta',
                   'eta',
                   'theta',
                   'Theta',
                   'iota',
                   'kappa',
                   'lambda',
                   'Lambda',
                   'mu',
                   'nu',
                   'xi',
                   'Xi',
                   'pi',
                   'Pi',
                   'rho',
                   'sigma',
                   'Sigma',
                   'tau',
                   'upsilon',
                   'phi',
                   'Phi',
                   'varphi',
                   'chi',
                   'psi',
                   'Psi',
                   'omega',
                   'Omega',
                   'ast',
                   'bullet',
                   'circ',
                   'times',
                   'star']

def latex_varify(a, is_fname=False):
    r"""
    Convert a string ``a`` to a LaTeX string: if it's an element of
    ``common_varnames``, then prepend a backslash.  If ``a`` consists
    of a single letter, then return it.  Otherwise, return
    either "{\\rm a}" or "\\mbox{a}" if "is_fname" flag is ``True``
    or ``False``.

    INPUT:

    - ``a`` -- string

    OUTPUT:

    A string

    EXAMPLES::

        sage: from sage.misc.latex import latex_varify
        sage: latex_varify('w')
        'w'
        sage: latex_varify('aleph')
        '\\mathit{aleph}'
        sage: latex_varify('aleph', is_fname=True)
        '{\\rm aleph}'
        sage: latex_varify('alpha')
        '\\alpha'
        sage: latex_varify('ast')
        '\\ast'

    TESTS:

        sage: abc = var('abc')
        sage: latex((abc/(abc+1)+42)/(abc-1))  # trac #15870
        \frac{\frac{\mathit{abc}}{\mathit{abc} + 1} + 42}{\mathit{abc} - 1}
    """
    if a in common_varnames:
        return "\\" + a
    elif len(a) == 0:
        return ''
    elif len(a) == 1:
        return a
    elif is_fname is True:
        return '{\\rm %s}'%a
    else:
        return '\\mathit{%s}'%a

def latex_variable_name(x, is_fname=False):
    r"""
    Return latex version of a variable name.

    Here are some guiding principles for usage of this function:

    1. If the variable is a single letter, that is the latex version.

    2. If the variable name is suffixed by a number, we put the number
       in the subscript.

    3. If the variable name contains an '_' we start the subscript at
       the underscore. Note that #3 trumps rule #2.

    4. If a component of the variable is a Greek letter, escape it
       properly.

    5. Recurse nicely with subscripts.

    Refer to the examples section for how these rules might play out in
    practice.

    EXAMPLES::

        sage: from sage.misc.latex import latex_variable_name
        sage: latex_variable_name('a')
        'a'
        sage: latex_variable_name('abc')
        '\\mathit{abc}'
        sage: latex_variable_name('sigma')
        '\\sigma'
        sage: latex_variable_name('sigma_k')
        '\\sigma_{k}'
        sage: latex_variable_name('sigma389')
        '\\sigma_{389}'
        sage: latex_variable_name('beta_00')
        '\\beta_{00}'
        sage: latex_variable_name('Omega84')
        '\\Omega_{84}'
        sage: latex_variable_name('sigma_alpha')
        '\\sigma_{\\alpha}'
        sage: latex_variable_name('nothing1')
        '\\mathit{nothing}_{1}'
        sage: latex_variable_name('nothing1', is_fname=True)
        '{\\rm nothing}_{1}'
        sage: latex_variable_name('nothing_abc')
        '\\mathit{nothing}_{\\mathit{abc}}'
        sage: latex_variable_name('nothing_abc', is_fname=True)
        '{\\rm nothing}_{{\\rm abc}}'
        sage: latex_variable_name('alpha_beta_gamma12')
        '\\alpha_{\\beta_{\\gamma_{12}}}'
        sage: latex_variable_name('x_ast')
        'x_{\\ast}'

    AUTHORS:

    - Joel B. Mohler: drastic rewrite and many doc-tests
    """
    underscore = x.find("_")
    if underscore == -1:
        import re
        # * The "\d|[.,]" means "decimal digit" or period or comma
        # * The "+" means "1 or more"
        # * The "$" means "at the end of the line"
        m = re.search('(\d|[.,])+$',x)
        if m is None:
            prefix = x
            suffix = None
        else:
            prefix = x[:m.start()]
            suffix = x[m.start():]
    else:
        prefix = x[:underscore]
        suffix = x[underscore+1:]
    if suffix and len(suffix) > 0:
        # handle the suffix specially because it very well might be numeric
        # I use strip to avoid using regex's -- It makes it a bit faster (and the code is more comprehensible to non-regex'ed people)
        if suffix.strip("1234567890")!="":
            suffix = latex_variable_name(suffix, is_fname) # recurse to deal with recursive subscripts
        return '%s_{%s}'%(latex_varify(prefix, is_fname), suffix)
    else:
        return latex_varify(prefix, is_fname)

class LatexExamples():
    r"""
    A catalogue of Sage objects with complicated ``_latex_`` methods.
    Use these for testing :func:`latex`, :func:`view`, the Typeset
    button in the notebook, etc.

    The classes here only have ``__init__``, ``_repr_``, and ``_latex_``
    methods.

    EXAMPLES::

        sage: from sage.misc.latex import latex_examples
        sage: K = latex_examples.knot()
        sage: K
        LaTeX example for testing display of a knot produced by xypic...
        sage: latex(K)
        \vtop{\vbox{\xygraph{!{0;/r1.5pc/:}
        [u] !{\vloop<(-.005)\khole||\vcrossneg \vunder- }
        [] !{\ar @{-}@'{p-(1,0)@+}+(-1,1)}
        [ul] !{\vcap[3]>\khole}
        [rrr] !{\ar @{-}@'{p-(0,1)@+}-(1,1)}
        }}}
    """
    class graph(SageObject):
        """
        LaTeX example for testing display of graphs.  See its string
        representation for details.

        EXAMPLES::

            sage: from sage.misc.latex import latex_examples
            sage: G = latex_examples.graph()
            sage: G
            LaTeX example for testing display of graphs...
        """

        def __init__(self):
            """
            See the string representation for complete documentation.

            EXAMPLES::

                sage: from sage.misc.latex import latex_examples
                sage: type(latex_examples.graph())
                <class 'sage.misc.latex.graph'>
            """
            pass

        def _repr_(self):
            """
            String representation

            EXAMPLES::

                sage: from sage.misc.latex import latex_examples
                sage: G = latex_examples.graph()
                sage: len(G._repr_()) > 300
                True
            """
            return r"""LaTeX example for testing display of graphs.

To use, first try calling 'view' on this object -- it won't work.
Now, make sure that you have the most recent version of the TeX
package pgf installed, along with the LaTeX package tkz-graph.  Run
'latex.add_to_preamble("\\usepackage{tkz-graph}")', and try viewing it
again.  From the command line, this should pop open a nice window with
a picture of a graph.  In the notebook, it still won't work.  Finally,
run 'latex.add_to_mathjax_avoid_list("tikzpicture")' and try again
from the notebook -- you should get a nice picture.

(LaTeX code taken from http://altermundus.com/pages/graph.html)
"""

        def _latex_(self):
            """
            LaTeX representation

            EXAMPLES::

                sage: from sage.misc.latex import latex_examples
                sage: len(latex_examples.graph()._latex_()) > 500
                True
                sage: len(latex_examples.graph()._latex_()) > 600
                False
            """
            return r"""\begin{tikzpicture}[node distance   = 4 cm]
   \GraphInit[vstyle=Shade]
   \tikzset{LabelStyle/.style =   {draw,
                                   fill  = yellow,
                                   text  = red}}
   \Vertex{A}
   \EA(A){B}
   \EA(B){C}
   \tikzset{node distance   = 8 cm}
   \NO(B){D}
   \Edge[label=1](B)(D)
   \tikzset{EdgeStyle/.append style = {bend left}}
   \Edge[label=4](A)(B)
   \Edge[label=5](B)(A)
   \Edge[label=6](B)(C)
   \Edge[label=7](C)(B)
   \Edge[label=2](A)(D)
   \Edge[label=3](D)(C)
\end{tikzpicture}"""

    class pstricks(SageObject):
        """
        LaTeX example for testing display of pstricks output.  See its
        string representation for details.

        EXAMPLES::

            sage: from sage.misc.latex import latex_examples
            sage: PS = latex_examples.pstricks()
            sage: PS
            LaTeX example for testing display of pstricks...
        """
        def __init__(self):
            """
            See the string representation for complete documentation.

            EXAMPLES::

                sage: from sage.misc.latex import latex_examples
                sage: type(latex_examples.pstricks())
                <class 'sage.misc.latex.pstricks'>
            """
            pass

        def _repr_(self):
            """
            String representation

            EXAMPLES::

                sage: from sage.misc.latex import latex_examples
                sage: len(latex_examples.pstricks()._repr_()) > 300
                True
            """
            return """LaTeX example for testing display of pstricks output.

To use, first try calling 'view' on this object -- it won't work. Now,
make sure that you have the most recent version of the TeX package
pstricks installed.  Run 'latex.add_to_preamble("\\usepackage{pstricks}")'
and try viewing it again. Call 'view' with the option `engine='latex'`
-- the default behavior is to use pdflatex, which doesn't work with
pstricks.  From the command line, this should pop open a nice window
with a picture of forces acting on a mass on a pendulum.  In the
notebook, it still won't work, so run
'latex.add_to_mathjax_avoid_list("pspicture")' and try again -- you
should get a nice picture."""

        def _latex_(self):
            """
            LaTeX representation

            EXAMPLES::

                sage: from sage.misc.latex import latex_examples
                sage: len(latex_examples.pstricks()._latex_()) > 250
                True
            """
            return r"""\begin{pspicture}(0,-4)(14,0)
  \psline{-}(0,0)(0,-4)
  \psline[linewidth=2pt]{-}(0,0)(1,-3)
  \qdisk(1,-3){3pt}
  \psarc{-}(0,0){0.6}{270}{292}
  \psline{->}(1,-3.3)(1,-4)
  \psline{->}(1.1,-2.7)(0.85,-1.95)
  \psline{-}(5,0)(5,-4)
  \psline[linewidth=2pt]{-}(5,0)(6,-3)
  \qdisk(6,-3){3pt}
  \psarc{-}(5,0){0.6}{270}{292}
  \psarc{-}(5,0){3.2}{270}{290}
\end{pspicture}"""

    class knot(SageObject):
        """
        LaTeX example for testing display of knots.  See its string
        representation for details.

        EXAMPLES::

            sage: from sage.misc.latex import latex_examples
            sage: K = latex_examples.knot()
            sage: K
            LaTeX example for testing display of a knot...
        """
        def __init__(self):
            """
            See the string representation for complete documentation.

            EXAMPLES::

                sage: from sage.misc.latex import latex_examples
                sage: type(latex_examples.knot())
                <class 'sage.misc.latex.knot'>
            """
            pass

        def _repr_(self):
            """
            String representation

            EXAMPLES:

                sage: from sage.misc.latex import latex_examples
                sage: len(latex_examples.knot()._repr_()) > 300
                True
            """
            return r"""LaTeX example for testing display of a knot produced by xypic.

To use, try to view this object -- it won't work.  Now try
'latex.add_to_preamble("\\usepackage[graph,knot,poly,curve]{xypic}")',
and try viewing again -- it should work in the command line but not
from the notebook.  In the notebook, run
'latex.add_to_mathjax_avoid_list("xygraph")' and try again -- you
should get a nice picture.

(LaTeX code taken from the xypic manual)
"""

        def _latex_(self):
            """
            LaTeX representation

            EXAMPLES::

                sage: from sage.misc.latex import latex_examples
                sage: len(latex_examples.knot()._latex_()) > 180
                True
            """
            return r"""\vtop{\vbox{\xygraph{!{0;/r1.5pc/:}
 [u] !{\vloop<(-.005)\khole||\vcrossneg \vunder- }
 [] !{\ar @{-}@'{p-(1,0)@+}+(-1,1)}
 [ul] !{\vcap[3]>\khole}
 [rrr] !{\ar @{-}@'{p-(0,1)@+}-(1,1)}
}}}"""

    class diagram(SageObject):
        """
        LaTeX example for testing display of commutative diagrams.
        See its string representation for details.

        EXAMPLES::

            sage: from sage.misc.latex import latex_examples
            sage: CD = latex_examples.diagram()
            sage: CD
            LaTeX example for testing display of a commutative diagram...
        """
        def __init__(self):
            """
            See the string representation for complete documentation.

            EXAMPLES::

                sage: from sage.misc.latex import latex_examples
                sage: type(latex_examples.diagram())
                <class 'sage.misc.latex.diagram'>
            """
            pass

        def _repr_(self):
            """
            String representation

            EXAMPLES:

                sage: from sage.misc.latex import latex_examples
                sage: len(latex_examples.diagram()._repr_()) > 300
                True
            """
            return r"""LaTeX example for testing display of a commutative diagram produced
by xypic.

To use, try to view this object -- it won't work.  Now try
'latex.add_to_preamble("\\usepackage[matrix,arrow,curve,cmtip]{xy}")',
and try viewing again -- it should work in the command line but not
from the notebook.  In the notebook, run
'latex.add_to_mathjax_avoid_list("xymatrix")' and try again -- you
should get a picture (a part of the diagram arising from a filtered
chain complex)."""

        def _latex_(self):
            """
            LaTeX representation

            EXAMPLES::

                sage: from sage.misc.latex import latex_examples
                sage: len(latex_examples.diagram()._latex_()) > 1000
                True
            """
            return r"""\xymatrix{
& {} \ar[d] & & \ar[d] & & \ar[d] \\
\ldots \ar[r] & H_{p+q}(K^{p-2}) \ar[r] \ar[d] &
H_{p+q}(K^{p-2}/K^{p-3}) \ar[r] & H_{p+q-1}(K^{p-3}) \ar[r] \ar[d] &
H_{p+q-1}(K^{p-3}/K^{p-4}) \ar[r] & H_{p+q-2}(K^{p-4}) \ar[r] \ar[d] &
\ldots \\
\ldots \ar[r]^{k \quad \quad } & H_{p+q}(K^{p-1}) \ar[r] \ar[d]^{i} &
H_{p+q}(K^{p-1}/K^{p-2}) \ar[r] & H_{p+q-1}(K^{p-2}) \ar[r] \ar[d] &
H_{p+q-1}(K^{p-2}/K^{p-3}) \ar[r] & H_{p+q-2}(K^{p-3}) \ar[r] \ar[d] &
\ldots \\
\ldots \ar[r] & H_{p+q}(K^{p}) \ar[r]^{j} \ar[d] &
H_{p+q}(K^{p}/K^{p-1}) \ar[r]^{k} & H_{p+q-1}(K^{p-1}) \ar[r] \ar[d]^{i} &
H_{p+q-1}(K^{p-1}/K^{p-2}) \ar[r] & H_{p+q-2}(K^{p-2}) \ar[r] \ar[d] &
\ldots \\
\ldots \ar[r] & H_{p+q}(K^{p+1}) \ar[r] \ar[d] &
H_{p+q}(K^{p+1}/K^{p}) \ar[r] & H_{p+q-1}(K^{p}) \ar[r]^{j} \ar[d] &
H_{p+q-1}(K^{p}/K^{p-1}) \ar[r]^{k} & H_{p+q-2}(K^{p-1}) \ar[r] \ar[d]^{i} &
\ldots \\
& {} & {} & {} & {} & {} \\
{} \\
\save "3,1"+DL \PATH ~={**@{-}}
    '+<0pc,-1pc> '+<4pc,0pc> '+<0pc,-4pc> '+<16pc,0pc>
     '+<0pc,-3pc> '+<19pc,0pc>
     '+<0pc,-1pc>
\restore
\save "3,1"+DL \PATH ~={**@{-}}
    '+<0pc,2pc> '+<9pc,0pc> '+<0pc,-3pc> '+<18pc,0pc>
     '+<0pc,-4pc> '+<18pc,0pc>
     '+<0pc,-4pc>
\restore
}"""

latex_examples = LatexExamples()<|MERGE_RESOLUTION|>--- conflicted
+++ resolved
@@ -1020,11 +1020,7 @@
             try:
                 k = str(latex(sage_eval.sage_eval(var, locals)))
             except Exception as msg:
-<<<<<<< HEAD
                 print(msg)
-=======
-                print msg
->>>>>>> 12bbca02
                 k = '\\mbox{\\rm [%s undefined]}'%var
             s = s[:i] + k + t[j+1:]
 
