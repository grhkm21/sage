r"""
Database of distance regular graphs

In this module we construct several distance regular graphs
and group them in a function that maps intersection arrays
to graphs.

For a survey on distance-regular graph see [BCN1989]_ or [VDKT2016]_.

EXAMPLES::

    sage: G = graphs.cocliques_HoffmannSingleton()
    sage: G.is_distance_regular()
    True
    sage: H = graphs.distance_regular_graph([15, 14, 10, 3, 1, 5, 12, 15])
    sage: H == G
    True
    sage: G = graphs.distance_regular_graph([27, 10, 1, 1, 10, 27])
    sage: G.is_distance_regular(True)
    ([27, 10, 1, None], [None, 1, 10, 27])

AUTHORS:

- Ivo Maffei (2020-07-28): initial version

"""

# ****************************************************************************
#       Copyright (C) 2020 Ivo Maffei <ivomaffei@gmail.com>
#
# This program is free software: you can redistribute it and/or modify
# it under the terms of the GNU General Public License as published by
# the Free Software Foundation, either version 2 of the License, or
# (at your option) any later version.
#                  https://www.gnu.org/licenses/
# ****************************************************************************

from sage.coding import codes_catalog as codes
from sage.graphs.graph import Graph
from sage.libs.gap.libgap import libgap
from sage.modules.free_module import VectorSpace
from sage.modules.free_module_element import vector
from sage.rings.finite_rings.finite_field_constructor import GF
from sage.matrix.constructor import Matrix
import itertools
from cysignals.signals cimport sig_check

def cocliques_HoffmannSingleton():
    r"""
    Return the graph obtained from the cocliques of the Hoffmann-Singleton graph.

    This is a distance-regular graph with intersection array
    `[15, 14, 10, 3; 1, 5, 12, 15]`.

    EXAMPLES::

        sage: G = graphs.cocliques_HoffmannSingleton()
        sage: G.is_distance_regular(True)
        ([15, 14, 10, 3, None], [None, 1, 5, 12, 15])

    REFERENCES:

    The construction of this graph can be found in [BCN1989]_ p. 392.
    """
    from sage.graphs.graph_generators import GraphGenerators

    D = GraphGenerators.HoffmanSingletonGraph()
    DC = D.complement()

    cocliques = [frozenset(c) for c in DC.cliques_maximum()]  # 100 of this

    edges = []
    for c1, c2 in itertools.combinations(cocliques, 2):
        if len(c1.intersection(c2)) == 8:
            edges.append((c1, c2))

    G = Graph(edges, format="list_of_edges")
    return G

def locally_GQ42_distance_transitive_graph():
    r"""
    Return the unique amply regular graph with `\mu = 6` which is locally
    a generalised quadrangle.

    This graph is distance-regular with intersection array
    `[45, 32, 12, 1; 1, 6, 32, 45]`.

    This graph is also distance-transitive.

    EXAMPLES::

        sage: G = graphs.locally_GQ42_distance_transitive_graph()  # optional - internet gap_packages
        sage: G.is_distance_regular(True)  # optional - internet gap_packages
        ([45, 32, 12, 1, None], [None, 1, 6, 32, 45])

    REFERENCES:

    A description of this graph can be found in [BCN1989]_ p.399.
    This construction is due to Dima Pasechnik.
    """
    H = libgap.AtlasGroup("3^2.U4(3).D8", libgap.NrMovedPoints, 756)
    Ns = H.NormalSubgroups()
    for N in Ns:
        if len(N.GeneratorsSmallest()) == 7:  # there is only one
            break

    G = Graph(libgap.Orbit(N, [1, 9], libgap.OnSets), format='list_of_edges')
    G.name("locally GQ(4,2) distance transitive graph")
    return G


def ConwaySmith_for_3S7():
    r"""
    Return the Conway-Smith graph related to `3 Sym(7)`.

    This is a distance-regular graph with intersection array
    `[10, 6, 4, 1; 1, 2, 6, 10]`.

    EXAMPLES::

        sage: G = graphs.ConwaySmith_for_3S7()
        sage: G.is_distance_regular(True)
        ([10, 6, 4, 1, None], [None, 1, 2, 6, 10])

    REFERENCES:

    A description and construction of this graph can be found in
    [BCN1989]_ p. 399.
    """
    from sage.rings.number_field.number_field import CyclotomicField

    F = CyclotomicField(3)
    w = F.gen()

    V= VectorSpace(GF(4), 6)
    z2 = GF(4)('z2') # GF(4) = {0, 1, z2, z2+1}

    W = V.span([(0,0,1,1,1,1), (0,1,0,1,z2,z2+1), (1,0,0,1,z2+1,z2)])
    # we only need the 45 vectors with 2 zero entries
    # we also embed everything into CC

    K = []
    for v in W:
        # check zero entries
        zeros = 0
        for x in v:
            if x.is_zero():
                zeros += 1

        if zeros == 2:
            # send to F and in K
            # z2 -> w
            # z2+1 -> w^2
            vv = []  # new vector
            for x in v:
                if x == z2:
                    vv.append(w)
                elif x == z2 + 1:
                    vv.append(w**2)
                else:
                    vv.append(int(x))

            # now vv is the new vector in F
            vv = vector(F, vv)
            K.append(vv)

    # we need to add other vectors
    for i in range(6):
        # create e_i
        ei = [0, 0, 0, 0, 0, 0]
        ei[i] = 1
        ei = vector(F, ei)

        K.append(2 * ei)
        K.append(2 * w * ei)
        K.append(2 * w**2 * ei)
    # now K is all the 63 vertices

    for v in K:
        v.set_immutable()

    def has_edge(u, v):
        return sum(u[i].conjugate() * v[i] for i in range(6)) == 2

    G = Graph()
    for Ki, Kj in itertools.combinations(K, 2):
        if has_edge(Ki, Kj):
            G.add_edge((Ki, Kj))

    G.name("Conway-Smith graph for 3S7")
    return G

def graph_3O73():
    r"""
    Return the graph related to the group `3 O(7,3)`.

    This graph is distance-regular with intersection array
    `[117, 80, 24, 1; 1, 12, 80, 117]`.

    The graph is also distance transitive with "3.O(7,3)" as automorphism
    group

    EXAMPLES::

        sage: G = graphs.graph_3O73()  # optional - internet gap_packages
        sage: G.is_distance_regular(True)  # optional - internet gap_packages
        ([117, 80, 24, 1, None], [None, 1, 12, 80, 117])

    REFERENCES:

    A description and construction of this graph can be found in
    [BCN1989]_ p. 400.
    """
    group = libgap.AtlasGroup("3.O7(3)", libgap.NrMovedPoints, 1134)
    G = Graph(libgap.Orbit(group, [1, 3], libgap.OnSets), format='list_of_edges')
    G.name("Distance transitive graph with automorphism group 3.O_7(3)")
    return G

def FosterGraph3S6():
    r"""
    Return the Foster graph for `3.Sym(6)`.

    This graph is distance-regular with intersection array
    `[6, 4, 2, 1; 1, 1, 4, 6]`.

    The graph is also distance transitive.

    EXAMPLES::

        sage: G = graphs.FosterGraph3S6()
        sage: G.is_distance_regular(True)
        ([6, 4, 2, 1, None], [None, 1, 1, 4, 6])

    REFERENCES:

    A description and construction of this graph can be found in
    [BCN1989]_ p. 397.
    """

    a = libgap.eval(("(2,6)(3,5)(4,11)(7,17)(8,16)(9,14)(13,22)(15,25)"
                    "(18,29)(19,28)(20,21)(24,30)(26,35)(27,33)(31,39)"
                     "(34,38)(36,43)(37,40)(42,44)"))
    b = libgap.eval(("(1,2,7,12,4)(3,8,18,20,10)(5,9,19,21,11)(6,13,17,26,15)"
                     "(14,23,28,31,24)(16,22,29,36,27)(25,32,35,42,34)"
                     "(30,37,39,44,38)(33,40,43,45,41)"))

    group = libgap.Group(a,b)

    G = Graph(group.Orbit([1, 7], libgap.OnSets), format='list_of_edges')
    G.name("Foster graph for 3.Sym(6) graph")
    return G

def J2Graph():
    r"""
    Return the distance-transitive graph with automorphism group `J_2`.

    EXAMPLES::

        sage: G = graphs.J2Graph()  # optional - internet gap_packages
        sage: G.is_distance_regular(True) # optional - internet gap_packages
        ([10, 8, 8, 2, None], [None, 1, 1, 4, 5])

    REFERENCES:

    A description and construction of this graph can be found in
    [BCN1989]_ p. 408.
    """
    group = libgap.AtlasGroup("J2", libgap.NrMovedPoints, 315)
    G = Graph(group.Orbit([1, 9], libgap.OnSets), format='list_of_edges')
    G.name("J_2 graph")
    return G

def IvanovIvanovFaradjevGraph():
    r"""
    Return the IvanovIvanovFaradjev graph.

    The graph is distance-transitive with automorphism group `3.M_{22}`.

    EXAMPLES::

        sage: G = graphs.IvanovIvanovFaradjevGraph()  # optional - internet gap_packages
        sage: G.is_distance_regular(True)  # optional - internet gap_packages
        ([7, 6, 4, 4, 4, 1, 1, 1, None], [None, 1, 1, 1, 2, 4, 4, 6, 7])

    REFERENCES:

    A description and construction of this graph can be found in
    [BCN1989]_ p. 369.
    """

    group = libgap.AtlasGroup("3.M22", libgap.NrMovedPoints, 990)
    graph = Graph(group.Orbit([1, 22], libgap.OnSets), format='list_of_edges')

    graph.name("Ivanov-Ivanov-Faradjev Graph")
    return graph

def LargeWittGraph():
    r"""
    Return the large Witt graph.

    This is a distance-regular graph with intersection array
    `[30,28,24;1,3,15]`.

    EXAMPLES::

        sage: g = graphs.LargeWittGraph()
        sage: g.is_distance_regular(True)
        ([30, 28, 24, None], [None, 1, 3, 15])

    REFERENCES:

    A description of this graph can be found in
    [BCN1989]_ p. 366.
    This construction is taken from
    http://mathworld.wolfram.com/LargeWittGraph.html
    """
    import itertools

    C = codes.GolayCode(GF(2), extended=True)
    vertices = [c for c in C if c.hamming_weight() == 8]

    edges = []
    for v, w in itertools.combinations(vertices, 2):
        if not set(v.support()).intersection(w.support()):
            edges.append((v, w))

    W = Graph(edges, format='list_of_edges')
    W.name("Large Witt graph")
    return W

def TruncatedWittGraph():
    r"""
    Return the truncated Witt graph.

    This builds the large Witt graph, then removes
    all vertices whose codeword start with a 1.

    The graph is distance-regular with intersection array
    `[15,14,12;1,1,9]`.

    EXAMPLES::

         sage: G = graphs.TruncatedWittGraph()
         sage: G.is_distance_regular(True)
         ([15, 14, 12, None], [None, 1, 1, 9])

    REFERENCES:

    A description and construction of this graph can be found in
    [BCN1989]_ p. 367.
    """
    # get large witt graph and remove all vertices which start with a 1
    G = LargeWittGraph()
    G.delete_vertices(filter(lambda x : x[0] == 1, G.vertices()))

    G.name("Truncated Witt graph")
    return G

def DoublyTruncatedWittGraph():
    r"""
    Return the doubly truncated Witt graph.

    This builds the truncated Witt graph, then removes
    all vertices whose codeword start with a 1.

    The graph is distance-regular with intersection array
    `[7,6,4,4;1,1,1,6]`.

    EXAMPLES::

         sage: G = graphs.DoublyTruncatedWittGraph()
         sage: G.is_distance_regular(True)
         ([7, 6, 4, 4, None], [None, 1, 1, 1, 6])

    REFERENCES:

    A description and construction of this graph can be found in
    [BCN1989]_ p. 368.
    """

    G = TruncatedWittGraph()
    G.delete_vertices(filter(lambda x : x[1] == 1, G.vertices()))

    G.name("Doubly Truncated Witt graph")
    return G

def distance_3_doubly_truncated_Golay_code_graph():
    r"""
    Return a distance-regular graph with intersection array
    `[9, 8, 6, 3; 1, 1, 3, 8]`.

    EXAMPLES::

        sage: G = graphs.distance_3_doubly_truncated_Golay_code_graph()
        sage: G.is_distance_regular(True)
        ([9, 8, 6, 3, None], [None, 1, 1, 3, 8])

    ALGORITHM:

    Compute the binary Golay code and truncate it twice. Compute its coset graph.
    Take a vertex and compute the set of vertices at distance 3
    from the vertex choosen. This set constitutes the set of vertices of our
    distance-regular graph. Moreover we have an edge `(u,v)` if the coset graph
    contains such edge.

    REFERENCES:

    Description and construction of this graph are taken from [BCN1989]_ p. 364.
    """
    G = codes.GolayCode(GF(2),extended=False).punctured([0,1]).cosetGraph()
    v = G.vertices(sort=False)[0]
    it = G.breadth_first_search(v, distance=3, report_distance=True)
    vertices = [w for (w,d) in it if d == 3]

    edges =[(a ,b) for a, b in itertools.combinations(vertices, 2)
            if G.has_edge((a, b))]

    H = Graph(edges, format='list_of_edges')
    return H

def shortened_00_11_binary_Golay_code_graph():
    r"""
    Return a distance-regular graph with intersection array
    `[21, 20, 16, 6, 2, 1; 1, 2, 6, 16, 20, 21]`.

    EXAMPLES::

        sage: G = graphs.shortened_00_11_binary_Golay_code_graph() # long time (25 s)
        sage: G.is_distance_regular(True) # long time
        ([21, 20, 16, 6, 2, 1, None], [None, 1, 2, 6, 16, 20, 21])

    ALGORITHM:

    Compute the binary Golay code. Compute the subcode whose codewords start
    with 00 or 11. Remove the first two entries from all codewords of the newly
    found linear code and compute its coset graph.

    REFERENCES:

    Description and construction of this graph can be found in [BCN1989]_ p. 365.
    """
    from sage.coding.linear_code import LinearCode

    code = codes.GolayCode(GF(2), False)
    C_basis = code.basis()

    # Now special shortening
    v = C_basis[0] + C_basis[1] # v has 11 at the start
    C_basis = C_basis[2:]
    C_basis.append(v)
    C_basis = list(map(lambda x: x[2:], C_basis))

    code = LinearCode(Matrix(GF(2), C_basis))

    G = code.cosetGraph()
    G.name("Shortened 00 11 binary Golay code")
    return G

def shortened_000_111_extended_binary_Golay_code_graph():
    r"""
    Return a distance-regular graph with intersection array
    `[21, 20, 16, 9, 2, 1; 1, 2, 3, 16, 20, 21]`.

    EXAMPLES::

        sage: G = graphs.shortened_000_111_extended_binary_Golay_code_graph() # long time (2 min)
        sage: G.is_distance_regular(True)  # long time
        ([21, 20, 16, 9, 2, 1, None], [None, 1, 2, 3, 16, 20, 21])

    ALGORITHM:

    Compute the extended binary Golay code. Compute its subcode whose codewords
    start with 000 or 111. Remove the first 3 entries from all the codewords
    from the new linear code and compute its coset graph.

    REFERENCES:

    Description and construction of this graph can be found in [BCN1989]_ p. 365.
    """
    from sage.coding.linear_code import LinearCode

    code = codes.GolayCode(GF(2))
    C_basis = code.basis()

    # now special shortening
    v = C_basis[0] + C_basis[1] + C_basis[2] # v has 111 at the start
    C_basis = C_basis[3:]
    C_basis.append(v)
    C_basis = list(map(lambda x: x[3:], C_basis))

    code = LinearCode(Matrix(GF(2), C_basis))

    G = code.cosetGraph()
    G.name("Shortened 000 111 extended binary Golay code")
    return G

def LintSchrijverGraph():
    r"""
    Return the van Lint-Schrijver graph.

    The graph is distance-regular with intersection array
    `[6, 5, 5, 4; 1, 1, 2, 6]`.

    EXAMPLES::

         sage: G = graphs.LintSchrijverGraph()
         sage: G.is_distance_regular(True)
         ([6, 5, 5, 4, None], [None, 1, 1, 2, 6])

    REFERENCES:

    For a description of this graph see [BCN1989]_ p. 373.
    """
    from sage.coding.linear_code import LinearCode

    one = vector(GF(3), [1, 1, 1, 1, 1, 1])
    G = LinearCode(Matrix(GF(3), one)).cosetGraph()

    vertices = [v for v in G.vertices() if v.dot_product(one) in {1, 2}]
    edges = [(v, w) for v, w in itertools.combinations(vertices, 2)
             if G.has_edge((v, w))]

    H = Graph(edges, format='list_of_edges')
    H.name("Linst-Schrijver graph")
    return H

def LeonardGraph():
    r"""
    Return the Leonard graph.

    The graph is distance-regular with intersection array
    `[12, 11, 10, 7; 1, 2, 5, 12]`.

    EXAMPLES::

         sage: G = graphs.LeonardGraph()
         sage: G.is_distance_regular(True)
         ([12, 11, 10, 7, None], [None, 1, 2, 5, 12])

    REFERENCES:

    For a description of this graph see [BCN1989]_ p. 371.
    """
    from sage.combinat.matrices.hadamard_matrix import hadamard_matrix

    M = hadamard_matrix(12)
    edges = []
    for i, j, k, l in itertools.product(range(12), repeat=4):
        if i == k or j == l: continue
        if M[i, j] * M[i, l] * M[k, j] * M[k, l] == -1:
            edges.append(((i, j), (k, l)))

    D = Graph(edges, format="list_of_edges")
    blocks = [frozenset(cl) for cl in D.cliques_maximum()]

    edges = [(p, b) for b in blocks for p in b]
    G = Graph(edges, format="list_of_edges")
    return G

def UstimenkoGraph(const int m, const int q):
    r"""
    Return the Ustimenko graph with parameters `(m, q)`.

    This is the distance 1 or 2 graph of the dual polar graph `C_{m-1}(q)`.
    The graph is distance-regular with classical with parameters
    `(d,q^2, qbinom(3,1,q) -1, qbinom(m+1,1,q) -1)`

    INPUT:

    - ``m, q`` -- integers; ``q`` must be a prime power and ``m > 1``.

    EXAMPLES::

        sage: G = graphs.UstimenkoGraph(4, 2)
        sage: G.is_distance_regular(True)
        ([70, 32, None], [None, 1, 35])

    REFERENCES:

    See [BCN1989]_ p. 279 or [VDKT2016]_ p. 22.

    TESTS::

        sage: G = graphs.UstimenkoGraph(5, 2)
        sage: G.order()
        2295
        sage: G.is_distance_regular(True)
        ([310, 224, None], [None, 1, 35])
        sage: G = graphs.UstimenkoGraph(4,3)
        sage: G.is_distance_regular(True)
        ([390, 243, None], [None, 1, 130])
    """
    from sage.graphs.graph_generators import graphs

    G = graphs.SymplecticDualPolarGraph(2*m - 2, q)

    edgesToAdd = []
    for v in G:
        for w in G.neighbor_iterator(v):
            for u in G.neighbor_iterator(w):
                sig_check()
                if u != v and not G.has_edge(u, v):
                    # then u,v are at distance 2
                    edgesToAdd.append((u, v))

    G.add_edges(edgesToAdd)
    G.name(f"Ustimenko graph ({m}, {q})")
    return G

def BilinearFormsGraph(const int d, const int e, const int q):
    r"""
<<<<<<< HEAD
    Return a bilienar forms graph with the given parameters.

    This build a graph whose vertices are all ``d``x``e`` matrices over
    ``GF(q)``. Two vertices are adjecent if the difference of the two
=======
    Return a bilinear forms graph with the given parameters.

    This build a graph whose vertices are all ``d``x``e`` matrices over
    ``GF(q)``. Two vertices are adjacent if the difference of the two
>>>>>>> d59383db
    matrices has rank 1.

    The graph is distance-regular with classical parameters
    `(\min(d, e), q, q-1 , q^{\max(d, e)}-1)`.

    INPUT:

    - ``d, e`` -- integers; dimension of the matrices
    - ``q`` -- integer; a prime power

    EXAMPLES::

<<<<<<< HEAD
        sage: G = graphs.BilinearFormsGraph(3, 3, 2)  # optional - meataxe
        sage: G.is_distance_regular(True)  # optional - meataxe; due to above
        ([49, 36, 16, None], [None, 1, 6, 28])
        sage: G = graphs.BilinearFormsGraph(3,3,3)  # long time (1 min)  optional - meataxe
        sage: G.order()  # long time; optional - meataxe (because of above)
        19683

    .. NOTE::

        This function needs the additional package MeatAxe.
        Install it with ``sage -i meataxe``.

=======
        sage: G = graphs.BilinearFormsGraph(3, 3, 2)
        sage: G.is_distance_regular(True)
        ([49, 36, 16, None], [None, 1, 6, 28])
        sage: G = graphs.BilinearFormsGraph(3,3,3)  # long time (20 s)
        sage: G.order()  # long time (due to above)
        19683

>>>>>>> d59383db
    REFERENCES:

    See [BCN1989]_ pp. 280-282 for a rather detailed discussion, otherwise
    see [VDKT2016]_ p. 21.

    TESTS::

<<<<<<< HEAD
        sage: G = graphs.BilinearFormsGraph(2,3,2)  # optional - meataxe
        sage: G.is_distance_regular(True)  # optional - meataxe; due to above
        ([21, 12, None], [None, 1, 6])
        sage: H = graphs.BilinearFormsGraph(3,2,2)  # optional - meataxe
        sage: H.is_isomorphic(G)  # optional - meataxe; due to above
        True
        sage: G = graphs.BilinearFormsGraph(5, 1, 3)  # optional - meataxe
        sage: K = graphs.CompleteGraph(G.order())  # optional - meataxe; due to above
        sage: K.is_isomorphic(G)  # optional - meataxe
        True
    """
    from sage.matrix.matrix_space import MatrixSpace

    matricesOverq = MatrixSpace(GF(q), d, e, implementation='meataxe')

    rank1Matrices = []
    for m in matricesOverq:
        sig_check()
        if m.rank() == 1:
            rank1Matrices.append(m)

    edges = []
    for m1 in matricesOverq:
        m1.set_immutable()
        for m2 in rank1Matrices:
            sig_check()  # this loop may take a long time; check for interrupts
            m3 = m1 + m2
            m3.set_immutable()
=======
        sage: G = graphs.BilinearFormsGraph(2,3,2)
        sage: G.is_distance_regular(True)
        ([21, 12, None], [None, 1, 6])
        sage: H = graphs.BilinearFormsGraph(3,2,2)
        sage: H.is_isomorphic(G)
        True
        sage: G = graphs.BilinearFormsGraph(5, 1, 3)
        sage: K = graphs.CompleteGraph(G.order())
        sage: K.is_isomorphic(G)
        True
    """
    from sage.combinat.integer_vector import IntegerVectors

    Fq = GF(q)
    Fqelems = list(Fq)
    matricesOverq = IntegerVectors(k=d*e, max_part=q-1)

    rank1Matrices = []
    for u in VectorSpace(Fq, d):
        if u.is_zero() or not u[u.support()[0]].is_one():
            continue

        for v in VectorSpace(Fq, e):
            if v.is_zero():
                continue

            sig_check()
            M = [0] * (d*e)
            for row in range(d):
                for col in range(e):
                    M[e*row + col] = u[row] * v[col]

            rank1Matrices.append(M)

    edges = []
    for m1 in matricesOverq:
        m1 = tuple(map(lambda x: Fqelems[x], m1))
        for m2 in rank1Matrices:
            sig_check()
            m3 = tuple([m1[i] + m2[i] for i in range(d*e)])
>>>>>>> d59383db
            edges.append((m1, m3))

    G = Graph(edges, format='list_of_edges')
    G.name("Bilinear forms graphs over F_%d with parameters (%d, %d)"%(q, d, e))
    return G

def AlternatingFormsGraph(const int n, const int q):
    r"""
    Return the alternating forms graph with the given parameters.

    This construct a graph whose vertices are all ``n``x``n`` skew-symmetric
<<<<<<< HEAD
    matrices over ``GF(q)`` with zero diagonal. Two vertices are adjecent
    if and only if the difference of the tow matrices has rank 2.
=======
    matrices over ``GF(q)`` with zero diagonal. Two vertices are adjacent
    if and only if the difference of the two matrices has rank 2.
>>>>>>> d59383db

    This grap is distance-regular with classical parameters
    `(\lfloor \frac n 2 \rfloor,  q^2, q^2 - 1, q^{2 \lceil \frac n 2 \rceil -1})`.

    INPUT:

    - ``n`` -- integer
    - ``q`` -- a prime power

    EXAMPLES::

<<<<<<< HEAD
        sage: G = graphs.AlternatingFormsGraph(5,2)  # long time (5 min) optional - meataxe
        sage: G.is_distance_regular(True) # long time; optional - meataxe (due to above)
        ([155, 112, None], [None, 1, 20])

    .. NOTE::

        This function needs the additional package MeatAxe.
        Install it with ``sage -i meataxe``.

=======
        sage: G = graphs.AlternatingFormsGraph(5,2)
        sage: G.is_distance_regular(True)
        ([155, 112, None], [None, 1, 20])

>>>>>>> d59383db
    REFERENCES:

    See [BCN1989]_ pp. 282-284 for a rather detailed discussion, otherwise
    see [VDKT2016]_ p. 22.

    TESTS::

<<<<<<< HEAD
         sage: G = graphs.AlternatingFormsGraph(6,2)  # long time (> 30 min) optional - meataxe
         sage: G.order()  # long time optional - meataxe (because of above)
         32768
         sage: G.is_distance_regular(True)  # long time (33 min)  optional - meataxe
         ([651, 560, 256, None], [None, 1, 20, 336])
         sage: G = graphs.AlternatingFormsGraph(4,2)  # optional - meataxe
         sage: G.is_distance_regular(True) # optional - meataxe
         ([35, 16, None], [None, 1, 20])
    """
    def build_matrix(v):
        # v represents upper triangular entries
        v = list(v)

        mat = []  # our matrix

        # number entries used from v
        used_v = 0

        row_constructed = 0
        zeros = [0] * (n-1)
        while row_constructed < n:
            sig_check()
            row = (zeros[:row_constructed] + [0] +
                   v[used_v : used_v + (n - 1 - row_constructed)])
            mat.append(row)

            used_v += n - 1 - row_constructed
            row_constructed += 1

        # fix lower diagonal
        for r in range(n):
            for c in range(r):
                mat[r][c] = - mat[c][r]

        return Matrix(GF(q), mat, immutable=True, implementation="meataxe")

    # n x n zero-diagonal skew-symmetric matrix
    # can be represented by the upper triangular entries
    # there are n*(n+1) // 2 of them
    size = (n * (n+1)) // 2
    V = VectorSpace(GF(q), size)
    skewSymmetricMatrices = [build_matrix(v) for v in V]

    rank2Matrices = []
    for mat in skewSymmetricMatrices:
        sig_check()
        if mat.rank() == 2:
            rank2Matrices.append(mat)

    # now we have all matrices of rank 2
    edges = []
    for m1 in skewSymmetricMatrices:
        for m2 in rank2Matrices:
            sig_check()
            m3 = m1 + m2
            m3.set_immutable()
            edges.append((m1, m3))
=======
         sage: G = graphs.AlternatingFormsGraph(6,2)  # not tested (2 min)
         sage: G.order()  # not tested (because of above)
         32768
         sage: G.is_distance_regular(True)  # not tested (33 min)
         ([651, 560, 256, None], [None, 1, 20, 336])
         sage: G = graphs.AlternatingFormsGraph(4, 3)
         sage: G.is_distance_regular(True)
         ([260, 162, None], [None, 1, 90])
    """
    # n x n zero-diagonal skew-symmetric matrix
    # can be represented by the upper triangular entries
    # there are n*(n-1) // 2 of them
    size = (n * (n-1)) // 2
    V = VectorSpace(GF(q), size)

    # construct all rank 2 matrices
    rank2Matrices = set()
    Vn = VectorSpace(GF(q), n)
    basis = set(Vn.basis())
    e = [Vn([0]*i + [1] + [0]*(n - i - 1)) for i in range(n)]
    for v in e:
        v.set_immutable()

    scalars = [x for x in GF(q) if not x.is_zero()]
    Vseen = set()
    for v in Vn:
        if v.is_zero() or not v[v.support()[0]].is_one():
            continue
        v.set_immutable()
        # remove from basis e_i s.t. (v[i-1] =) v_i != 0
        i = v.support()[0]
        Ubasis = basis.difference([e[i]])

        for u in Vn.span_of_basis(Ubasis):
            sig_check()
            if u.is_zero() or not u[u.support()[0]].is_one():
                continue
            u.set_immutable()
            if u in Vseen:
                continue

            M = []
            for row in range(n - 1):
                upperRow = [0] * (n - 1 - row)
                for col in range(row + 1, n):
                    upperRow[col - row - 1] = v[row]*u[col] - u[row]*v[col]
                M += upperRow

            for scalar in scalars:
                N = tuple(map(lambda x: scalar * x, M))
                rank2Matrices.add(N)

        Vseen.add(v)

    # now we have all matrices of rank 2
    edges = []
    for m1 in V:
        t1 = tuple(m1)
        for m2 in rank2Matrices:
            sig_check()
            t3 = tuple([t1[i] + m2[i] for i in range(size)])
            edges.append((t1, t3))
>>>>>>> d59383db

    G = Graph(edges, format='list_of_edges')
    G.name("Alternating forms graph on (F_%d)^%d"%(q, n))
    return G

<<<<<<< HEAD
def HermitianFormsGraph(const int n, const int q):
=======
def HermitianFormsGraph(const int n, const int r):
>>>>>>> d59383db
    r"""
    Return the Hermitian froms graph with the given parameters.

    We build a graph whose vertices are all ``n``x``n`` Hermitian matrices
<<<<<<< HEAD
    over ``GF(q)``. Two  vertices are adjecent if the difference of the two
    vertices has rank 1.

    This graph is distance-regular with classical parameters
    `(n, - \sqrt{q}, - \sqrt{q} - 1, - (- \sqrt{q})^d - 1)`.
=======
    over ``GF(r^2)``. Two  vertices are adjacent if the difference of the two
    vertices has rank 1.

    This graph is distance-regular with classical parameters
    `(n, - r, - r - 1, - (- r)^d - 1)`.
>>>>>>> d59383db

    INPUT:

    - ``n`` -- integer
<<<<<<< HEAD
    - ``q`` -- square of aprime power

    EXAMPLES::

        sage: G = graphs.HermitianFormsGraph(2,4)  # optional - meataxe
        sage: G.is_distance_regular(True) # optional - meataxe
        ([5, 4, None], [None, 1, 2])
        sage: G = graphs.HermitianFormsGraph(3,9)  # long time (> 10 min)  optional - meataxe
        sage: G.order()  # long time (bacuase of the above)
        19683

    .. NOTE::

        If ``q`` does not satisfy the requirements, then this function
        will raise a ``ValueError``. This function needs the additional
        package MeatAxe. Install it with ``sage -i meataxe``.

=======
    - ``r`` -- a prime power

    EXAMPLES::

        sage: G = graphs.HermitianFormsGraph(2, 2)
        sage: G.is_distance_regular(True)
        ([5, 4, None], [None, 1, 2])
        sage: G = graphs.HermitianFormsGraph(3, 3)  # not tested (2 min)
        sage: G.order()  # not tested (bacuase of the above)
        19683

>>>>>>> d59383db
    REFERENCES:

    See [BCN1989]_ p. 285 or [VDKT2016]_ p. 22.

    TESTS::

<<<<<<< HEAD
         sage: G = graphs.HermitianFormsGraph(3,4) # long time (5 min)  optional - meataxe
         sage: G.is_distance_regular(True) # long time optional - meataxe; due to above
         ([21, 20, 16, None], [None, 1, 2, 12])
         sage: G = graphs.HermitianFormsGraph(2,9) # optional - meataxe
         sage: G.is_distance_regular(True) # optional - meataxe; due to above
         ([20, 18, None], [None, 1, 6])
    """
    from sage.arith.misc import is_prime_power

    b, k = is_prime_power(q, get_data=True)
    if k == 0 or k % 2 != 0:
        raise ValueError("We need q=r^2 where r is a prime power")

    # here we have b^k = q, b is prime and k is even
    r = b**(k//2)
    # so r^2 = b^k = q

    def build_matrix(v, d):
        # v represents upper triangular entries
        # d represents the diagonal entries
        v = list(v)
        d = list(d)

        mat = []  # our matrix

        # number entries used from v
        used_v = 0

        row_constructed = 0
        zeros = [0] * (n-1)
        while row_constructed < n:
            sig_check()
            row = (zeros[:row_constructed] + [d[row_constructed]] +
                   v[used_v : used_v + (n - 1 - row_constructed)])
            mat.append(row)

            used_v += n - 1 - row_constructed
            row_constructed += 1

        # fix lower diagonal
        for row in range(n):
            for c in range(row):
                mat[row][c] = (mat[c][row])**r

        return Matrix(GF(q), mat, immutable=True, implementation="meataxe")


    size = (n * (n+1)) // 2
    V = VectorSpace(GF(q), size)  # upper triangular entries
    D = VectorSpace(GF(r), n)  # diagonal entries
    hermitianMatrices = [build_matrix(v, d) for v in V for d in D]

    rank1Matrices = []
    for mat in hermitianMatrices:
        sig_check()
        if mat.rank() == 1:
            rank1Matrices.append(mat)

    edges = []
    for mat in hermitianMatrices:
        for mat2 in rank1Matrices:
            sig_check()
            mat3 = mat + mat2
            mat3.set_immutable()
            edges.append((mat, mat3))

    G = Graph(edges, format='list_of_edges')
    G.name("Hermitian forms graph on (F_%d)^%d"%(q, n))
=======
         sage: G = graphs.HermitianFormsGraph(3, 2)
         sage: G.is_distance_regular(True)
         ([21, 20, 16, None], [None, 1, 2, 12])
         sage: G = graphs.HermitianFormsGraph(2, 3)
         sage: G.is_distance_regular(True)
         ([20, 18, None], [None, 1, 6])
    """
    q = r * r
    Fr = GF(r)
    Fq = GF(q)
    i = Fq.gen()
    ir = i**r

    toR = {(a + i*b): (a + ir*b) for a, b in itertools.product(Fr, repeat=2)}

    def build_mat(v, w):
        # get upper diagonal entries
        res = []
        used_v = 0
        used_w = 0
        for row in range(n):
            res += [v[used_v]] + [v[used_v + 1 + j] + i * w[used_w + j]
                                  for j in range(n - 1 - row)]
            used_v += n - row
            used_w += n - 1 - row

        return tuple(res)

    # produce all rank1 matrices
    rank1Matrices = []
    for w1 in VectorSpace(Fr, n):
        if not w1.is_zero():
            # build matrix
            nonZero = 0
            while nonZero < n and w1[nonZero] == 0:
                nonZero += 1

            for w2 in VectorSpace(Fr, n - nonZero - 1):
                # get upper triangular entries
                sig_check()

                v = [w1[nonZero]] + \
                    [w1[nonZero + 1 + j] + i * w2[j]
                     for j in range(n - nonZero - 1)]

                res = []
                for row in range(nonZero):
                    res += [0] * (n - row)

                res += v

                for row in range(1, n - nonZero):
                    factor = toR[v[row]] / v[0]
                    res += list(map(lambda x: factor * x, v[row:]))

                rank1Matrices.append(res)

    Vs = VectorSpace(Fr, (n * (n+1)) // 2)
    Va = VectorSpace(Fr, (n * (n-1)) // 2)

    edges = []
    for a, b in itertools.product(Vs, Va):
        M = build_mat(a, b)
        for R in rank1Matrices:
            N = tuple([M[i] + R[i] for i in range((n * (n+1)) // 2)])
            edges.append((M, N))

    G = Graph(edges, format='list_of_edges')
    G.name(f"Hermitian forms graph on (F_{q})^{n}")
>>>>>>> d59383db
    return G

def DoubleOddGraph(const int n):
    r"""
<<<<<<< HEAD
    Return the double odd graph on `2*n+1` points.

    The graph is obtained using the subsets of size `n` and `n+1`
    of `{1, 2, ..., 2*n+1}` as vertices. Two vertices are adjacent if one
=======
    Return the double odd graph on `2n+1` points.

    The graph is obtained using the subsets of size `n` and `n+1`
    of `{1, 2, ..., 2n+1}` as vertices. Two vertices are adjacent if one
>>>>>>> d59383db
    is included in the other.

    The graph is distance-transitive.

    INPUT:

    - ``n`` -- integer; must be greater than 0

    EXAMPLES::

         sage: G = graphs.DoubleOddGraph(5)
         sage: G.is_distance_regular(True)
         ([6, 5, 5, 4, 4, 3, 3, 2, 2, 1, 1, None],
          [None, 1, 1, 2, 2, 3, 3, 4, 4, 5, 5, 6])
         sage: G = graphs.DoubleOddGraph(3)
         sage: G.diameter()
         7
         sage: G.is_distance_regular(True)
         ([4, 3, 3, 2, 2, 1, 1, None], [None, 1, 1, 2, 2, 3, 3, 4])

    REFERENCES:

    See [BCN1989]_ pp. 259-261 or [VDKT2016]_ p. 25.

    TESTS:

    DoubleOddGraph is bipartite double of OddGraph::

         sage: H = graphs.OddGraph(4)
         sage: G1 = graphs.DoubleOddGraph(3)
         sage: vertices = [(x, 0) for x in H] + [(x, 1) for x in H]
<<<<<<< HEAD
         sage: G2 = Graph([vertices, lambda i, j: i[1] != j[1] and H.has_edge(i[0], j[0])])
=======
         sage: G2 = Graph([vertices, lambda i, j:
         ....: i[1] != j[1] and H.has_edge(i[0], j[0])])
>>>>>>> d59383db
         sage: G2.is_isomorphic(G1)
         True
    """
    from sage.combinat.integer_vector import IntegerVectors

    if n < 1:
        raise ValueError("n must be >= 1")

    cdef list edges, s1
    cdef int i

    # a binary vector of size 2n + 1 represents a set
    edges = []
    for s in IntegerVectors(n, k=2*n + 1, max_part=1):
        s1 = list(s)
        for i in range(2*n + 1):
            sig_check()
            if s1[i] == 0:
                s2 = list(s)  # duplicate list
                s2[i] = 1
                edges.append((tuple(s1), tuple(s2)))

    G = Graph(edges, format='list_of_edges')
    G.name("Bipartite double of Odd graph on a set of %d elements"%(2*n + 1))
    return G

def HalfCube(int n):
    r"""
    Return the halved cube in `n` dimensions.

    The graph is distance-regular with calssical parameters
    `(\lfloor \frac n 2 \rfloor, 1, 2, 2 \lceil \frac n 2 \rceil -1)`.

    INPUT:

    - ``n`` -- integer; must be greater than 2

    EXAMPLES::

        sage: G = graphs.HalfCube(8)
        sage: G.is_distance_regular(True)
        ([28, 15, 6, 1, None], [None, 1, 6, 15, 28])
        sage: G = graphs.HalfCube(4)
        sage: G.is_distance_regular(True)
        ([6, 1, None], [None, 1, 6])

    REFERENCES:

    See [BCN1989]_ pp. 264, 265 or [VDKT2016]_ p. 21.
    This construction can be found on
    https://en.wikipedia.org/wiki/Halved_cube_graph#Equivalent_constructions

    TESTS:

    HalfCube is a half of the CubeGraph::

         sage: H = graphs.CubeGraph(8)
         sage: s1, s2 = H.bipartite_sets()
         sage: G1 = Graph([s1, lambda i, j: H.distance(i, j) == 2])
         sage: G2 = graphs.HalfCube(8)
         sage: G1.is_isomorphic(G2)
         True
    """
    from sage.graphs.graph_generators import graphs

    def hamming_distance(str v, str w):
        cdef int i, counter

        counter = 0
        for i in range(len(v)):
            if (v[i] != w[i]):
                counter = counter + 1

        return counter

    if n <= 2:
        raise ValueError("we need n > 2")

    G = graphs.CubeGraph(n-1)
    # we use the fact that the vertices are strings
    # and their distance is their hamming_distance
    for v, w in itertools.combinations(G, 2):
        sig_check()
        if hamming_distance(v, w) == 2:
            G.add_edge(v, w)

    G.relabel()  # relabel vertices to 0,1,2,...

    G.name("Half %d Cube"%n)
    return G


def GrassmannGraph(const int q, const int n, const int input_e):
    r"""
    Return the Grassmann graph with parameters `(q, n, e)`.

    This build the Grassmann graph $J_q(n,e)$. That is, for a vector
    space $V = \mathbb F(q))^n$ the output is the graph on the subspaces
    of dimension $e$ where two subspaces are adjancent if their intersection
    has dimension $e-1$.

    This graph is distance-regular with classical parameters
<<<<<<< HEAD
    `(\min(e, n-e), q, q, \gbinom {n-e+1} 1 _q -1)`
=======
    `(\min(e, n-e), q, q, \genfrac {[}{]} {0pt} {} {n-e+1} 1 _q -1)`
>>>>>>> d59383db

    INPUT:

    - ``q`` -- a prime power
    - ``n, e`` -- integers with ``n > e+1``

    EXAMPLES::

        sage: G = graphs.GrassmannGraph(2, 4, 2)
        sage: G.is_distance_regular(True)
        ([18, 8, None], [None, 1, 9])

    REFERENCES:

    See [BCN1989]_ pp. 268-272 or [VDKT2016]_ p. 21.

    TESTS::

        sage: G = graphs.GrassmannGraph(2, 6, 3)
        sage: G.is_distance_regular(True)
        ([98, 72, 32, None], [None, 1, 9, 49])
        sage: G = graphs.GrassmannGraph(3, 4, 2)
        sage: G.is_distance_regular(True)
        ([48, 27, None], [None, 1, 16])
    """
    from sage.combinat.designs import design_catalog as designs

    if n <= input_e + 1:
<<<<<<< HEAD
        raise ValueError(
            "Impossible parameters n <= e+1 (%d > %d)" %(n,input_e) )

    e = input_e
    if n < 2*input_e:
        e = n - input_e

    PG = designs.ProjectiveGeometryDesign(n-1, e-1, q)
    # we want the intersection graph
    # the size of the intersection must be (q^{e-1} - 1) / (q-1)
    size = (q**(e-1) -  1) / (q-1)
=======
        raise ValueError(f"Impossible parameters n <= e+1 ({n} > {input_e + 1})")

    e = input_e
    if n < 2 * input_e:
        e = n - input_e

    PG = designs.ProjectiveGeometryDesign(n - 1, e - 1, q)
    # we want the intersection graph
    # the size of the intersection must be (q^{e-1} - 1) / (q-1)
    size = (q**(e-1) -  1) // (q - 1)
>>>>>>> d59383db
    G = PG.intersection_graph([size])
    G.name("Grassmann graph J_%d(%d, %d)"%(q, n, e))
    return G

def DoubleGrassmannGraph(const int q, const int e):
    r"""
    Return the bipartite double of the distance-`e` graph of the
<<<<<<< HEAD
    Grassmann graph with parameters `(q, 2*e+1, e)`.
=======
    Grassmann graph with parameters `(q, 2e+1, e)`.

    This graph can also be descirbed as follow:
    Let `V` be the vector space of dimension `n` over `GF(q)`.
    The vertex set is the set of `e+1` or `e` subspaces of `V`.
    Two vertices are adjacent if one subspace is contained in the other.
>>>>>>> d59383db

    This graph is distance-transitive.

    INPUT:

    - ``q`` -- a prime power
    - ``e`` -- integer

    EXAMPLES::

        sage: G = graphs.DoubleGrassmannGraph(2,1)
        sage: G.diameter()
        3
        sage: G.is_distance_regular(True)
        ([3, 2, 2, None], [None, 1, 1, 3])


    REFERENCES:

    See [BCN1989]_ pp. 272, 273 or [VDKT2016]_ p. 25.

    TESTS::

         sage: G = graphs.DoubleGrassmannGraph(5,1)
         sage: G.order()
         62
         sage: G.is_distance_regular(True)
         ([6, 5, 5, None], [None, 1, 1, 6])
         sage: G = graphs.DoubleGrassmannGraph(3, 2)
         sage: G.order()
         2420
         sage: G.is_distance_regular(True)
         ([13, 12, 12, 9, 9, None], [None, 1, 1, 4, 4, 13])
    """
<<<<<<< HEAD
    n = 2*e+1
=======
    n = 2*e + 1
>>>>>>> d59383db
    V = VectorSpace(GF(q), n)

    edges = []
    for W in V.subspaces(e + 1):
        Wbasis = frozenset(W.basis())
        for U in W.subspaces(e):
            sig_check()
            Ubasis = frozenset(U.basis())
            edges.append((Wbasis, Ubasis))

    G = Graph(edges, format='list_of_edges')
    G.name("Double Grassmann graph (%d, %d, %d)"%(n, e, q))
    return G


def is_from_GQ_spread(list arr):
    r"""
    Return a pair `(s, t)` if the graph obtained from a GQ of order `(s, t)`
    with a spread has the intersection array passed. We also require that such
    GQ can be built by Sage.
    If no such pair exists, then return ``False``.

    INPUT:

    - ``arr`` -- list; an intersection array

    EXAMPLES::

         sage: from sage.graphs.generators.distance_regular import \
         ....: is_from_GQ_spread, graph_from_GQ_spread
         sage: is_from_GQ_spread([125, 120, 1, 1, 24, 125])
         (5, 25)
         sage: G = graph_from_GQ_spread(5, 25)
         sage: G.is_distance_regular(True)
         ([125, 120, 1, None], [None, 1, 24, 125])

    REFERENCES:

    The graphs we are looking for are antipodal covers of complete graphs.
    See [BCN1989]_ pp. 385, 386 for a discussion on these particular case.

    TESTS::

         sage: from sage.graphs.generators.distance_regular import \
         ....: is_from_GQ_spread
         sage: is_from_GQ_spread([343, 336, 1, 1, 48, 343])
         (7, 49)
         sage: is_from_GQ_spread([343, 336, 1, 2, 48, 343])
         False

    Check that we don't get ``True`` for inexisting GQs::

         sage: from sage.graphs.generators.distance_regular import \
         ....: is_from_GQ_spread
         sage: s = 5
         sage: t = 6
         sage: [s * t, s * (t-1), 1, 1, t - 1, s * t]
         [30, 25, 1, 1, 5, 30]
         sage: is_from_GQ_spread([30, 25, 1, 1, 5, 30])
         False
    """
    from sage.combinat.designs import design_catalog as designs

    if len(arr) != 6:
        return False

    t = arr[4] + 1
    if t <= 1:  # avoid division by 0
        return False

    s = arr[1] // (t-1)
    if s == 1 and t == 1:  # in this case we don't get a connected graph
        return False

    if arr != [s * t, s * (t-1), 1, 1, t - 1, s * t]:
        return False

    # check Sage can build it (it may not exist)
    if designs.generalised_quadrangle_with_spread(s, t, existence=True) \
       is not True:
        return False

    return (s,t)

def graph_from_GQ_spread(const int s, const int t):
    r"""
    Return the point graph of the generalised quandrangle with
    order `(s, t)` after removing one of its spreads.

    These graphs are antipodal covers of complete graphs and, in particular,
    distance-regular graphs of diameter 3.

    INPUT:

    - ``s, t`` -- integers; order of the generalised quadrangle

    EXAMPLES::

         sage: from sage.graphs.generators.distance_regular import \
         ....: graph_from_GQ_spread
         sage: G = graph_from_GQ_spread(4, 16)
         sage: G.is_distance_regular(True)
         ([64, 60, 1, None], [None, 1, 15, 64])

    REFERENCES:

    The graphs constructed here follow [BCN1989]_ pp. 385, 386.

    TESTS::

         sage: from sage.graphs.generators.distance_regular import \
         ....: graph_from_GQ_spread, is_from_GQ_spread
         sage: is_from_GQ_spread([64, 60, 1, 1, 15, 64])
         (4, 16)
         sage: graph_from_GQ_spread(*is_from_GQ_spread([27, 24, 1, 1, 8, 27]))
         Graph on 112 vertices
         sage: _.is_distance_regular(True)
         ([27, 24, 1, None], [None, 1, 8, 27])
    """
    from sage.combinat.designs import design_catalog as designs

    (GQ, S) = designs.generalised_quadrangle_with_spread(s, t, check=False)

    k = len(GQ.blocks()[0])
    edges = []
    for b in GQ.blocks():
        if b in S:  # skip blocks in spread
            continue
        for p1, p2 in itertools.combinations(b, 2):
            sig_check()
            edges.append((p1, p2))

    G = Graph(edges, format="list_of_edges")
    return G

def GeneralisedDodecagonGraph(const int s, const int t):
    r"""
    Return the point-graph of a generalised dodecagon of order `(s,t)`.

    INPUT:

    - ``s, t`` -- integers; order of the generalised dodecagon

    EXAMPLES::

        sage: G = graphs.GeneralisedDodecagonGraph(1, 5)  # optional - gap_packages internet
        sage: G.is_distance_regular(True)  # optional - gap_packages internet
        ([6, 5, 5, 5, 5, 5, None], [None, 1, 1, 1, 1, 1, 6])
        sage: H = graphs.GeneralisedDodecagonGraph(5, 1)  # optional - gap_packages internet
        sage: H.order()  # optional - gap_packages internet
        23436
        sage: H.is_distance_regular(True) # long time (6 min); optional - gap_packages internet
        ([10, 5, 5, 5, 5, 5, None], [None, 1, 1, 1, 1, 1, 2])

    .. NOTE::

        This function indirectly uses the GAP's AtlasRep package.
        Thus you may need an internet connection and the optional Sage's
        package ``gap_packages``.

    REFERENCES:

    See [BCN1989]_ pp. 200-205 for a discussion of distance-regular graphs from
    generalised polygons.

    TESTS:

    Test all graphs of order `(1, q)`::

        sage: G = graphs.GeneralisedDodecagonGraph(1, 4)  # optional - gap_packages internet
        sage: G.is_distance_regular(True)  # optional - gap_packages internet
        ([5, 4, 4, 4, 4, 4, None], [None, 1, 1, 1, 1, 1, 5])
        sage: G = graphs.GeneralisedDodecagonGraph(1, 3)  # optional - gap_packages internet
        sage: G.is_distance_regular(True)  # optional - gap_packages internet
        ([4, 3, 3, 3, 3, 3, None], [None, 1, 1, 1, 1, 1, 4])
        sage: G = graphs.GeneralisedDodecagonGraph(1, 2)  # optional - gap_packages internet
        sage: G.is_distance_regular(True)  # optional - gap_packages internet
        ([3, 2, 2, 2, 2, 2, None], [None, 1, 1, 1, 1, 1, 3])
        sage: G = graphs.GeneralisedDodecagonGraph(1, 1)  # optional - gap_packages internet
        sage: G.is_distance_regular(True)  # optional - gap_packages internet
        ([2, 1, 1, 1, 1, 1, None], [None, 1, 1, 1, 1, 1, 2])

    Now test all graphs of order `(q, 1)`::

        sage: G = graphs.GeneralisedDodecagonGraph(4, 1)  # optional - gap_packages internet
        sage: G.is_distance_regular(True)  # optional - gap_packages internet
        ([8, 4, 4, 4, 4, 4, None], [None, 1, 1, 1, 1, 1, 2])
        sage: G = graphs.GeneralisedDodecagonGraph(3, 1)  # optional - gap_packages internet
        sage: G.is_distance_regular(True)  # optional - gap_packages internet
        ([6, 3, 3, 3, 3, 3, None], [None, 1, 1, 1, 1, 1, 2])
        sage: G = graphs.GeneralisedDodecagonGraph(2, 1)  # optional - gap_packages internet
        sage: G.is_distance_regular(True)  # optional - gap_packages internet
        ([4, 2, 2, 2, 2, 2, None], [None, 1, 1, 1, 1, 1, 2])

    """
    from sage.arith.misc import is_prime_power

    cdef int q = 0
    cdef int orderType = 0

    # decide the type of graph
    if s == 1:  # (1, q)
        q = t
    elif t == 1:  # (q, 1)
        q = s
        orderType = 1
    else:
        raise ValueError(f"No generalised dodacagon of order ({s}, {t}) exists")

    if q == 1:  # order (1, 1)
        from sage.graphs.generators.basic import CycleGraph
        return CycleGraph(12)

    if not is_prime_power(q):
        raise ValueError(f"No generalised dodacagon of order ({s}, {t}) exists")

    if orderType == 0:
        # incidence graph of hexagon (q,q)
        H = GeneralisedHexagonGraph(q, q)
        lines = _extract_lines(H)

        edges = []
        for l in lines:
            for p in l:
                sig_check()
                edges.append((p, l))

        G = Graph(edges, format='list_of_edges')
        G.name("Generalised dodecagon of order (1, %d)"%q)
        return G

    else:  # orderType == 1
        # dual
        H = GeneralisedDodecagonGraph(t, s)
        G = _line_graph_generalised_polygon(H)
        G.name("Generalised dodecagon of order (%s, %d)"%(s, t))
        return G

def GeneralisedOctagonGraph(const int s, const int t):
    r"""
    Return the point-graph of a generalised octagon of order `(s,t)`.

    INPUT:

    - ``s, t`` -- integers; order of the generalised octagon

    EXAMPLES::

         sage: G = graphs.GeneralisedOctagonGraph(1, 4)
         sage: G.is_distance_regular(True)
         ([5, 4, 4, 4, None], [None, 1, 1, 1, 5])
         sage: G = graphs.GeneralisedOctagonGraph(2, 4)  # optional - gap_packages internet
         sage: G.is_distance_regular(True)  # optional - gap_packages internet
         ([10, 8, 8, 8, None], [None, 1, 1, 1, 5])
         sage: G = graphs.GeneralisedOctagonGraph(5, 1)
         sage: G.is_distance_regular(True)
         ([10, 5, 5, 5, None], [None, 1, 1, 1, 2])

    .. NOTE::

        This function uses the GAP's AtlasRep package to build the graphs
        of order `(2, 4)` or `(4, 2)`. For those graphs you need an internet
        connection and Sage's optional package ``gap_packages``.

    REFERENCES:

    See [BCN1989]_ pp. 200-205 for a discussion of distance-regular graphs from
    generalised polygons.

    TESTS::

        sage: G = graphs.GeneralisedOctagonGraph(8, 64)
        Traceback (most recent call last):
        ...
        NotImplementedError: Graph would be too big
        sage: G = graphs.GeneralisedOctagonGraph(4, 16)
        Traceback (most recent call last):
        ...
        ValueError: generalised octagons of order (q, q^2) exist only for q odd powers of 2

    """
    from sage.arith.misc import is_prime_power
    from sage.libs.gap.libgap import libgap
    from sage.graphs.strongly_regular_db import strongly_regular_graph

    cdef int q = 0
    cdef int orderType = 0

    if s == 1:  # (1, q)
        q = t
    elif t == 1:  # (q, 1)
        q = s
        orderType = 1
    elif s**2 ==  t:  # (q, q^2)
        q = s
        (p, k) = is_prime_power(q, get_data=True)

        if p != 2 or k % 2 != 1:
            raise ValueError(("generalised octagons of order (q, q^2) "
                              "exist only for q odd powers of 2"))
        orderType = 2
    elif t**2 == s:  # (q^2, q)
        q = t
        orderType = 1
    else:
        raise ValueError(f"No generalised octagon of order ({s}, {t}) exists")

    if q == 1:  # order (1, 1)
        from sage.graphs.generators.basic import CycleGraph
        return CycleGraph(8)

    if not is_prime_power(q):
        raise ValueError(f"No generalised octagon of order ({s}, {t}) exists")

    if orderType == 0:
        # incidence graph of generalised quadrangle (q, q)

        H = strongly_regular_graph((q+1) * (q*q + 1), q * (q+1), q - 1, q + 1,
                                   check=False)

        lines = _extract_lines(H)

        edges = []
        for l in lines:
            for p in l:
                sig_check()
                edges.append((p, l))

        G = Graph(edges, format='list_of_edges')
        G.name("Generalised octagon of order (1, %d)"%q)
        return G

    elif orderType == 1:
        # dual
        H = GeneralisedOctagonGraph(t,s)
        G = _line_graph_generalised_polygon(H)
        G.name("Generalised octagon of order(%d, %d)"%(s, t))
        return G
    else:
        if q == 2:
            group = libgap.AtlasGroup("2F4(2)", libgap.NrMovedPoints, 1755)
            G = Graph(libgap.Orbit(group, [1, 73], libgap.OnSets),
                      format='list_of_edges')
            G.name("Generalised octagon of order (2, 4)")
            return G
        else:
            raise NotImplementedError("Graph would be too big")


def GeneralisedHexagonGraph(const int s, const int t):
    r"""
    Return the point-graph of a generalised octagon of order `(s,t)`.

    INPUT:

    - ``s, t`` -- integers; order of the generalised octagon

    EXAMPLES::

        sage: G = graphs.GeneralisedHexagonGraph(5, 5)  # optional - gap_packages internet
        sage: G.is_distance_regular(True)  # optional - gap_packages internet
        ([30, 25, 25, None], [None, 1, 1, 6])
        sage: G = graphs.GeneralisedHexagonGraph(7, 1)
        sage: G.is_distance_regular(True)
        ([14, 7, 7, None], [None, 1, 1, 2])
        sage: graphs.GeneralisedHexagonGraph(1, 1)
        Cycle graph: Graph on 6 vertices

    .. NOTE::

        This function uses the GAP's AtlasRep package to build the graphs
        of order `(q, q)`, `(q, q^3)` or `(q^3, q)`. For those graphs you need
        an internet connection and Sage's optional package ``gap_packages``.

    REFERENCES:

    See [BCN1989]_ pp. 200-205 for a discussion of distance-regular graphs from
    generalised polygons.

    TESTS::

        sage: G = graphs.GeneralisedHexagonGraph(4, 4)  # optional - gap_packages internet
        sage: G.is_distance_regular(True)  # optional - gap_packages internet
        ([20, 16, 16, None], [None, 1, 1, 5])
        sage: G = graphs.GeneralisedHexagonGraph(3, 3)  # optional - gap_packages internet
        sage: G.is_distance_regular(True)  # optional - gap_packages internet
        ([12, 9, 9, None], [None, 1, 1, 4])
        sage: G = graphs.GeneralisedHexagonGraph(2, 2)  # optional - gap_packages internet
        sage: G.is_distance_regular(True)  # optional - gap_packages internet
        ([6, 4, 4, None], [None, 1, 1, 3])
        sage: G = graphs.GeneralisedHexagonGraph(2, 8)  # optional - gap_packages internet
        sage: G.is_distance_regular(True)  # optional - gap_packages internet
        ([18, 16, 16, None], [None, 1, 1, 9])

    """
    from sage.arith.misc import is_prime_power
    from sage.libs.gap.libgap import libgap
    from sage.combinat.designs import design_catalog as designs

    cdef int q = 0
    cdef int orderType = 0

    if s == 1:  # (1, q)
        q = t
    elif t == 1:  # (q, 1)
        q = s
        orderType = 1
    elif s == t:  # (q, q)
        q = s
        orderType = 2
    elif s**3 == t:  # (q, q^3)
        q = s
        orderType = 3
    elif t**3 == s:  # (q^3, q)
        q = t
        orderType = 1
    else:
        raise ValueError(f"No generalised octagon of order ({s}, {t}) exists")

    if q == 1:  # order (1, 1)
        from sage.graphs.generators.basic import CycleGraph
        return CycleGraph(6)

    if not is_prime_power(q):
        raise ValueError(f"No generalised octagon of order ({s}, {t}) exists")

    if orderType == 0:
        # incident graph of generalised 3-gon of order (q, q)
        PG2 = designs.ProjectiveGeometryDesign(2,1,q)

        edges = []
        for l in PG2.blocks():
            for p in l:
                sig_check()
                edges.append((p, tuple(l)))

        G = Graph(edges, format='list_of_edges')
        G.name("Generalised hexagon of order (1, %d)"%q)
        return G

    elif orderType == 1:
        # dual graph
        H = GeneralisedHexagonGraph(t, s)
        G = _line_graph_generalised_polygon(H)
        G.name("Generalised hexagon of order(%d, %d)"%(s, t))
        return G

    elif orderType == 2:
        # we use the group G2(q)
        # if q == 2, then G2(2) is isomorphic to U3(3).2
        if q == 2:
            group = libgap.AtlasGroup("U3(3).2", libgap.NrMovedPoints, 63)
            G = Graph(libgap.Orbit(group, [1, 19], libgap.OnSets),
                      format='list_of_edges')
            G.name("Generalised hexagon of order (%d, %d)"%(q, q))
            return G

        elif q == 3:  # we don't have permutation representation; so we build it
            matrixRep = libgap.AtlasGroup("G2(3)", libgap.Position, 7)
            e1 = vector(GF(3), [1, 0, 0, 0, 0, 0, 0])
            orb = libgap.Orbit(matrixRep, e1, libgap.OnLines)
            group = libgap.Action(matrixRep, orb, libgap.OnLines)

            # now group is our permutation representation
            G = Graph(libgap.Orbit(group, [1, 52], libgap.OnSets),
                      format='list_of_edges')
            G.name("Generealised hexagon of order (%d, %d)"%(q, q))
            return G

        elif q <= 5:
            n = 1365 if q == 4 else 3906
            p = 43 if q == 4 else 185
            group = libgap.AtlasGroup("G2(%d)"%q, libgap.NrMovedPoints, n)

            G = Graph(libgap.Orbit(group, [1, p], libgap.OnSets),
                      format='list_of_edges')
            G.name("Generalised hexagon of order (%d, %d)"%(q, q))
            return G

        else:
            raise NotImplementedError("Graph would be too big")

    elif orderType == 3:
        if q > 3:
            raise NotImplementedError("Graph would be too big")

        movedPoints = 819 if q==2 else 26572
        group = libgap.AtlasGroup("3D4(%d)"%q, libgap.NrMovedPoints, movedPoints)

        G = Graph(libgap.Orbit(group, [1, 2],libgap.OnSets),
                  format='list_of_edges')
        G.name("Generalised hexagon of order (%d, %d)"%(q, q**3))
        return G

def _extract_lines(G):
    r"""
    Return the set of lines from the point-graph of a generalised polygon.

    In particular, given a graph `G` we return the set of singular lines:
    Let `(x,y)` be an edge, then `\{x,y\}^\bot^\bot` is a singular line.
    We define `x^\bot =` neighbours of `x` and `x` for `x` a vertex and
    `S^\bot =` intersection of `x^\bot` for all `x \in S`.

    INPUT:

    - ``G`` -- a graph

    OUTPUT:

    A list of tuples where each tuple represent a line through the vertices
    contained in that line.

    EXAMPLES::

        sage: from sage.graphs.generators.distance_regular import _extract_lines
        sage: G = graphs.GeneralisedHexagonGraph(1, 8)
        sage: lines = _extract_lines(G)
        sage: len(lines)
        657
        sage: type(lines)
        <class 'list'>
        sage: line = lines[0]
        sage: type(line)
        <class 'tuple'>
        sage: line[0] in G  # elements in line are vertices
        True

    REFERENCES:

    See [BCN1989]_ pp. 200-205 for a discussion of distance-regular graphs from
    generalised polygons. See also [BCN1989]_ pp. 28, 29 for some theory about
    singular lines.
    """

    lines = []
    edges = set(G.edges(labels=False, sort=False))

    while edges :
        (x, y) = edges.pop()

        #compute line
        botX = set(G.neighbors(x, closed=True))
        botY = set(G.neighbors(y, closed=True))
        bot1 = botX.intersection(botY)

        b = bot1.pop()
        bot2 = frozenset(G.neighbors(b, closed=True))
        for v in bot1:
            sig_check()
            s = frozenset(G.neighbors(v, closed=True))
            bot2 = bot2.intersection(s)

        # now bot2 is a line
        lines.append(tuple(bot2))  # we need tuple or GAP will complain later

        # remove already handled edges
        for u, v in itertools.product(bot2, repeat=2):
            try :
                edges.remove((u, v))
            except KeyError:
                pass  # ignore this
    #end while edges

    return lines

def _line_graph_generalised_polygon(H):
    r"""
    Return the line-graph of the generalised polygon whose point-graph is `H`.

    In particular, return the line-graph of the incidence structure defined
    by the singular lines of the graph `H`.

    See also :func:`sage.graphs.generators.distance_regular._extract_lines`.

    INPUT:

    - ``H`` -- a graph

    EXAMPLES::

         sage: from sage.graphs.generators.distance_regular import \
         ....: _line_graph_generalised_polygon
         sage: G = graphs.GeneralisedHexagonGraph(1, 8)
         sage: H = _line_graph_generalised_polygon(G)
         sage: H.is_distance_regular(True)
         ([16, 8, 8, None], [None, 1, 1, 2])
         sage: G = graphs.GeneralisedHexagonGraph(3, 3)
         sage: H = _line_graph_generalised_polygon(G)
         sage: G.is_isomorphic(H)
         True

    REFERENCES:

    See [BCN1989]_ pp. 200-205 for a discussion of distance-regular graphs from
    generalised polygons. See also [BCN1989]_ pp. 28, 29 for some theory about
    singular lines.
    """
    lines = _extract_lines(H)

    # get a map (point -> all lines incident to point)
    vToLines = {v: [] for v in H}
    for l in lines:
        for p in l:
            sig_check()
            vToLines[p].append(l)

    k = len(vToLines[lines[0][0]])

    edges = []
    for v in vToLines:
        lines = vToLines[v]
        for l1, l2 in itertools.combinations(lines, 2):
            sig_check()
            edges.append((l1, l2))

    G = Graph(edges, format="list_of_edges")
    return G

def _intersection_array_from_graph(G):
    r"""
    Return the intersection array of the graph `G`.
    If `G` is not distance-regular, then return ``False``.

    This is a simple wrapper around
    :meth:`sage.graphs.distances_all_pairs.is_distance_regular` to return a list
    instead of a pair of lists

    INPUT:

    - G -- a graph

    EXAMPLES::

    TESTS::

    """

    t = G.is_distance_regular(True)
    if t is False:
        return False

    return t[0][:-1] + t[1][1:]


cdef enum ClassicalParametersGraph:
    NonExisting = 0,
    Johnson,
    Hamming,
    HalvedCube,
    UnitaryDualPolar,
    HermitianForms,
    GeneralisedHexagon,
    Grassmann,
    OrthogonalDualPolar1,
    SymplecticDualPolar,
    OrthogonalDualPolar2,
    UnitaryDualPolar1,
    UnitaryDualPolar2,
    Ustimenko,
    BilinearForms,
    AlternatingForms,
    LieE77,
    AffineE6

def is_classical_parameters_graph(list array):
    r"""
    Return a tuple of parameters representing the array given. If such no tuple
    can be produced, it returns ``False``.

    Given an intersection array, if it represents a family of  distance-regular
    graphs with classical parameters, then this function  returns a tuple
    consisting of the  parameters `(d, b, \alpha, \beta)` and a fourth parameter
    which is the enum ``CalssicalParametersGraph`` indicating the family with
    the given itersection array.
    If the array doesn't belong to any classical parameter graph, then this
    function returns ``False``.
    If the array belongs to a sporadic graph rather than a family of graphs,
    then the function returns ``False``. This is to reduce the overlap with
    ``sage.graphs.generators.distance_regular._sporadic_graph_database``.


    .. NOTE::

        The array given as an input is expected to be an intersection array.
        If this is not the case, then some exception may be raised.

    INPUT:

    - ``array`` -- list; an intersection array

    OUTPUT:

    ``False`` or a tuple ``(d, b, alpha, beta, gamma)``.

    EXAMPLES::

        sage: from sage.graphs.generators.distance_regular import \
        ....: is_classical_parameters_graph
        sage: G = graphs.HammingGraph(5, 4)
        sage: G.is_distance_regular(True)
        ([15, 12, 9, 6, 3, None], [None, 1, 2, 3, 4, 5])
        sage: is_classical_parameters_graph([15, 12, 9, 6, 3, 1, 2, 3, 4, 5])
        (5, 1, 0, 3, 2)

    REFERENCES:

    See [BCN1989]_ chapter 9 for a discussion of distance-regular graphs with
    classical parameters. See [BCN1989]_ chapter 6.2 for a method to compute
    the classical parameters of a graph. See also [VDKT2016]_ section 3.1.1.

    TESTS::

        sage: from sage.graphs.generators.distance_regular import \
        ....: is_classical_parameters_graph
        sage: is_classical_parameters_graph([68, 64, 1, 17])  # srg not drg
        False
        sage: G = graphs.GossetGraph() # sporadic classical parameters graph
        sage: G.is_distance_regular(True)
        ([27, 10, 1, None], [None, 1, 10, 27])
        sage: is_classical_parameters_graph([27, 10, 1, 1, 10, 27])
        False
    """
    from sage.functions.log import log
    from sage.rings.integer_ring import ZZ
    from sage.arith.misc import is_prime_power
    from sage.combinat.q_analogues import q_binomial

    def integral_log(const int x, const int b):
        # compute log_b(x) if is not a positive iteger, return -1
        if x <= 0:
            return -1
        k = log(x, b)
        if k in ZZ and k > 0:
            return int(k)
        return -1

    def check_parameters(int d, int b, int alpha, int beta, list arr):
        bs = [(q_binomial(d, 1, b) - q_binomial(i, 1, b)) * \
              (beta - alpha * q_binomial(i, 1, b)) for i in range(d)]
        cs = [q_binomial(i, 1, b) * (1 + alpha*q_binomial(i-1, 1, b))
              for i in range(1, d+1)]
        return arr == bs + cs

    def b_(i):
        if i == d:
            return 0
        return array[i]

    def c_(i):
        if i == 0:
            return 0
        return array[d - 1 + i]

    def a_(i):
        return b_(0) - b_(i) - c_(i)

    if len(array) % 2 != 0 :
        return False

    d = len(array) // 2
    if d < 3:
        return False

    # if array is classical parameters, then we have 2 cases:
    # 1. a_i != \lambda c_i for 2<= i <= d
    # 2. a_i == \lambda c_i for 0<= i <= d
    if all(a_(i) == a_(1) * c_(i) for i in range(2, d+1)):
        case = 2
    elif all(a_(i) != a_(1) * c_(i) for i in range(2, d+1)):
        case = 1
    else:
        return False

    if case == 1:
        # b = (a_2 c_3 - c_2 a_3) / (a_1 c_3 - a_3)
        num = a_(2) * c_(3) - c_(2) * a_(3)
        den = a_(1) * c_(3) - a_(3)
        b = num / den
        if b in {0, -1}:
            return False

        alpha = c_(2) / (1 + b) - 1
        beta = b_(0) / q_binomial(d, 1, b)

    else:  # case 2
        # b is either c_2 - 1 or - a_1 - 1
        # try c_2 - 1
        valid = True
        b = c_(2) - 1
        if b in {0, -1}:
            valid = False
        else:
            alpha = c_(2) / (1 + b) - 1
            beta = b_(0) / q_binomial(d, 1, b)
            valid = check_parameters(d, b, alpha, beta, array)

        if not valid:  # must have -a_1 - 1
            b = -a_(1) - 1
            if b in {0, -1}:
                return False  # even this case is invalid

            alpha = c_(2) / (1 + b) - 1
            beta = a_(1) + 1 - alpha*(q_binomial(d, 1, b) - 1)

    if not check_parameters(d, b, alpha, beta, array):
        return False

    gamma = ClassicalParametersGraph.NonExisting

    if b == 1 :
        if alpha == 1 and beta >= d:  # since beta+d = n >= 2*d
            # Johnson Graph
            gamma = ClassicalParametersGraph.Johnson
        elif alpha == 0:
            # Hamming Graph
            gamma = ClassicalParametersGraph.Hamming
        elif alpha == 2 and (beta == 2*d + 1 or beta == 2*d - 1):
            # Halved cube graph
            gamma = ClassicalParametersGraph.HalvedCube
        else :
            return False  # no other (unbounbded) drg exists with b = 1

    elif b < 0 and is_prime_power(-b):
        if alpha + 1 == (1 + b*b) / (1 + b) and \
           beta + 1 == (1 - b**(d+1)) / (1 + b):
            # U(2d,r)
            gamma = ClassicalParametersGraph.UnitaryDualPolar1
        elif alpha + 1 == b and beta + 1 == - (b**d):
            gamma = ClassicalParametersGraph.HermitianForms
        elif d == 3 and alpha + 1 == 1 / (1+b) and \
             beta + 1 == q_binomial(3, 1, -b):
            gamma = ClassicalParametersGraph.GeneralisedHexagon
        else:
            return False

    if gamma != ClassicalParametersGraph.NonExisting:
        return (d, b, alpha, beta, gamma)

    # all remaining cases need b to be a prime power
    (p, k) = is_prime_power(b, get_data=True)
    if k == 0:  # b not a prime power
        return False
    r = p**(k//2)  # will be used later

    if alpha == b and integral_log((beta+1) * (b-1) + 1, b) >= d + 1:
        # we checked that beta + 1 = (b^(n-d+1) - 1)/(b - 1) for n >= 2d
        # Grassmann graph
        gamma = ClassicalParametersGraph.Grassmann

    elif alpha == 0 and  beta * beta in {1, b, b * b, b**3, b**4}:
        # checked beta in {b^0, b^(0.5), b, b^(1.5), b^2}
        # dual polar graphs
        if beta == 1:
            gamma = ClassicalParametersGraph.OrthogonalDualPolar1
        elif beta == b:
            gamma = ClassicalParametersGraph.SymplecticDualPolar
        elif beta == b * b:
            gamma = ClassicalParametersGraph.OrthogonalDualPolar2
        else:
            if k % 2 == 1:
                return False  # we need b a square
            if beta == r**3:
                gamma = ClassicalParametersGraph.UnitaryDualPolar1
            elif beta == r:
                gamma = ClassicalParametersGraph.UnitaryDualPolar2

    elif k % 2 == 0 and alpha + 1 == q_binomial(3, 1, r) and \
         beta + 1 in {q_binomial(2*d + 2, 1, r),
                      q_binomial(2*d + 1, 1, r)}:
        gamma = ClassicalParametersGraph.Ustimenko

    elif alpha + 1 == b and integral_log(beta + 1, b) >= d:
        gamma = ClassicalParametersGraph.BilinearForms

    elif k % 2 == 0 and alpha + 1 == b and \
         beta + 1 in {r**(2*d - 1),r**(2*d + 1)}:
        gamma = ClassicalParametersGraph.AlternatingForms

    elif d == 3 and k % 4 == 0 and alpha + 1 == q_binomial(5, 1, p**(k//4)) and \
         beta + 1 == q_binomial(10, 1, p**(k//4)):
        gamma = ClassicalParametersGraph.LieE77

    elif d == 3 and k % 4 == 0 and alpha + 1 == b and beta + 1 == (p**(k//4))**9:
        gamma = ClassicalParametersGraph.AffineE6

    if gamma == ClassicalParametersGraph.NonExisting:
        return False
    return (d, b, alpha, beta, gamma)

def graph_with_classical_parameters(int d, int b, alpha_in, beta_in, int gamma):
    r"""
    Return the graph with the classical parameters given.

    The last parameter ``gamma`` is meant to be an element of the enum
    ``ClassicalParametersGraph`` used to identify the family of graphs to
    construct.
    In particular this function doesn't build any sporadic graph.
    To build such a graph use
    :func:`sage.graphs.generators.distance_regular.distance_regular_graph`.

    INPUT:

    - ``d, b, alpha_in, beta_in`` -- numbers; the parameters of the graph;
      ``d`` and ``b`` must be integers

    - ``gamma`` -- element of the enum ``ClassicalParametersGraph``

    EXAMPLES::

        sage: from sage.graphs.generators.distance_regular import *
        sage: graph_with_classical_parameters(3, 1, 1, 3, 1)
        Johnson graph with parameters 6,3: Graph on 20 vertices

    The last parameter is very important as it takes precedence.
    This function will not check that the other four parameters match the correct
    family. Use
    :func:`sage.graphs.generators.distance_regular.is_classical_parameters_graph`
    to check the parameters::

        sage: from sage.graphs.generators.distance_regular import *
        sage: graph_with_classical_parameters(3, 1, 1, 3, 2)
        Hamming Graph with parameters 3,4: Graph on 64 vertices
        sage: G = _; G.is_distance_regular(True)
        ([9, 6, 3, None], [None, 1, 2, 3])
        sage: is_classical_parameters_graph([9, 6, 3, 1, 2, 3])
        (3, 1, 0, 3, 2)

    Two families of graphs are not implemented yet::

        sage: from sage.graphs.generators.distance_regular import *
        sage: graph_with_classical_parameters(3, 16, 15, 511, 17)
        Traceback (most recent call last):
        ...
        NotImplementedError: Graph would be too big
        sage: graph_with_classical_parameters(3, 16, 30, 1022, 16)
        Traceback (most recent call last):
        ...
        NotImplementedError: Graph would be too big

    REFERENCES:

    See [BCN1989]_ chapter 9 for a discussion of distance-regular graphs with
    classical parameters. See also [VDKT2016]_ section 3.1.1.

    TESTS::

        sage: graph_with_classical_parameters(3, 1, 2, 3, 3)
        Half 4 Cube: Graph on 8 vertices
        sage: graph_with_classical_parameters(3, 2, 0, 2, 9)
        Symplectic Dual Polar Graph DSp(6, 2): Graph on 135 vertices
        sage: graph_with_classical_parameters(3, 2, 2, 14, 7)
        Grassmann graph J_2(6, 3): Graph on 1395 vertices
        sage: graph_with_classical_parameters(3, -2, -2, 6, 6)
        Generalised hexagon of order (2, 8): Graph on 819 vertices
    """
    from sage.rings.rational import Rational
    from sage.functions.log import log
    from sage.functions.other import sqrt
    from sage.graphs.generators.families import JohnsonGraph, HammingGraph
    from sage.graphs.generators.classical_geometries import \
        UnitaryDualPolarGraph, OrthogonalDualPolarGraph, SymplecticDualPolarGraph

    alpha = Rational(alpha_in)
    beta = Rational(beta_in)
    if alpha.is_integer():
        alpha = int(alpha)
    if beta.is_integer():
        beta = int(beta)

    if gamma == ClassicalParametersGraph.Johnson:
        return JohnsonGraph(beta + d, d)

    elif gamma == ClassicalParametersGraph.Hamming:
        return HammingGraph(d, beta + 1)

    elif gamma == ClassicalParametersGraph.HalvedCube:
        a = 0 if beta == 2*d + 1 else 1
        return HalfCube(beta + a)

    elif gamma == ClassicalParametersGraph.UnitaryDualPolar:
        return UnitaryDualPolarGraph(2 * d, -b)

    elif gamma == ClassicalParametersGraph.HermitianForms:
        return HermitianFormsGraph(d,(-b)**2)

    elif gamma == ClassicalParametersGraph.GeneralisedHexagon:
        q = -b
        return GeneralisedHexagonGraph(q, q**3)

    elif gamma == ClassicalParametersGraph.Grassmann:
        n = int(log((beta+1) * (b-1) + 1, b)) + d -1
        return GrassmannGraph(b, n, d)

    elif gamma == ClassicalParametersGraph.OrthogonalDualPolar1:
        return OrthogonalDualPolarGraph(1, d, b)

    elif gamma == ClassicalParametersGraph.SymplecticDualPolar:
        return SymplecticDualPolarGraph(2 * d, b)

    elif gamma == ClassicalParametersGraph.OrthogonalDualPolar2:
        return OrthogonalDualPolarGraph(-1, d, b)

    elif gamma == ClassicalParametersGraph.UnitaryDualPolar1:
        r = int(sqrt(b))
        return UnitaryDualPolarGraph(2*d + 1, r)

    elif gamma == ClassicalParametersGraph.UnitaryDualPolar2:
        r = int(sqrt(b))
        return UnitaryDualPolarGraph(2 * d, r)

    elif gamma == ClassicalParametersGraph.Ustimenko:
        q = int(sqrt(b))
        m = int(log((beta+1) * (q-1) + 1, q)) - 1
        UstimenkoGraph(m, q)

    elif gamma == ClassicalParametersGraph.BilinearForms:
        e = int(log(beta + 1, b))
        return BilinearFormsGraph(d, e, b)

    elif gamma == ClassicalParametersGraph.AlternatingForms:
        q = int(sqrt(b))
        a = 0 if beta + 1 == q**(2*d - 1) else 1
        return AlternatingFormsGraph(2*d + a, q)

    elif gamma == ClassicalParametersGraph.LieE77 or \
         gamma == ClassicalParametersGraph.AffineE6:
        raise NotImplementedError("Graph would be too big")

    raise ValueError("Incorrect family of graphs")

<<<<<<< HEAD
def is_pseudo_partition_graph(list arr):
    r"""
    Return `(m, a)` if the intersection array given satisfy:
    `b_i = (m - i)(1 + a(m - 1 - i))` for `0 \leq i < d`
    `c_i = i(1 + a(i - 1))` for `0 \leq i < d`
    `c_d = (2d + 2 - m) d (1 + a(d - 1))` where `d` is the diameter of the graph.

    If such pair `(m, a)` doesn't exist or the diameter is less than 3, then
    this function returns ``False``.

    These graphs are called pseudo partition graphs in [BCN1989]_ chapter 6.3.

    INPUT:

    - ``arr`` -- list; intersection array

    OUTPUT:

    A pair `(m, a)` of integers or ``False`` if such pair doesn't exist.

    EXAMPLES::

        sage: from sage.graphs.generators.distance_regular import *
        sage: is_pseudo_partition_graph([36, 25, 16, 1, 4, 18])
        (6, 1)
        sage: pseudo_partition_graph(6, 1)
        Folded Johnson graph with parameters 12,6: Graph on 462 vertices
        sage: _.is_distance_regular(True)
        ([36, 25, 16, None], [None, 1, 4, 18])

    REFERENCE:

    See [BCN1989]_ pp. 197, 198 or [VDKT2016]_ pp. 38, 39.

    TESTS::

        sage: from sage.graphs.generators.distance_regular import *
        sage: is_pseudo_partition_graph([])
        False
        sage: is_pseudo_partition_graph([36, 25, 16, 1, 0, 18])
        False
        sage: is_pseudo_partition_graph([217, 156, 105, 1, 12, 33])
        (7, 5)
        sage: pseudo_partition_graph(7, 5)
        Traceback (most recent call last):
        ...
        ValueError: No known graph exists
    """
    d = len(arr)
    if d % 2 != 0:
        return False

    d = d // 2

    if d < 3 :
        return False

    # c_2 = 2 (1+a)
    c2 = arr[d+1]
    if c2 % 2 != 0:
        return False
    a = c2//2 - 1

    cd = arr[2*d - 1]
    K = d * (1+a * (d-1))
    if cd % K != 0:
        return False

    gamma = cd // K
    m = 2*d + 2 - gamma

    # we must have m = 2*d or 2*d +1
    if m not in {2*d, 2*d + 1}:
        return False

    newArr = [(m-i) * (1 + a * (m-1-i)) for i in range(d)] + \
             [i * (1 + a * (i-1)) for i in range(1, d)] + \
             [(2*d + 2 - m) * d * (1 + a * (d-1))]

    if arr == newArr:
        return (m, a)

    return False

def pseudo_partition_graph(int m, int a):
    r"""
    Return a pseudo partition graph with the given parameters.

    A graph is a pseudo partition graph if it is distance-regular with
    diameter at least 3 and whose intersection numbers satisfy:
    `b_i = (m - i)(1 + a(m - 1 - i))` for `0 \leq i < d`
    `c_i = i(1 + a(i - 1))` for `0 \leq i < d`
    `c_d = (2d + 2 - m) d (1 + a(d - 1))` where `d` is the diameter of the graph.

    INPUT:

    - ``m, a`` -- integers; parameters of the graph

    EXAMPLES::

        sage: from sage.graphs.generators.distance_regular import *
        sage: pseudo_partition_graph(6, 1)
        Folded Johnson graph with parameters 12,6: Graph on 462 vertices

    Not all graphs built with this function are psuedo partition graphs as
    intended by
    :func:`sage.graphs.generators.distance_regular.is_pseudo_partition_graph`,
    since that function requires the diameter to be at least 3::

        sage: from sage.graphs.generators.distance_regular import *
        sage: pseudo_partition_graph(3, 1)
        Folded Johnson graph with parameters 6,3: Graph on 10 vertices
        sage: G=_; G.is_distance_regular(True)
        ([9, None], [None, 1])
        sage: is_pseudo_partition_graph([9, 1])
        False

    REFERENCES:

    See [BCN1989]_ pp. 197, 198 or [VDKT2016]_ pp. 38, 39 for a discussion of
    known pseudo partition graphs.

    TESTS::

        sage: from sage.graphs.generators.distance_regular import *
        sage: pseudo_partition_graph(3, 3)
        Traceback (most recent call last):
        ...
        ValueError: No known graph exists
        sage: pseudo_partition_graph(8, 0).is_distance_regular(True)
        ([8, 7, 6, 5, None], [None, 1, 2, 3, 8])
        sage: pseudo_partition_graph(6, 2).is_distance_regular(True)
        ([66, 45, 28, None], [None, 1, 6, 30])
    """
    from sage.graphs.generators.families import JohnsonGraph, FoldedCubeGraph
    from sage.graphs.bipartite_graph import BipartiteGraph

    if a == 0:
        return FoldedCubeGraph(m)
    elif a == 1:
        return JohnsonGraph(2 * m, m).folded_graph()
    elif a == 2:
        return BipartiteGraph(FoldedCubeGraph(2 * m)).project_left()

    raise ValueError("No known graph exists")


=======
>>>>>>> d59383db

# dictionary intersection_array (as tuple)  -> construction
# of spordaic distance-regular graphs
from sage.graphs.generators.smallgraphs import (FosterGraph, BiggsSmithGraph,
                                                CoxeterGraph, LivingstoneGraph,
                                                WellsGraph, GossetGraph,
                                                HoffmanSingletonGraph,
                                                SimsGewirtzGraph,
                                                HigmanSimsGraph)
from sage.graphs.generators.platonic_solids import DodecahedralGraph
from sage.graphs.strongly_regular_db import strongly_regular_graph
_sporadic_graph_database = {
    (3, 2, 2, 2, 2, 1, 1, 1, 1, 1, 1, 1, 2, 2, 2, 3) : FosterGraph,
    (7, 6, 4, 4, 4, 1, 1, 1, 1, 1, 1, 2, 4, 4, 6, 7) : IvanovIvanovFaradjevGraph,
    (3, 2, 2, 2, 1, 1, 1, 1, 1, 1, 1, 1, 1, 3) : BiggsSmithGraph,
    (22, 21, 20, 16, 6, 2, 1, 1, 2, 6, 16, 20, 21, 22) : lambda : \
    codes.GolayCode(GF(2), False).punctured([0]).cosetGraph().bipartite_double(),
    (23, 22, 21, 20, 3, 2, 1, 1, 2, 3, 20, 21, 22, 23) : lambda : \
    codes.GolayCode(GF(2), False).cosetGraph().bipartite_double(),
    (21, 20, 16, 6, 2, 1, 1, 2, 6, 16, 20, 21) : \
    shortened_00_11_binary_Golay_code_graph,
    (21, 20, 16, 9, 2, 1, 1, 2, 3, 16, 20, 21) : \
    shortened_000_111_extended_binary_Golay_code_graph,
    (22, 21, 20, 3, 2, 1, 1, 2, 3, 20, 21, 22) : lambda : \
    codes.GolayCode(GF(2), extended=False).shortened([0]).cosetGraph(),
    (3, 2, 1, 1, 1, 1, 1, 1, 2, 3) : DodecahedralGraph,
    (22, 20, 18, 2, 1, 1, 2, 9, 20, 22) : lambda : \
    codes.GolayCode(GF(3)).shortened([0]).cosetGraph(),
    (7, 6, 6, 1, 1, 1, 1, 6, 6, 7) : lambda : \
    HoffmanSingletonGraph().bipartite_double(),
    (10, 9, 8, 2, 1, 1, 2, 8, 9, 10) : lambda : \
    SimsGewirtzGraph().bipartite_double(),
    (16, 15, 12, 4, 1, 1, 4, 12, 15, 16) : lambda : \
    strongly_regular_graph(77, 16, 0, check=False).bipartite_double(),
    (22, 21, 16, 6, 1, 1, 6, 16, 21, 22) : lambda : \
    HigmanSimsGraph().bipartite_double(),
    (3, 2, 2, 1, 1, 1, 1, 2) : CoxeterGraph,
    (6, 5, 5, 4, 1, 1, 2, 6) : LintSchrijverGraph,
    (7, 6, 4, 4, 1, 1, 1, 6) : DoublyTruncatedWittGraph,
    (9, 8, 6, 3, 1, 1, 3, 8) : distance_3_doubly_truncated_Golay_code_graph,
    (10, 8, 8, 2, 1, 1, 4, 5) : J2Graph,
    (11, 10, 6, 1, 1, 1, 5, 11) : LivingstoneGraph,
    (5, 4, 1, 1, 1, 1, 4, 5) : WellsGraph,
    (6, 4, 2, 1, 1, 1, 4, 6) : FosterGraph3S6,
    (10, 6, 4, 1, 1, 2, 6, 10) :  ConwaySmith_for_3S7,
    (20, 18, 4, 1, 1, 2, 18, 20) : lambda : \
    codes.GolayCode(GF(3), extended=False).shortened([0]).cosetGraph(),
    (45, 32, 12, 1, 1, 6, 32, 45) : locally_GQ42_distance_transitive_graph,
    (117, 80, 24, 1, 1, 12, 80, 117) : graph_3O73,
    (22, 21, 20, 1, 2, 6): lambda : \
    codes.GolayCode(GF(2), extended=False).punctured([0]).cosetGraph(),
    (23, 22, 21, 1, 2, 3): lambda : \
    codes.GolayCode(GF(2), extended=False).cosetGraph(),
    (24, 23, 22, 21, 1, 2, 3, 24): lambda : codes.GolayCode(GF(2)).cosetGraph(),
    (12, 11, 10, 7, 1, 2, 5, 12): LeonardGraph,
    (15, 14, 10, 3, 1, 5, 12, 15): cocliques_HoffmannSingleton,
    (27, 10, 1, 1, 10, 27): GossetGraph,
    (30, 28, 24, 1, 3, 15): LargeWittGraph,
    (15, 14, 12, 1, 1, 9): TruncatedWittGraph,
    (24, 22, 20, 1, 2, 12): lambda : codes.GolayCode(GF(3)).cosetGraph(),
    (21, 20, 16, 1, 2, 12): lambda : \
    codes.GolayCode(GF(2), extended=False).punctured([0, 1]).cosetGraph()
}

_infinite_families_database = [
<<<<<<< HEAD
    (is_classical_parameters_graph, graph_with_classical_parameters),
    (is_pseudo_partition_graph, pseudo_partition_graph)
]
=======
    (is_classical_parameters_graph, graph_with_classical_parameters)]
>>>>>>> d59383db

def distance_regular_graph(list arr, existence=False, check=True):
    r"""
    Return a distance-regular graph with the intersection array given.

    INPUT:

    - ``arr`` -- list; intersection array of the graph

    - ``existence`` -- boolean (optional); instead of building the graph return:

      - ``True`` - if a graph with the given intersection array exists;

      - ``False`` - if there is no graph with the given intersection array;

      - ``Unknown`` - if Sage doesn't know if such a graph exists.

    - ``check`` -- boolean (optional); if ``True``, then checks that the result
      of this function has the given intersection array. Default: ``True``

    EXAMPLES::

        sage: graphs.distance_regular_graph([21,20,16,1,2,12], existence=True)
        True
        sage: G = graphs.distance_regular_graph([12,11,10,7,1,2,5,12], check=False)
        sage: G.is_distance_regular(True)
        ([12, 11, 10, 7, None], [None, 1, 2, 5, 12])

    Not all distance-regular graphs can be built with this function::

        sage: G = graphs.DoubleOddGraph(2)
        sage: G.is_distance_regular(True)
        ([3, 2, 2, 1, 1, None], [None, 1, 1, 2, 2, 3])
        sage: graphs.distance_regular_graph([3, 2, 2, 1, 1, 1, 1, 2, 2, 3])
        Traceback (most recent call last):
        ...
        RuntimeError: No distance-regular graph with intersection array [3, 2, 2, 1, 1, 1, 1, 2, 2, 3] known

    REFERENCES:

    See [BCN1989]_ and [VDKT2016]_.

    TESTS::

        sage: graphs.distance_regular_graph([3, 2, 2, 1, 1, 1, 1, 2, 2, 3],
        ....: existence=True)
        Unknown
        sage: graphs.distance_regular_graph([3, 2, 2, 1, 2, 1, 1, 2, 2, 3],
        ....: existence=True)
        False
        sage: graphs.distance_regular_graph([18, 16, 16, 1, 1, 9])  # optional - internet gap_packages
        Generalised hexagon of order (2, 8): Graph on 819 vertices
        sage: graphs.distance_regular_graph([14, 12, 10, 8, 6, 4, 2,
        ....: 1, 2, 3, 4, 5, 6, 7])
        Hamming Graph with parameters 7,3: Graph on 2187 vertices
<<<<<<< HEAD
        sage: graphs.distance_regular_graph([66, 45, 28, 1, 6, 30])
        Graph on 1024 vertices
=======
>>>>>>> d59383db
    """
    from sage.misc.unknown import Unknown
    from sage.categories.sets_cat import EmptySetError

    # check if drg module is installed
    try:
        import drg
        from drg import InfeasibleError
        drgModule = True
    except ModuleNotFoundError:
        drgModule = False

    def result(G):
        if check:
            array = _intersection_array_from_graph(G)
            if array != arr:
                raise RuntimeError(("Sage built the wrong distance-regular "
                                    f"graph; expected {arr}, result {array}"))
        return G

    def is_iterable(obj):
        try:
            iter(obj)
            return True
        except TypeError:
            return False

    n = len(arr)
    d = n // 2

    # check that arr makes sense:
    if drgModule:
        try:
            parameters = drg.DRGParameters(arr[:d],arr[d:])
        except (AssertionError, InfeasibleError, TypeError) as err:
            if existence: return False
            raise EmptySetError(("No distance-regular graphs with "
                                 f"parameters {arr} exists; error: {err}"))
    else:
        # basic checks
        if len(arr) % 2 == 1 or any([i <= 0 for i in arr]) or \
           any([x != int(x) for x in arr]) or \
<<<<<<< HEAD
           any([(arr[i] - arr[i+1]) < 0 for i in range(d)]) or \
           any([(arr[d+i+1] - arr[d+i]) < 0 for i in range(d)]):
=======
           any([(arr[i] - arr[i + 1]) < 0 for i in range(d - 1)]) or \
           any([(arr[d + i + 1] - arr[d + i]) < 0 for i in range(d - 1)]):
            if existence: return False
>>>>>>> d59383db
            raise EmptySetError(("No distance-regular graphs with "
                                 f"parameters {arr} exists"))

    # handle diameter < 3
    if d == 1 and arr[1] == 1:
        if existence:
            return True
        from sage.graphs.generators.basic import CompleteGraph
        return result(CompleteGraph(arr[0] + 1))

    if d == 2:
        k = arr[0]
        mu = arr[3]
        l = k - arr[1] - 1  # a1 = k - b1 - c1
        v = (k * (k-l-1)) // mu + k + 1

        if existence:
            return strongly_regular_graph(v, k, l, mu, existence=True)
        return result(strongly_regular_graph(v, k, l, mu))

    t = tuple(arr)
    if t in _sporadic_graph_database:
        if existence:
            return True
        return result(_sporadic_graph_database[t]())

    for (f, g) in _infinite_families_database:
        t = f(arr)
        if t is not False:
            if existence:
                return True

            G = g(*t) if is_iterable(t) else g(t)
            return result(G)

    # now try drg feasibility
    if drgModule:
        try:
            parameters.check_feasible()
        except (InfeasibleError, TypeError, AssertionError) as err:
            if existence:
                return False
            raise EmptySetError(("No distance-regular graphs with "
                                 f"parameters {arr} exists; reason: {err}"))

    if existence:
        return Unknown
    raise RuntimeError(
        f"No distance-regular graph with intersection array {arr} known")<|MERGE_RESOLUTION|>--- conflicted
+++ resolved
@@ -609,17 +609,10 @@
 
 def BilinearFormsGraph(const int d, const int e, const int q):
     r"""
-<<<<<<< HEAD
-    Return a bilienar forms graph with the given parameters.
-
-    This build a graph whose vertices are all ``d``x``e`` matrices over
-    ``GF(q)``. Two vertices are adjecent if the difference of the two
-=======
     Return a bilinear forms graph with the given parameters.
 
     This build a graph whose vertices are all ``d``x``e`` matrices over
     ``GF(q)``. Two vertices are adjacent if the difference of the two
->>>>>>> d59383db
     matrices has rank 1.
 
     The graph is distance-regular with classical parameters
@@ -632,20 +625,6 @@
 
     EXAMPLES::
 
-<<<<<<< HEAD
-        sage: G = graphs.BilinearFormsGraph(3, 3, 2)  # optional - meataxe
-        sage: G.is_distance_regular(True)  # optional - meataxe; due to above
-        ([49, 36, 16, None], [None, 1, 6, 28])
-        sage: G = graphs.BilinearFormsGraph(3,3,3)  # long time (1 min)  optional - meataxe
-        sage: G.order()  # long time; optional - meataxe (because of above)
-        19683
-
-    .. NOTE::
-
-        This function needs the additional package MeatAxe.
-        Install it with ``sage -i meataxe``.
-
-=======
         sage: G = graphs.BilinearFormsGraph(3, 3, 2)
         sage: G.is_distance_regular(True)
         ([49, 36, 16, None], [None, 1, 6, 28])
@@ -653,7 +632,6 @@
         sage: G.order()  # long time (due to above)
         19683
 
->>>>>>> d59383db
     REFERENCES:
 
     See [BCN1989]_ pp. 280-282 for a rather detailed discussion, otherwise
@@ -661,36 +639,6 @@
 
     TESTS::
 
-<<<<<<< HEAD
-        sage: G = graphs.BilinearFormsGraph(2,3,2)  # optional - meataxe
-        sage: G.is_distance_regular(True)  # optional - meataxe; due to above
-        ([21, 12, None], [None, 1, 6])
-        sage: H = graphs.BilinearFormsGraph(3,2,2)  # optional - meataxe
-        sage: H.is_isomorphic(G)  # optional - meataxe; due to above
-        True
-        sage: G = graphs.BilinearFormsGraph(5, 1, 3)  # optional - meataxe
-        sage: K = graphs.CompleteGraph(G.order())  # optional - meataxe; due to above
-        sage: K.is_isomorphic(G)  # optional - meataxe
-        True
-    """
-    from sage.matrix.matrix_space import MatrixSpace
-
-    matricesOverq = MatrixSpace(GF(q), d, e, implementation='meataxe')
-
-    rank1Matrices = []
-    for m in matricesOverq:
-        sig_check()
-        if m.rank() == 1:
-            rank1Matrices.append(m)
-
-    edges = []
-    for m1 in matricesOverq:
-        m1.set_immutable()
-        for m2 in rank1Matrices:
-            sig_check()  # this loop may take a long time; check for interrupts
-            m3 = m1 + m2
-            m3.set_immutable()
-=======
         sage: G = graphs.BilinearFormsGraph(2,3,2)
         sage: G.is_distance_regular(True)
         ([21, 12, None], [None, 1, 6])
@@ -731,7 +679,6 @@
         for m2 in rank1Matrices:
             sig_check()
             m3 = tuple([m1[i] + m2[i] for i in range(d*e)])
->>>>>>> d59383db
             edges.append((m1, m3))
 
     G = Graph(edges, format='list_of_edges')
@@ -743,13 +690,8 @@
     Return the alternating forms graph with the given parameters.
 
     This construct a graph whose vertices are all ``n``x``n`` skew-symmetric
-<<<<<<< HEAD
-    matrices over ``GF(q)`` with zero diagonal. Two vertices are adjecent
-    if and only if the difference of the tow matrices has rank 2.
-=======
     matrices over ``GF(q)`` with zero diagonal. Two vertices are adjacent
     if and only if the difference of the two matrices has rank 2.
->>>>>>> d59383db
 
     This grap is distance-regular with classical parameters
     `(\lfloor \frac n 2 \rfloor,  q^2, q^2 - 1, q^{2 \lceil \frac n 2 \rceil -1})`.
@@ -761,22 +703,10 @@
 
     EXAMPLES::
 
-<<<<<<< HEAD
-        sage: G = graphs.AlternatingFormsGraph(5,2)  # long time (5 min) optional - meataxe
-        sage: G.is_distance_regular(True) # long time; optional - meataxe (due to above)
-        ([155, 112, None], [None, 1, 20])
-
-    .. NOTE::
-
-        This function needs the additional package MeatAxe.
-        Install it with ``sage -i meataxe``.
-
-=======
         sage: G = graphs.AlternatingFormsGraph(5,2)
         sage: G.is_distance_regular(True)
         ([155, 112, None], [None, 1, 20])
 
->>>>>>> d59383db
     REFERENCES:
 
     See [BCN1989]_ pp. 282-284 for a rather detailed discussion, otherwise
@@ -784,65 +714,6 @@
 
     TESTS::
 
-<<<<<<< HEAD
-         sage: G = graphs.AlternatingFormsGraph(6,2)  # long time (> 30 min) optional - meataxe
-         sage: G.order()  # long time optional - meataxe (because of above)
-         32768
-         sage: G.is_distance_regular(True)  # long time (33 min)  optional - meataxe
-         ([651, 560, 256, None], [None, 1, 20, 336])
-         sage: G = graphs.AlternatingFormsGraph(4,2)  # optional - meataxe
-         sage: G.is_distance_regular(True) # optional - meataxe
-         ([35, 16, None], [None, 1, 20])
-    """
-    def build_matrix(v):
-        # v represents upper triangular entries
-        v = list(v)
-
-        mat = []  # our matrix
-
-        # number entries used from v
-        used_v = 0
-
-        row_constructed = 0
-        zeros = [0] * (n-1)
-        while row_constructed < n:
-            sig_check()
-            row = (zeros[:row_constructed] + [0] +
-                   v[used_v : used_v + (n - 1 - row_constructed)])
-            mat.append(row)
-
-            used_v += n - 1 - row_constructed
-            row_constructed += 1
-
-        # fix lower diagonal
-        for r in range(n):
-            for c in range(r):
-                mat[r][c] = - mat[c][r]
-
-        return Matrix(GF(q), mat, immutable=True, implementation="meataxe")
-
-    # n x n zero-diagonal skew-symmetric matrix
-    # can be represented by the upper triangular entries
-    # there are n*(n+1) // 2 of them
-    size = (n * (n+1)) // 2
-    V = VectorSpace(GF(q), size)
-    skewSymmetricMatrices = [build_matrix(v) for v in V]
-
-    rank2Matrices = []
-    for mat in skewSymmetricMatrices:
-        sig_check()
-        if mat.rank() == 2:
-            rank2Matrices.append(mat)
-
-    # now we have all matrices of rank 2
-    edges = []
-    for m1 in skewSymmetricMatrices:
-        for m2 in rank2Matrices:
-            sig_check()
-            m3 = m1 + m2
-            m3.set_immutable()
-            edges.append((m1, m3))
-=======
          sage: G = graphs.AlternatingFormsGraph(6,2)  # not tested (2 min)
          sage: G.order()  # not tested (because of above)
          32768
@@ -905,57 +776,25 @@
             sig_check()
             t3 = tuple([t1[i] + m2[i] for i in range(size)])
             edges.append((t1, t3))
->>>>>>> d59383db
 
     G = Graph(edges, format='list_of_edges')
     G.name("Alternating forms graph on (F_%d)^%d"%(q, n))
     return G
 
-<<<<<<< HEAD
-def HermitianFormsGraph(const int n, const int q):
-=======
 def HermitianFormsGraph(const int n, const int r):
->>>>>>> d59383db
     r"""
     Return the Hermitian froms graph with the given parameters.
 
     We build a graph whose vertices are all ``n``x``n`` Hermitian matrices
-<<<<<<< HEAD
-    over ``GF(q)``. Two  vertices are adjecent if the difference of the two
-    vertices has rank 1.
-
-    This graph is distance-regular with classical parameters
-    `(n, - \sqrt{q}, - \sqrt{q} - 1, - (- \sqrt{q})^d - 1)`.
-=======
     over ``GF(r^2)``. Two  vertices are adjacent if the difference of the two
     vertices has rank 1.
 
     This graph is distance-regular with classical parameters
     `(n, - r, - r - 1, - (- r)^d - 1)`.
->>>>>>> d59383db
 
     INPUT:
 
     - ``n`` -- integer
-<<<<<<< HEAD
-    - ``q`` -- square of aprime power
-
-    EXAMPLES::
-
-        sage: G = graphs.HermitianFormsGraph(2,4)  # optional - meataxe
-        sage: G.is_distance_regular(True) # optional - meataxe
-        ([5, 4, None], [None, 1, 2])
-        sage: G = graphs.HermitianFormsGraph(3,9)  # long time (> 10 min)  optional - meataxe
-        sage: G.order()  # long time (bacuase of the above)
-        19683
-
-    .. NOTE::
-
-        If ``q`` does not satisfy the requirements, then this function
-        will raise a ``ValueError``. This function needs the additional
-        package MeatAxe. Install it with ``sage -i meataxe``.
-
-=======
     - ``r`` -- a prime power
 
     EXAMPLES::
@@ -967,83 +806,12 @@
         sage: G.order()  # not tested (bacuase of the above)
         19683
 
->>>>>>> d59383db
     REFERENCES:
 
     See [BCN1989]_ p. 285 or [VDKT2016]_ p. 22.
 
     TESTS::
 
-<<<<<<< HEAD
-         sage: G = graphs.HermitianFormsGraph(3,4) # long time (5 min)  optional - meataxe
-         sage: G.is_distance_regular(True) # long time optional - meataxe; due to above
-         ([21, 20, 16, None], [None, 1, 2, 12])
-         sage: G = graphs.HermitianFormsGraph(2,9) # optional - meataxe
-         sage: G.is_distance_regular(True) # optional - meataxe; due to above
-         ([20, 18, None], [None, 1, 6])
-    """
-    from sage.arith.misc import is_prime_power
-
-    b, k = is_prime_power(q, get_data=True)
-    if k == 0 or k % 2 != 0:
-        raise ValueError("We need q=r^2 where r is a prime power")
-
-    # here we have b^k = q, b is prime and k is even
-    r = b**(k//2)
-    # so r^2 = b^k = q
-
-    def build_matrix(v, d):
-        # v represents upper triangular entries
-        # d represents the diagonal entries
-        v = list(v)
-        d = list(d)
-
-        mat = []  # our matrix
-
-        # number entries used from v
-        used_v = 0
-
-        row_constructed = 0
-        zeros = [0] * (n-1)
-        while row_constructed < n:
-            sig_check()
-            row = (zeros[:row_constructed] + [d[row_constructed]] +
-                   v[used_v : used_v + (n - 1 - row_constructed)])
-            mat.append(row)
-
-            used_v += n - 1 - row_constructed
-            row_constructed += 1
-
-        # fix lower diagonal
-        for row in range(n):
-            for c in range(row):
-                mat[row][c] = (mat[c][row])**r
-
-        return Matrix(GF(q), mat, immutable=True, implementation="meataxe")
-
-
-    size = (n * (n+1)) // 2
-    V = VectorSpace(GF(q), size)  # upper triangular entries
-    D = VectorSpace(GF(r), n)  # diagonal entries
-    hermitianMatrices = [build_matrix(v, d) for v in V for d in D]
-
-    rank1Matrices = []
-    for mat in hermitianMatrices:
-        sig_check()
-        if mat.rank() == 1:
-            rank1Matrices.append(mat)
-
-    edges = []
-    for mat in hermitianMatrices:
-        for mat2 in rank1Matrices:
-            sig_check()
-            mat3 = mat + mat2
-            mat3.set_immutable()
-            edges.append((mat, mat3))
-
-    G = Graph(edges, format='list_of_edges')
-    G.name("Hermitian forms graph on (F_%d)^%d"%(q, n))
-=======
          sage: G = graphs.HermitianFormsGraph(3, 2)
          sage: G.is_distance_regular(True)
          ([21, 20, 16, None], [None, 1, 2, 12])
@@ -1113,22 +881,14 @@
 
     G = Graph(edges, format='list_of_edges')
     G.name(f"Hermitian forms graph on (F_{q})^{n}")
->>>>>>> d59383db
     return G
 
 def DoubleOddGraph(const int n):
     r"""
-<<<<<<< HEAD
-    Return the double odd graph on `2*n+1` points.
-
-    The graph is obtained using the subsets of size `n` and `n+1`
-    of `{1, 2, ..., 2*n+1}` as vertices. Two vertices are adjacent if one
-=======
     Return the double odd graph on `2n+1` points.
 
     The graph is obtained using the subsets of size `n` and `n+1`
     of `{1, 2, ..., 2n+1}` as vertices. Two vertices are adjacent if one
->>>>>>> d59383db
     is included in the other.
 
     The graph is distance-transitive.
@@ -1160,12 +920,8 @@
          sage: H = graphs.OddGraph(4)
          sage: G1 = graphs.DoubleOddGraph(3)
          sage: vertices = [(x, 0) for x in H] + [(x, 1) for x in H]
-<<<<<<< HEAD
-         sage: G2 = Graph([vertices, lambda i, j: i[1] != j[1] and H.has_edge(i[0], j[0])])
-=======
          sage: G2 = Graph([vertices, lambda i, j:
          ....: i[1] != j[1] and H.has_edge(i[0], j[0])])
->>>>>>> d59383db
          sage: G2.is_isomorphic(G1)
          True
     """
@@ -1268,11 +1024,7 @@
     has dimension $e-1$.
 
     This graph is distance-regular with classical parameters
-<<<<<<< HEAD
-    `(\min(e, n-e), q, q, \gbinom {n-e+1} 1 _q -1)`
-=======
     `(\min(e, n-e), q, q, \genfrac {[}{]} {0pt} {} {n-e+1} 1 _q -1)`
->>>>>>> d59383db
 
     INPUT:
 
@@ -1301,19 +1053,6 @@
     from sage.combinat.designs import design_catalog as designs
 
     if n <= input_e + 1:
-<<<<<<< HEAD
-        raise ValueError(
-            "Impossible parameters n <= e+1 (%d > %d)" %(n,input_e) )
-
-    e = input_e
-    if n < 2*input_e:
-        e = n - input_e
-
-    PG = designs.ProjectiveGeometryDesign(n-1, e-1, q)
-    # we want the intersection graph
-    # the size of the intersection must be (q^{e-1} - 1) / (q-1)
-    size = (q**(e-1) -  1) / (q-1)
-=======
         raise ValueError(f"Impossible parameters n <= e+1 ({n} > {input_e + 1})")
 
     e = input_e
@@ -1324,7 +1063,6 @@
     # we want the intersection graph
     # the size of the intersection must be (q^{e-1} - 1) / (q-1)
     size = (q**(e-1) -  1) // (q - 1)
->>>>>>> d59383db
     G = PG.intersection_graph([size])
     G.name("Grassmann graph J_%d(%d, %d)"%(q, n, e))
     return G
@@ -1332,16 +1070,12 @@
 def DoubleGrassmannGraph(const int q, const int e):
     r"""
     Return the bipartite double of the distance-`e` graph of the
-<<<<<<< HEAD
-    Grassmann graph with parameters `(q, 2*e+1, e)`.
-=======
     Grassmann graph with parameters `(q, 2e+1, e)`.
 
     This graph can also be descirbed as follow:
     Let `V` be the vector space of dimension `n` over `GF(q)`.
     The vertex set is the set of `e+1` or `e` subspaces of `V`.
     Two vertices are adjacent if one subspace is contained in the other.
->>>>>>> d59383db
 
     This graph is distance-transitive.
 
@@ -1376,11 +1110,7 @@
          sage: G.is_distance_regular(True)
          ([13, 12, 12, 9, 9, None], [None, 1, 1, 4, 4, 13])
     """
-<<<<<<< HEAD
-    n = 2*e+1
-=======
     n = 2*e + 1
->>>>>>> d59383db
     V = VectorSpace(GF(q), n)
 
     edges = []
@@ -2411,7 +2141,6 @@
 
     raise ValueError("Incorrect family of graphs")
 
-<<<<<<< HEAD
 def is_pseudo_partition_graph(list arr):
     r"""
     Return `(m, a)` if the intersection array given satisfy:
@@ -2559,8 +2288,6 @@
     raise ValueError("No known graph exists")
 
 
-=======
->>>>>>> d59383db
 
 # dictionary intersection_array (as tuple)  -> construction
 # of spordaic distance-regular graphs
@@ -2626,13 +2353,9 @@
 }
 
 _infinite_families_database = [
-<<<<<<< HEAD
     (is_classical_parameters_graph, graph_with_classical_parameters),
     (is_pseudo_partition_graph, pseudo_partition_graph)
 ]
-=======
-    (is_classical_parameters_graph, graph_with_classical_parameters)]
->>>>>>> d59383db
 
 def distance_regular_graph(list arr, existence=False, check=True):
     r"""
@@ -2688,11 +2411,8 @@
         sage: graphs.distance_regular_graph([14, 12, 10, 8, 6, 4, 2,
         ....: 1, 2, 3, 4, 5, 6, 7])
         Hamming Graph with parameters 7,3: Graph on 2187 vertices
-<<<<<<< HEAD
         sage: graphs.distance_regular_graph([66, 45, 28, 1, 6, 30])
         Graph on 1024 vertices
-=======
->>>>>>> d59383db
     """
     from sage.misc.unknown import Unknown
     from sage.categories.sets_cat import EmptySetError
@@ -2735,14 +2455,9 @@
         # basic checks
         if len(arr) % 2 == 1 or any([i <= 0 for i in arr]) or \
            any([x != int(x) for x in arr]) or \
-<<<<<<< HEAD
-           any([(arr[i] - arr[i+1]) < 0 for i in range(d)]) or \
-           any([(arr[d+i+1] - arr[d+i]) < 0 for i in range(d)]):
-=======
            any([(arr[i] - arr[i + 1]) < 0 for i in range(d - 1)]) or \
            any([(arr[d + i + 1] - arr[d + i]) < 0 for i in range(d - 1)]):
             if existence: return False
->>>>>>> d59383db
             raise EmptySetError(("No distance-regular graphs with "
                                  f"parameters {arr} exists"))
 
