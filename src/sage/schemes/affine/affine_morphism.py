--- conflicted
+++ resolved
@@ -40,10 +40,7 @@
 from sage.rings.arith              import lcm, gcd
 from sage.rings.complex_field      import ComplexField
 from sage.rings.finite_rings.constructor import GF, is_PrimeFiniteField
-<<<<<<< HEAD
-=======
 from sage.rings.fraction_field     import FractionField
->>>>>>> 4cd153a4
 from sage.rings.integer_ring       import ZZ
 from sage.rings.polynomial.polynomial_ring_constructor import PolynomialRing
 from sage.rings.quotient_ring      import QuotientRing_generic
