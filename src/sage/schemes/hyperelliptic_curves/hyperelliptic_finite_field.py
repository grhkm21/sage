--- conflicted
+++ resolved
@@ -182,11 +182,7 @@
         f, h = self.hyperelliptic_polynomials()
         if h != 0:
             # need y^2 = f(x)
-<<<<<<< HEAD
             raise NotImplementedError("only implemented for curves y^2 = f(x)")
-=======
-            raise NotImplementedError("Only implemented for curves y^2 = f(x)")
->>>>>>> 8029bc64
 
         sign = 1
         if not f.is_monic():
