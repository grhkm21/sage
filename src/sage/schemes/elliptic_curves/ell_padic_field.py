--- conflicted
+++ resolved
@@ -1,12 +1,7 @@
 """
 Elliptic curves over padic fields
 """
-<<<<<<< HEAD
-
-#*****************************************************************************
-=======
 # ****************************************************************************
->>>>>>> 9d841e11
 #       Copyright (C) 2007 Robert Bradshaw <robertwb@math.washington.edu>
 #                          William Stein   <wstein@gmail.com>
 #
@@ -21,7 +16,6 @@
 #
 #                  https://www.gnu.org/licenses/
 # ****************************************************************************
-
 
 from .ell_field import EllipticCurve_field
 from . import ell_point
