--- conflicted
+++ resolved
@@ -922,14 +922,8 @@
 textarea.cell_input {
   color:#000000;
   background-color: #e8e8e8;
-<<<<<<< HEAD
-  border: 2px solid white;
-  font-family: courier, monospace;
-=======
-  border: 0px solid white;
-  /* border-left: 2px solid green; */
-  font-family: monospace;
->>>>>>> 0afa8967
+ border: 2px solid white;
+  font-family: monospace;
   font-size:12pt;
   overflow:auto;
   padding-left:5px;
