from sage.libs.ntl.ntl_GF2_decl cimport GF2_c
from sage.libs.ntl.ntl_ZZ_decl cimport ZZ_c
from sage.libs.ntl.ntl_vec_GF2_decl cimport vec_GF2_c

<<<<<<< HEAD
cdef extern from "sage/libs/ntl/ntl_wrap.cpp":
=======
cdef extern from "sage/libs/ntl/ntlwrap.cpp":
>>>>>>> 0bd4c02e
    ctypedef struct GF2X_c "struct GF2X":
        pass

    long *GF2XHexOutput_c "(&GF2X::HexOutput)" # work-around for Cython bug

    GF2X_c* GF2X_new "New<GF2X>"()
    GF2X_c* GF2X_construct "Construct<GF2X>"(void *mem)
    void GF2X_destruct "Destruct<GF2X>"(GF2X_c *mem)
    void GF2X_delete "Delete<GF2X>"(GF2X_c *mem)
    void GF2X_from_str "_from_str<GF2X>"(GF2X_c* dest, char* s)
    object GF2X_to_PyString "_to_PyString<GF2X>"(GF2X_c *x)
    int GF2X_equal "_equal<GF2X>"(GF2X_c x, GF2X_c y)
    int GF2X_IsOne "IsOne"(GF2X_c x)
    int GF2X_IsZero "IsZero"(GF2X_c x)
    int GF2X_IsX "IsX"(GF2X_c x)

    void GF2X_add "add"( GF2X_c x, GF2X_c a, GF2X_c b)
    void GF2X_sub "sub"( GF2X_c x, GF2X_c a, GF2X_c b)
    void GF2X_mul "mul"( GF2X_c x, GF2X_c a, GF2X_c b)
    void GF2X_negate "NTL::negate"(GF2X_c x, GF2X_c a)
    void GF2X_power "NTL::power"(GF2X_c t, GF2X_c x, long e)
    long GF2X_deg "deg"(GF2X_c x)

    void GF2X_conv_long "conv" (GF2X_c x, long a)
    void GF2X_conv_GF2 "conv" (GF2X_c x, GF2_c a)

    void GF2X_LeftShift "LeftShift"( GF2X_c r, GF2X_c a, long offset)
    void GF2X_RightShift "RightShift"( GF2X_c r, GF2X_c a, long offset)

    void GF2X_DivRem "DivRem"(GF2X_c q, GF2X_c r, GF2X_c a, GF2X_c b)
    void GF2X_div "div" (GF2X_c q, GF2X_c a, GF2X_c b)
    void GF2X_rem "rem" (GF2X_c r, GF2X_c a, GF2X_c b)
    long GF2X_divide "divide"(GF2X_c q, GF2X_c a, GF2X_c b)

    void GF2X_GCD "GCD" (GF2X_c r, GF2X_c a, GF2X_c b)
    void GF2X_XGCD "XGCD" (GF2X_c r, GF2X_c s, GF2X_c t, GF2X_c a, GF2X_c b)

    void GF2XFromBytes(GF2X_c a, unsigned char *p, long n)
    void BytesFromGF2X "BytesFromGF2X" (unsigned char *p, GF2X_c a, long n)

    GF2_c GF2X_coeff "coeff"(GF2X_c a, long i)
    GF2_c GF2X_LeadCoeff "LeadCoeff"(GF2X_c a)
    GF2_c GF2X_ConstTerm "ConstTerm"(GF2X_c a)
    void GF2X_SetCoeff "SetCoeff"(GF2X_c x, long i, GF2_c a)
    void GF2X_SetCoeff_long "SetCoeff"(GF2X_c x, long i, long a)

    GF2X_c GF2X_diff "diff"(GF2X_c a)
    GF2X_c GF2X_reverse "reverse"(GF2X_c a, long hi)

    long GF2X_weight "weight"(GF2X_c a)
    long GF2X_NumBits "NumBits" (GF2X_c a)
    long GF2X_NumBytes "NumBytes"(GF2X_c a)

    void GF2X_MinPolySeq "MinPolySeq" (GF2X_c h, vec_GF2_c a, long m)

    #### GF2XFactoring
    long GF2X_IterIrredTest "IterIrredTest" (GF2X_c f)
    void GF2X_BuildSparseIrred "BuildSparseIrred" (GF2X_c f, long n)
    void GF2X_BuildRandomIrred "BuildRandomIrred" (GF2X_c f, GF2X_c g)
    void GF2X_BuildIrred "BuildIrred" (GF2X_c f, long n)

    #### GF2XModulus_c
    ctypedef struct GF2XModulus_c "struct GF2XModulus":
        pass

    GF2XModulus_c* GF2XModulus_new "New<GF2XModulus>"()
    GF2XModulus_c* GF2XModulus_construct "Construct<GF2XModulus>"(void *mem)
    void GF2XModulus_destruct "Destruct<GF2XModulus>"(GF2XModulus_c *mem)
    void GF2XModulus_delete "Delete<GF2XModulus>"(GF2XModulus_c *mem)
    void GF2XModulus_from_str "_from_str<GF2XModulus>"(GF2XModulus_c* dest, char* s)
    void GF2XModulus_build "build"(GF2XModulus_c F, GF2X_c f) # MUST be called before using the modulus
    long GF2XModulus_deg "deg"(GF2XModulus_c F)


    GF2X_c GF2XModulus_GF2X "GF2X" (GF2XModulus_c m)

    GF2X_c GF2X_IrredPolyMod "IrredPolyMod" (GF2X_c g, GF2XModulus_c F)

    void GF2X_MulMod_pre "MulMod"(GF2X_c x, GF2X_c a, GF2X_c b, GF2XModulus_c F)
    void GF2X_SqrMod_pre "SqrMod"(GF2X_c x, GF2X_c a, GF2XModulus_c F)
    void GF2X_PowerMod_pre "PowerMod"(GF2X_c x, GF2X_c a, ZZ_c e, GF2XModulus_c F)
    void GF2X_PowerMod_long_pre "PowerMod"(GF2X_c x, GF2X_c a, long e, GF2XModulus_c F)
    void GF2X_PowerXMod_pre "PowerXMod"(GF2X_c x, ZZ_c e, GF2XModulus_c F)
    void GF2X_PowerXMod_long_pre "PowerXMod"(GF2X_c x, long e, GF2XModulus_c F)
    void GF2X_PowerXPlusAMod_pre "PowerXPlusAMod"(GF2X_c x, GF2_c a, GF2_c e, GF2XModulus_c F)
    void GF2X_PowerXPlusAMod_long_pre "PowerXPlusAMod"(GF2X_c x, GF2_c a, long e, GF2XModulus_c F)


    # x = g(h) mod f; deg(h) < n
    void GF2X_CompMod "CompMod"(GF2X_c x, GF2X_c g, GF2X_c h, GF2XModulus_c F)
    # xi = gi(h) mod f (i=1,2), deg(h) < n.
    void GF2X_Comp2Mod "Comp2Mod"(GF2X_c x1, GF2X_c x2, GF2X_c g1, GF2X_c g2, GF2X_c h, GF2XModulus_c F)

    # xi = gi(h) mod f (i=1,2,3), deg(h) < n.
    void GF2X_CompMod3 "Comp2Mod"(GF2X_c x1, GF2X_c x2, GF2X_c x3, GF2X_c g1, GF2X_c g2, GF2X_c g3, GF2X_c h, GF2XModulus_c F)<|MERGE_RESOLUTION|>--- conflicted
+++ resolved
@@ -2,11 +2,7 @@
 from sage.libs.ntl.ntl_ZZ_decl cimport ZZ_c
 from sage.libs.ntl.ntl_vec_GF2_decl cimport vec_GF2_c
 
-<<<<<<< HEAD
-cdef extern from "sage/libs/ntl/ntl_wrap.cpp":
-=======
 cdef extern from "sage/libs/ntl/ntlwrap.cpp":
->>>>>>> 0bd4c02e
     ctypedef struct GF2X_c "struct GF2X":
         pass
 
