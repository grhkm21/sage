--- conflicted
+++ resolved
@@ -1454,13 +1454,8 @@
         r"""
         Return the Sage equivalent of the :class:`GapElement_Integer`.
 
-<<<<<<< HEAD
         - ``ring`` -- integer ring or ``None`` (default); if not
-          specified, a the default Sage integer ring is used
-=======
-        - ``ring`` -- Integer ring or ``None`` (default). If not
-          specified, the default Sage integer ring is used.
->>>>>>> 238f042e
+          specified, the default Sage integer ring is used
 
         OUTPUT: a Sage integer
 
@@ -1674,15 +1669,9 @@
 
         INPUT:
 
-<<<<<<< HEAD
         - ``ring`` -- Sage integer mod ring or ``None`` (default); if
-          not specified, a suitable integer mod ringa is used
+          not specified, a suitable integer mod ring is used
           automatically
-=======
-        - ``ring`` -- Sage integer mod ring or ``None`` (default). If
-          not specified, a suitable integer mod ring is used
-          automatically.
->>>>>>> 238f042e
 
         OUTPUT: a Sage integer modulo another integer
 
