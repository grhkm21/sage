--- conflicted
+++ resolved
@@ -665,11 +665,7 @@
         """
         GinacFunction.__init__(self, "arcsech",
                 latex_name=r"\operatorname{arcsech}",
-<<<<<<< HEAD
-                conversions=dict(maxima='asech', fricas='asech'))
-=======
-                conversions=dict(maxima='asech', sympy='asech'))
->>>>>>> c5dadf92
+                conversions=dict(maxima='asech', sympy='asech', fricas='asech'))
 
     def _eval_numpy_(self, x):
         """
@@ -718,11 +714,7 @@
         """
         GinacFunction.__init__(self, "arccsch",
                 latex_name=r"\operatorname{arccsch}",
-<<<<<<< HEAD
-                conversions=dict(maxima='acsch', fricas='acsch'))
-=======
-                conversions=dict(maxima='acsch', sympy='asech'))
->>>>>>> c5dadf92
+                conversions=dict(maxima='acsch', sympy='asech', fricas='acsch'))
 
     def _eval_numpy_(self, x):
         """
