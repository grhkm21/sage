# -*- coding: utf-8 -*-
r"""
Dynamical systems on projective schemes

A dynamical system of projective schemes determined by homogeneous
polynomials functions that define what the morphism does on points
in the ambient projective space.

The main constructor functions are given by :class:`DynamicalSystem` and
:class:`DynamicalSystem_projective`. The constructors function can take either
polynomials or a morphism from which to construct a dynamical system.
If the domain is not specified, it is constructed. However, if you plan on
working with points or subvarieties in the domain, it recommended to specify
the domain.

The initialization checks are always performed by the constructor functions.
It is possible, but not recommended, to skip these checks by calling the
class initialization directly.

AUTHORS:

- David Kohel, William Stein

- William Stein (2006-02-11): fixed bug where P(0,0,0) was allowed as
  a projective point.

- Volker Braun (2011-08-08): Renamed classes, more documentation, misc
  cleanups.

- Ben Hutz (2013-03) iteration functionality and new directory structure
  for affine/projective, height functionality

- Brian Stout, Ben Hutz (Nov 2013) - added minimal model functionality

- Dillon Rose (2014-01):  Speed enhancements

- Ben Hutz (2015-11): iteration of subschemes

- Ben Hutz (2017-7): relocate code and create class

"""

# ****************************************************************************
#       Copyright (C) 2011 Volker Braun <vbraun.name@gmail.com>
#       Copyright (C) 2006 David Kohel <kohel@maths.usyd.edu.au>
#       Copyright (C) 2006 William Stein <wstein@gmail.com>
#
# This program is free software: you can redistribute it and/or modify
# it under the terms of the GNU General Public License as published by
# the Free Software Foundation, either version 2 of the License, or
# (at your option) any later version.
#                  https://www.gnu.org/licenses/
# ****************************************************************************
from __future__ import print_function, absolute_import

from sage.arith.misc import is_prime
from sage.categories.fields import Fields
from sage.categories.function_fields import FunctionFields
from sage.categories.number_fields import NumberFields
from sage.categories.homset import End
from sage.dynamics.arithmetic_dynamics.generic_ds import DynamicalSystem
from sage.functions.all import sqrt
from sage.functions.other import ceil
from sage.libs.pari.all import PariError
from sage.matrix.constructor import matrix, identity_matrix
from sage.misc.cachefunc import cached_method
from sage.misc.classcall_metaclass import typecall
from sage.misc.mrange import xmrange
from sage.modules.free_module_element import vector
from sage.rings.all import Integer
from sage.arith.all import gcd, lcm, next_prime, binomial, primes, moebius
from sage.categories.finite_fields import FiniteFields
from sage.rings.complex_field import ComplexField
from sage.rings.finite_rings.finite_field_constructor import (is_FiniteField, GF,
                                                              is_PrimeFiniteField)
from sage.rings.finite_rings.integer_mod_ring import Zmod
from sage.rings.fraction_field import (FractionField, is_FractionField)
from sage.rings.fraction_field_element import is_FractionFieldElement, FractionFieldElement
from sage.rings.integer_ring import ZZ
from sage.rings.morphism import RingHomomorphism_im_gens
from sage.rings.number_field.number_field_ideal import NumberFieldFractionalIdeal
from sage.rings.padics.all import Qp
from sage.rings.polynomial.multi_polynomial_ring_base import is_MPolynomialRing
from sage.rings.polynomial.polynomial_ring_constructor import PolynomialRing
from sage.rings.polynomial.polynomial_ring import is_PolynomialRing
from sage.rings.qqbar import QQbar, number_field_elements_from_algebraics
from sage.rings.quotient_ring import QuotientRing_generic
from sage.rings.rational_field import QQ
from sage.rings.real_double import RDF
from sage.rings.real_mpfr import (RealField, is_RealField)
from sage.schemes.generic.morphism import SchemeMorphism_polynomial
from sage.schemes.projective.projective_subscheme import AlgebraicScheme_subscheme_projective
from sage.schemes.projective.projective_morphism import (
    SchemeMorphism_polynomial_projective_space,
    SchemeMorphism_polynomial_projective_space_field,
    SchemeMorphism_polynomial_projective_space_finite_field)
from sage.schemes.projective.projective_space import (ProjectiveSpace,
                                                      is_ProjectiveSpace)
from sage.schemes.product_projective.space import is_ProductProjectiveSpaces
from sage.structure.element import get_coercion_model
from sage.symbolic.constants import e
from copy import copy
from sage.parallel.ncpus import ncpus
from sage.parallel.use_fork import p_iter_fork
from sage.dynamics.arithmetic_dynamics.projective_ds_helper import (_fast_possible_periods,_all_periodic_points)
from sage.sets.set import Set
from sage.combinat.permutation import Arrangements
from sage.combinat.subset import Subsets
from sage.symbolic.ring import SR


class DynamicalSystem_projective(SchemeMorphism_polynomial_projective_space,
                                      DynamicalSystem):
    r"""A dynamical system of projective schemes determined by homogeneous
    polynomials that define what the morphism does on points in the
    ambient projective space.

    .. WARNING::

        You should not create objects of this class directly because
        no type or consistency checking is performed. The preferred
        method to construct such dynamical systems is to use
        :func:`~sage.dynamics.arithmetic_dynamics.generic_ds.DynamicalSystem_projective`
        function

    INPUT:

    - ``morphism_or_polys`` -- a SchemeMorphism, a polynomial, a
      rational function, or a list or tuple of homogeneous polynomials.

    - ``domain`` -- optional projective space or projective subscheme.

    - ``names`` -- optional tuple of strings to be used as coordinate
      names for a projective space that is constructed; defaults to ``'X','Y'``.

      The following combinations of ``morphism_or_polys`` and
      ``domain`` are meaningful:

      * ``morphism_or_polys`` is a SchemeMorphism; ``domain`` is
        ignored in this case.

      * ``morphism_or_polys`` is a list of homogeneous polynomials
        that define a rational endomorphism of ``domain``.

      * ``morphism_or_polys`` is a list of homogeneous polynomials and
        ``domain`` is unspecified; ``domain`` is then taken to be the
        projective space of appropriate dimension over the common base ring,
        if one exists, of the elements of ``morphism_or_polys``.

      * ``morphism_or_polys`` is a single polynomial or rational
        function; ``domain`` is ignored and taken to be a
        1-dimensional projective space over the base ring of
        ``morphism_or_polys`` with coordinate names given by ``names``.

    OUTPUT: :class:`DynamicalSystem_projective`.

    EXAMPLES::

        sage: P1.<x,y> = ProjectiveSpace(QQ,1)
        sage: DynamicalSystem_projective([y, 2*x])
        Dynamical System of Projective Space of dimension 1 over Rational Field
          Defn: Defined on coordinates by sending (x : y) to
                (y : 2*x)

    We can define dynamical systems on `P^1` by giving a polynomial or
    rational function::

        sage: R.<t> = QQ[]
        sage: DynamicalSystem_projective(t^2 - 3)
        Dynamical System of Projective Space of dimension 1 over Rational Field
          Defn: Defined on coordinates by sending (X : Y) to
                (X^2 - 3*Y^2 : Y^2)
        sage: DynamicalSystem_projective(1/t^2)
        Dynamical System of Projective Space of dimension 1 over Rational Field
          Defn: Defined on coordinates by sending (X : Y) to
                (Y^2 : X^2)

    ::

        sage: R.<x> = PolynomialRing(QQ,1)
        sage: DynamicalSystem_projective(x^2, names=['a','b'])
        Dynamical System of Projective Space of dimension 1 over Rational Field
          Defn: Defined on coordinates by sending (a : b) to
                (a^2 : b^2)

    Symbolic Ring elements are not allowed::

        sage: x,y = var('x,y')
        sage: DynamicalSystem_projective([x^2,y^2])
        Traceback (most recent call last):
        ...
        ValueError: [x^2, y^2] must be elements of a polynomial ring

    ::

        sage: R.<x> = PolynomialRing(QQ,1)
        sage: DynamicalSystem_projective(x^2)
        Dynamical System of Projective Space of dimension 1 over Rational Field
          Defn: Defined on coordinates by sending (X : Y) to
                (X^2 : Y^2)

    ::

        sage: R.<t> = PolynomialRing(QQ)
        sage: P.<x,y,z> = ProjectiveSpace(R, 2)
        sage: X = P.subscheme([x])
        sage: DynamicalSystem_projective([x^2, t*y^2, x*z], domain=X)
        Dynamical System of Closed subscheme of Projective Space of dimension
        2 over Univariate Polynomial Ring in t over Rational Field defined by:
          x
          Defn: Defined on coordinates by sending (x : y : z) to
                (x^2 : t*y^2 : x*z)

    When elements of the quotient ring are used, they are reduced::

        sage: P.<x,y,z> = ProjectiveSpace(CC, 2)
        sage: X = P.subscheme([x-y])
        sage: u,v,w = X.coordinate_ring().gens()
        sage: DynamicalSystem_projective([u^2, v^2, w*u], domain=X)
        Dynamical System of Closed subscheme of Projective Space of dimension
        2 over Complex Field with 53 bits of precision defined by:
          x - y
          Defn: Defined on coordinates by sending (x : y : z) to
                (y^2 : y^2 : y*z)

    We can also compute the forward image of subschemes through
    elimination. In particular, let `X = V(h_1,\ldots, h_t)` and define the ideal
    `I = (h_1,\ldots,h_t,y_0-f_0(\bar{x}), \ldots, y_n-f_n(\bar{x}))`.
    Then the elimination ideal `I_{n+1} = I \cap K[y_0,\ldots,y_n]` is a homogeneous
    ideal and `f(X) = V(I_{n+1})`::

        sage: P.<x,y,z> = ProjectiveSpace(QQ, 2)
        sage: f = DynamicalSystem_projective([(x-2*y)^2, (x-2*z)^2, x^2])
        sage: X = P.subscheme(y-z)
        sage: f(f(f(X)))
        Closed subscheme of Projective Space of dimension 2 over Rational Field
        defined by:
          y - z

    ::

        sage: P.<x,y,z,w> = ProjectiveSpace(QQ, 3)
        sage: f = DynamicalSystem_projective([(x-2*y)^2, (x-2*z)^2, (x-2*w)^2, x^2])
        sage: f(P.subscheme([x,y,z]))
        Closed subscheme of Projective Space of dimension 3 over Rational Field
        defined by:
          w,
          y,
          x

    ::

        sage: T.<x,y,z,w,u> = ProductProjectiveSpaces([2, 1], QQ)
        sage: DynamicalSystem_projective([x^2*u, y^2*w, z^2*u, w^2, u^2], domain=T)
        Dynamical System of Product of projective spaces P^2 x P^1 over Rational Field
          Defn: Defined by sending (x : y : z , w : u) to
                (x^2*u : y^2*w : z^2*u , w^2 : u^2).

    ::

        sage: K.<v> = QuadraticField(-7)
        sage: P.<x,y> = ProjectiveSpace(K, 1)
        sage: f = DynamicalSystem([x^3 + v*x*y^2, y^3])
        sage: fbar = f.change_ring(QQbar)
        sage: fbar.is_postcritically_finite()
        False
    """

    @staticmethod
    def __classcall_private__(cls, morphism_or_polys, domain=None, names=None):
        r"""
        Return the appropriate dynamical system on a projective scheme.

        TESTS::

            sage: R.<x,y> = QQ[]
            sage: P1 = ProjectiveSpace(R)
            sage: f = DynamicalSystem_projective([x-y, x*y])
            Traceback (most recent call last):
            ...
            ValueError: polys (=[x - y, x*y]) must be of the same degree
            sage: DynamicalSystem_projective([x-1, x*y+x])
            Traceback (most recent call last):
            ...
            ValueError: polys (=[x - 1, x*y + x]) must be homogeneous

        ::

            sage: DynamicalSystem_projective([exp(x),exp(y)])
            Traceback (most recent call last):
            ...
            ValueError: [e^x, e^y] must be elements of a polynomial ring

        ::

            sage: T.<x,y,z,w,u> = ProductProjectiveSpaces([2, 1], QQ)
            sage: DynamicalSystem_projective([x^2*u, y^2*w, z^2*u, w^2, u*z], domain=T)
            Traceback (most recent call last):
            ...
            TypeError: polys (=[x^2*u, y^2*w, z^2*u, w^2, z*u]) must be
            multi-homogeneous of the same degrees (by component)

        ::

            sage: A.<x,y> = AffineSpace(ZZ, 2)
            sage: DynamicalSystem_projective([x^2,y^2], A)
            Traceback (most recent call last):
            ...
            ValueError: "domain" must be a projective scheme
            sage: H = End(A)
            sage: f = H([x,y])
            sage: DynamicalSystem_projective(f)
            Traceback (most recent call last):
            ...
            ValueError: "domain" must be a projective scheme

        ::

            sage: R.<x> = PolynomialRing(QQ,1)
            sage: DynamicalSystem_projective(x^2, names='t')
            Traceback (most recent call last):
            ...
            ValueError: specify 2 variable names

        ::

            sage: P1.<x,y> = ProjectiveSpace(QQ,1)
            sage: DynamicalSystem_projective([y, x, y], domain=P1)
            Traceback (most recent call last):
            ...
            ValueError: Number of polys does not match dimension of Projective Space of dimension 1 over Rational Field

        ::

            sage: A.<x,y> = AffineSpace(QQ,2)
            sage: DynamicalSystem_projective([y,x], domain=A)
            Traceback (most recent call last):
            ...
            ValueError: "domain" must be a projective scheme

        ::

            sage: R.<x> = QQ[]
            sage: DynamicalSystem([x^2])
            Traceback (most recent call last):
            ...
            ValueError: list/tuple must have at least 2 polynomials

        ::

            sage: P.<x,y> = ProjectiveSpace(QQ,1)
            sage: f = DynamicalSystem([CC.0*x^2 + 2*y^2, 1*y^2], domain=P)
            Traceback (most recent call last):
            ...
            TypeError: coefficients of polynomial not in Rational Field
        """
        from sage.dynamics.arithmetic_dynamics.product_projective_ds import DynamicalSystem_product_projective

        if isinstance(morphism_or_polys, SchemeMorphism_polynomial):
            R = morphism_or_polys.base_ring()
            domain = morphism_or_polys.domain()
            polys = list(morphism_or_polys)
            if domain != morphism_or_polys.codomain():
                raise ValueError('domain and codomain do not agree')
            if not is_ProjectiveSpace(domain) and not isinstance(domain, AlgebraicScheme_subscheme_projective):
                raise ValueError('"domain" must be a projective scheme')
            if R not in Fields():
                return typecall(cls, polys, domain)
            if is_FiniteField(R):
                return DynamicalSystem_projective_finite_field(polys, domain)
            return DynamicalSystem_projective_field(polys, domain)

        if isinstance(morphism_or_polys, (list, tuple)):
            polys = list(morphism_or_polys)
            if len(polys) == 1:
                raise ValueError("list/tuple must have at least 2 polynomials")
            test = lambda x: is_PolynomialRing(x) or is_MPolynomialRing(x)
            if not all(test(poly.parent()) for poly in polys):
                try:
                    polys = [poly.lift() for poly in polys]
                except AttributeError:
                    raise ValueError('{} must be elements of a polynomial ring'.format(morphism_or_polys))
        else:
            # homogenize!
            f = morphism_or_polys
            aff_CR = f.parent()
            if (not is_PolynomialRing(aff_CR) and not is_FractionField(aff_CR)
                and not (is_MPolynomialRing(aff_CR) and aff_CR.ngens() == 1)):
                msg = '{} is not a single variable polynomial or rational function'
                raise ValueError(msg.format(f))
            if is_FractionField(aff_CR):
                polys = [f.numerator(),f.denominator()]
            else:
                polys = [f, aff_CR(1)]
            d = max(poly.degree() for poly in polys)
            if names is None:
                names = ('X','Y')
            elif len(names) != 2:
                raise ValueError('specify 2 variable names')
            proj_CR = PolynomialRing(aff_CR.base_ring(), names=names)
            X,Y = proj_CR.gens()
            polys = [proj_CR(Y**d * poly(X/Y)) for poly in polys]

        if domain is None:
            PR = get_coercion_model().common_parent(*polys)
            polys = [PR(poly) for poly in polys]
            domain = ProjectiveSpace(PR)
        else:
            # Check if we can coerce the given polynomials over the given domain
            PR = domain.ambient_space().coordinate_ring()
            try:
                polys = [PR(poly) for poly in polys]
            except TypeError:
                raise TypeError('coefficients of polynomial not in {}'.format(domain.base_ring()))
        if len(polys) != domain.ambient_space().coordinate_ring().ngens():
            raise ValueError('Number of polys does not match dimension of {}'.format(domain))
        R = domain.base_ring()
        if R is SR:
            raise TypeError("Symbolic Ring cannot be the base ring")

        if is_ProductProjectiveSpaces(domain):
            splitpolys = domain._factors(polys)
            for split_poly in splitpolys:
                split_d = domain._degree(split_poly[0])
                if not all(split_d == domain._degree(f) for f in split_poly):
                    msg = 'polys (={}) must be multi-homogeneous of the same degrees (by component)'
                    raise TypeError(msg.format(polys))
            if is_FiniteField(R):
                from sage.dynamics.arithmetic_dynamics.product_projective_ds import DynamicalSystem_product_projective_finite_field
                return DynamicalSystem_product_projective_finite_field(polys, domain)
            return DynamicalSystem_product_projective(polys, domain)

        # Now polys define an endomorphism of a scheme in P^n
        if not all(poly.is_homogeneous() for poly in polys):
            msg = 'polys (={}) must be homogeneous'
            raise ValueError(msg.format(polys))
        d = polys[0].degree()
        if not all(poly.degree() == d for poly in polys):
            msg = 'polys (={}) must be of the same degree'
            raise ValueError(msg.format(polys))

        if not is_ProjectiveSpace(domain) and not isinstance(domain, AlgebraicScheme_subscheme_projective):
            raise ValueError('"domain" must be a projective scheme')
        if R not in Fields():
            return typecall(cls, polys, domain)
        if is_FiniteField(R):
                return DynamicalSystem_projective_finite_field(polys, domain)
        return DynamicalSystem_projective_field(polys, domain)

    def __init__(self, polys, domain):
        r"""
        The Python constructor.

        See :class:`DynamicalSystem` for details.

        EXAMPLES::

            sage: P.<x,y> = ProjectiveSpace(QQ, 1)
            sage: DynamicalSystem_projective([3/5*x^2, y^2], domain=P)
            Dynamical System of Projective Space of dimension 1 over Rational Field
              Defn: Defined on coordinates by sending (x : y) to
                    (3/5*x^2 : y^2)
        """
        # Next attribute needed for _fast_eval and _fastpolys
        self._is_prime_finite_field = is_PrimeFiniteField(polys[0].base_ring())
        DynamicalSystem.__init__(self,polys,domain)

    def __copy__(self):
        r"""
        Return a copy of this dynamical system.

        OUTPUT: :class:`DynamicalSystem_projective`

        EXAMPLES::

            sage: P.<x,y> = ProjectiveSpace(QQ,1)
            sage: f = DynamicalSystem_projective([3/5*x^2,6*y^2])
            sage: g = copy(f)
            sage: f == g
            True
            sage: f is g
            False
        """
        return DynamicalSystem_projective(self._polys, self.domain())

    def _number_field_from_algebraics(self):
        r"""
        Return a dynamical system defined over the number field of its coefficients.

        OUTPUT: dynamical system.

        EXAMPLES::

            sage: P.<x,y> = ProjectiveSpace(QQbar,1)
            sage: f = DynamicalSystem_projective([x^2 + QQbar(sqrt(2)) * y^2, y^2])
            sage: f._number_field_from_algebraics()
            Dynamical System of Projective Space of dimension 1 over Number Field in a with defining polynomial y^2 - 2 with a = 1.414213562373095?
              Defn: Defined on coordinates by sending (x : y) to
                    (x^2 + (a)*y^2 : y^2)
        """
        return self.as_scheme_morphism()._number_field_from_algebraics().as_dynamical_system()

    def dehomogenize(self, n):
        r"""
        Return the standard dehomogenization at the ``n[0]`` coordinate
        for the domain and the ``n[1]`` coordinate for the codomain.

        Note that the new function is defined over the fraction field
        of the base ring of this map.

        INPUT:

        - ``n`` -- a tuple of nonnegative integers; if ``n`` is an integer,
          then the two values of the tuple are assumed to be the same

        OUTPUT:

        If the dehomogenizing indices are the same for the domain and
        codomain, then a :class:`DynamicalSystem_affine` given by
        dehomogenizing the source and target of `self` with respect to
        the given indices is returned. If the dehomogenizing indices
        for the domain and codomain are different then the resulting
        affine patches are different and a scheme morphism is returned.

        EXAMPLES::

            sage: P.<x,y> = ProjectiveSpace(ZZ,1)
            sage: f = DynamicalSystem_projective([x^2+y^2, y^2])
            sage: f.dehomogenize(0)
            Dynamical System of Affine Space of dimension 1 over Integer Ring
              Defn: Defined on coordinates by sending (y) to
                    (y^2/(y^2 + 1))
            sage: f.dehomogenize((0, 1))
            Scheme morphism:
              From: Affine Space of dimension 1 over Integer Ring
              To:   Affine Space of dimension 1 over Integer Ring
              Defn: Defined on coordinates by sending (y) to
                    ((y^2 + 1)/y^2)
        """
        F = self.as_scheme_morphism().dehomogenize(n)
        if F.domain() == F.codomain():
            return F.as_dynamical_system()
        else:
            return F

    def dynatomic_polynomial(self, period):
        r"""
        For a dynamical system of `\mathbb{P}^1` compute the dynatomic
        polynomial.

        The dynatomic polynomial is the analog of the cyclotomic
        polynomial and its roots are the points of formal period `period`.
        If possible the division is done in the coordinate ring of this
        map and a polynomial is returned. In rings where that is not
        possible, a :class:`FractionField` element will be returned.
        In certain cases, when the conversion back to a polynomial fails,
        a :class:`SymbolRing` element will be returned.

        ALGORITHM:

        For a positive integer `n`, let `[F_n,G_n]` be the coordinates of the `nth`
        iterate of `f`. Then construct

        .. MATH::

            \Phi^{\ast}_n(f)(x,y) = \sum_{d \mid n}
                (yF_d(x,y) - xG_d(x,y))^{\mu(n/d)},

        where `\mu` is the Möbius function.

        For a pair `[m,n]`, let `f^m = [F_m,G_m]`. Compute

        .. MATH::

            \Phi^{\ast}_{m,n}(f)(x,y) = \Phi^{\ast}_n(f)(F_m,G_m) /
                \Phi^{\ast}_n(f)(F_{m-1},G_{m-1})

        REFERENCES:

        - [Hutz2015]_
        - [MoPa1994]_

        INPUT:

        - ``period`` -- a positive integer or a list/tuple `[m,n]` where
          `m` is the preperiod and `n` is the period

        OUTPUT:

        If possible, a two variable polynomial in the coordinate ring
        of this map. Otherwise a fraction field element of the coordinate
        ring of this map. Or, a :class:`SymbolicRing` element.

        .. TODO::

            - Do the division when the base ring is `p`-adic so that
              the output is a polynomial.

            - Convert back to a polynomial when the base ring is a
              function field (not over `\QQ` or `F_p`).

        EXAMPLES::

            sage: P.<x,y> = ProjectiveSpace(QQ,1)
            sage: f = DynamicalSystem_projective([x^2 + y^2, y^2])
            sage: f.dynatomic_polynomial(2)
            x^2 + x*y + 2*y^2

        ::

            sage: P.<x,y> = ProjectiveSpace(ZZ,1)
            sage: f = DynamicalSystem_projective([x^2 + y^2, x*y])
            sage: f.dynatomic_polynomial(4)
            2*x^12 + 18*x^10*y^2 + 57*x^8*y^4 + 79*x^6*y^6 + 48*x^4*y^8 + 12*x^2*y^10 + y^12

        ::

            sage: P.<x,y> = ProjectiveSpace(CC,1)
            sage: f = DynamicalSystem_projective([x^2 + y^2, 3*x*y])
            sage: f.dynatomic_polynomial(3)
            13.0000000000000*x^6 + 117.000000000000*x^4*y^2 +
            78.0000000000000*x^2*y^4 + y^6

        ::

            sage: P.<x,y> = ProjectiveSpace(QQ,1)
            sage: f = DynamicalSystem_projective([x^2 - 10/9*y^2, y^2])
            sage: f.dynatomic_polynomial([2,1])
            x^4*y^2 - 11/9*x^2*y^4 - 80/81*y^6

        ::

            sage: P.<x,y> = ProjectiveSpace(QQ,1)
            sage: f = DynamicalSystem_projective([x^2 - 29/16*y^2, y^2])
            sage: f.dynatomic_polynomial([2,3])
            x^12 - 95/8*x^10*y^2 + 13799/256*x^8*y^4 - 119953/1024*x^6*y^6 +
            8198847/65536*x^4*y^8 - 31492431/524288*x^2*y^10 +
            172692729/16777216*y^12

        ::

            sage: P.<x,y> = ProjectiveSpace(ZZ,1)
            sage: f = DynamicalSystem_projective([x^2 - y^2, y^2])
            sage: f.dynatomic_polynomial([1,2])
            x^2 - x*y

        ::

            sage: P.<x,y> = ProjectiveSpace(QQ,1)
            sage: f = DynamicalSystem_projective([x^3 - y^3, 3*x*y^2])
            sage: f.dynatomic_polynomial([0,4])==f.dynatomic_polynomial(4)
            True

        ::

            sage: P.<x,y,z> = ProjectiveSpace(QQ,2)
            sage: f = DynamicalSystem_projective([x^2 + y^2, x*y, z^2])
            sage: f.dynatomic_polynomial(2)
            Traceback (most recent call last):
            ...
            TypeError: does not make sense in dimension >1

        ::

            sage: P.<x,y> = ProjectiveSpace(Qp(5),1)
            sage: f = DynamicalSystem_projective([x^2 + y^2, y^2])
            sage: f.dynatomic_polynomial(2)
            (x^4*y + (2 + O(5^20))*x^2*y^3 - x*y^4 + (2 + O(5^20))*y^5)/(x^2*y -
            x*y^2 + y^3)

        ::

            sage: L.<t> = PolynomialRing(QQ)
            sage: P.<x,y> = ProjectiveSpace(L,1)
            sage: f = DynamicalSystem_projective([x^2 + t*y^2, y^2])
            sage: f.dynatomic_polynomial(2)
            x^2 + x*y + (t + 1)*y^2

        ::

            sage: K.<c> = PolynomialRing(ZZ)
            sage: P.<x,y> = ProjectiveSpace(K,1)
            sage: f = DynamicalSystem_projective([x^2 + c*y^2, y^2])
            sage: f.dynatomic_polynomial([1, 2])
            x^2 - x*y + (c + 1)*y^2

        ::

            sage: P.<x,y> = ProjectiveSpace(QQ,1)
            sage: f = DynamicalSystem_projective([x^2 + y^2, y^2])
            sage: f.dynatomic_polynomial(2)
            x^2 + x*y + 2*y^2
            sage: R.<X> = PolynomialRing(QQ)
            sage: K.<c> = NumberField(X^2 + X + 2)
            sage: PP = P.change_ring(K)
            sage: ff = f.change_ring(K)
            sage: p = PP((c, 1))
            sage: ff(ff(p)) == p
            True

        ::

            sage: P.<x,y> = ProjectiveSpace(QQ,1)
            sage: f = DynamicalSystem_projective([x^2 + y^2, x*y])
            sage: f.dynatomic_polynomial([2, 2])
            x^4 + 4*x^2*y^2 + y^4
            sage: R.<X> = PolynomialRing(QQ)
            sage: K.<c> = NumberField(X^4 + 4*X^2 + 1)
            sage: PP = P.change_ring(K)
            sage: ff = f.change_ring(K)
            sage: p = PP((c, 1))
            sage: ff.nth_iterate(p, 4) == ff.nth_iterate(p, 2)
            True

        ::

            sage: P.<x,y> = ProjectiveSpace(CC, 1)
            sage: f = DynamicalSystem_projective([x^2 - CC.0/3*y^2, y^2])
            sage: f.dynatomic_polynomial(2)
            (x^4*y + (-0.666666666666667*I)*x^2*y^3 - x*y^4 + (-0.111111111111111 - 0.333333333333333*I)*y^5)/(x^2*y - x*y^2 + (-0.333333333333333*I)*y^3)

        ::

            sage: P.<x,y> = ProjectiveSpace(CC, 1)
            sage: f = DynamicalSystem_projective([x^2-CC.0/5*y^2, y^2])
            sage: f.dynatomic_polynomial(2)
            x^2 + x*y + (1.00000000000000 - 0.200000000000000*I)*y^2

        ::

            sage: L.<t> = PolynomialRing(QuadraticField(2).maximal_order())
            sage: P.<x, y> = ProjectiveSpace(L.fraction_field() , 1)
            sage: f = DynamicalSystem_projective([x^2 + (t^2 + 1)*y^2 , y^2])
            sage: f.dynatomic_polynomial(2)
            x^2 + x*y + (t^2 + 2)*y^2

        ::

            sage: P.<x,y> = ProjectiveSpace(ZZ, 1)
            sage: f = DynamicalSystem_projective([x^2 - 5*y^2, y^2])
            sage: f.dynatomic_polynomial([3,0 ])
            0

        TESTS:

        We check that the dynatomic polynomial has the right
        parent (see :trac:`18409`)::

            sage: P.<x,y> = ProjectiveSpace(QQbar,1)
            sage: f = DynamicalSystem_projective([x^2 - 1/3*y^2, y^2])
            sage: f.dynatomic_polynomial(2).parent()
            Multivariate Polynomial Ring in x, y over Algebraic Field

        ::

            sage: T.<v> = QuadraticField(33)
            sage: S.<t> = PolynomialRing(T)
            sage: P.<x,y> = ProjectiveSpace(FractionField(S),1)
            sage: f = DynamicalSystem_projective([t*x^2 - 1/t*y^2, y^2])
            sage: f.dynatomic_polynomial([1, 2]).parent()
            Multivariate Polynomial Ring in x, y over Fraction Field of Univariate Polynomial
            Ring in t over Number Field in v with defining polynomial x^2 - 33 with v = 5.744562646538029?

        ::

            sage: P.<x, y> = ProjectiveSpace(QQ, 1)
            sage: f = DynamicalSystem_projective([x^3 - y^3*2, y^3])
            sage: f.dynatomic_polynomial(1).parent()
            Multivariate Polynomial Ring in x, y over Rational Field

        ::

            sage: R.<c> = QQ[]
            sage: P.<x,y> = ProjectiveSpace(R,1)
            sage: f = DynamicalSystem_projective([x^2 + c*y^2, y^2])
            sage: f.dynatomic_polynomial([1,2]).parent()
            Multivariate Polynomial Ring in x, y over Univariate
            Polynomial Ring in c over Rational Field

        ::

            sage: R.<c> = QQ[]
            sage: P.<x,y> = ProjectiveSpace(ZZ,1)
            sage: f = DynamicalSystem_projective([x^2 + y^2, (1)*y^2 + (1)*x*y])
            sage: f.dynatomic_polynomial([1,2]).parent()
            Multivariate Polynomial Ring in x, y over Integer Ring

        ::

            sage: P.<x, y> = ProjectiveSpace(QQ, 1)
            sage: f = DynamicalSystem_projective([x^2 + y^2, y^2])
            sage: f.dynatomic_polynomial(0)
            0
            sage: f.dynatomic_polynomial([0,0])
            0
            sage: f.dynatomic_polynomial(-1)
            Traceback (most recent call last):
            ...
            TypeError: period must be a positive integer

        ::

            sage: R.<c> = QQ[]
            sage: P.<x,y> = ProjectiveSpace(R,1)
            sage: f = DynamicalSystem_projective([x^2 + c*y^2,y^2])
            sage: f.dynatomic_polynomial([1,2]).parent()
            Multivariate Polynomial Ring in x, y over Univariate Polynomial Ring in
            c over Rational Field

        Some rings still return :class:`SymoblicRing` elements::

            sage: S.<t> = FunctionField(CC)
            sage: P.<x,y> = ProjectiveSpace(S,1)
            sage: f = DynamicalSystem_projective([t*x^2-1*y^2, t*y^2])
            sage: f.dynatomic_polynomial([1, 2]).parent()
            Symbolic Ring

        ::

            sage: R.<x,y> = PolynomialRing(QQ)
            sage: S = R.quo(R.ideal(y^2-x+1))
            sage: P.<u,v> = ProjectiveSpace(FractionField(S),1)
            sage: f = DynamicalSystem_projective([u^2 + S(x^2)*v^2, v^2])
            sage: dyn = f.dynatomic_polynomial([1,1]); dyn
            v^3*xbar^2 + u^2*v + u*v^2
            sage: dyn.parent()
            Symbolic Ring
        """
        if self.domain().ngens() > 2:
            raise TypeError("does not make sense in dimension >1")
        if not isinstance(period, (list, tuple)):
            period = [0, period]
        x = self.domain().gen(0)
        y = self.domain().gen(1)
        f0, f1 = F0, F1 = self._polys
        PHI = self.base_ring().one()
        m = period[0]
        n = int(period[1])
        if n < 0:
            raise TypeError("period must be a positive integer")
        if n == 0:
            return self[0].parent().zero()
        if m == 0 and n == 1:
            return y*F0 - x*F1
        for d in range(1, n):
            if n % d == 0:
                PHI = PHI * ((y*F0 - x*F1)**moebius(n//d))
            F0, F1 = f0(F0, F1), f1(F0, F1)
        PHI = PHI * (y*F0 - x*F1)
        if m != 0:
            fm = self.nth_iterate_map(m)
            fm1 = self.nth_iterate_map(m - 1)
        try:
            QR = PHI.numerator().quo_rem(PHI.denominator())
            if not QR[1]:
                PHI = QR[0]
            if m != 0:
                PHI = PHI(fm._polys)/(PHI(fm1._polys))
                QR = PHI.numerator().quo_rem(PHI.denominator())
                if QR[1] == 0:
                    PHI = QR[0]
            return PHI
        except (TypeError, NotImplementedError): # something Singular can't handle
            if m != 0:
                PHI = PHI(fm._polys) / PHI(fm1._polys)
        #even when the ring can be passed to singular in quo_rem,
        #it can't always do the division, so we call Maxima
        from sage.rings.padics.generic_nodes import is_pAdicField, is_pAdicRing
        if period != [0,1]: #period==[0,1] we don't need to do any division
            BR = self.domain().base_ring().base_ring()
            if not (is_pAdicRing(BR) or is_pAdicField(BR)):
                try:
                    QR2 = PHI.numerator()._maxima_().divide(PHI.denominator())
                    if not QR2[1].sage():
                        # do it again to divide out by denominators of coefficients
                        PHI = QR2[0].sage()
                        PHI = PHI.numerator()._maxima_().divide(PHI.denominator())[0].sage()
                    if not is_FractionFieldElement(PHI):
                        from sage.symbolic.expression_conversions import polynomial
                        PHI = polynomial(PHI, ring=self.coordinate_ring())
                except (TypeError, NotImplementedError): #something Maxima, or the conversion, can't handle
                    pass
        return PHI

    def nth_iterate_map(self, n, normalize=False):
        r"""
        Return the ``n``-th iterate of this dynamical system.

        ALGORITHM:

        Uses a form of successive squaring to reducing computations.

        .. TODO:: This could be improved.

        INPUT:

        - ``n`` -- positive integer

        - ``normalize`` -- boolean; remove gcd's during iteration

        OUTPUT: a projective dynamical system

        EXAMPLES::

            sage: P.<x,y> = ProjectiveSpace(QQ,1)
            sage: f = DynamicalSystem_projective([x^2+y^2, y^2])
            sage: f.nth_iterate_map(2)
            Dynamical System of Projective Space of dimension 1 over Rational
            Field
              Defn: Defined on coordinates by sending (x : y) to
                    (x^4 + 2*x^2*y^2 + 2*y^4 : y^4)

        ::

            sage: P.<x,y> = ProjectiveSpace(CC,1)
            sage: f = DynamicalSystem_projective([x^2-y^2, x*y])
            sage: f.nth_iterate_map(3)
            Dynamical System of Projective Space of dimension 1 over Complex
            Field with 53 bits of precision
              Defn: Defined on coordinates by sending (x : y) to
                    (x^8 + (-7.00000000000000)*x^6*y^2 + 13.0000000000000*x^4*y^4 +
            (-7.00000000000000)*x^2*y^6 + y^8 : x^7*y + (-4.00000000000000)*x^5*y^3
            + 4.00000000000000*x^3*y^5 - x*y^7)

        ::

            sage: P.<x,y,z> = ProjectiveSpace(ZZ,2)
            sage: f = DynamicalSystem_projective([x^2-y^2, x*y, z^2+x^2])
            sage: f.nth_iterate_map(2)
            Dynamical System of Projective Space of dimension 2 over Integer Ring
              Defn: Defined on coordinates by sending (x : y : z) to
                    (x^4 - 3*x^2*y^2 + y^4 : x^3*y - x*y^3 : 2*x^4 - 2*x^2*y^2 + y^4
            + 2*x^2*z^2 + z^4)

        ::

            sage: P.<x,y,z> = ProjectiveSpace(QQ,2)
            sage: X = P.subscheme(x*z-y^2)
            sage: f = DynamicalSystem_projective([x^2, x*z, z^2], domain=X)
            sage: f.nth_iterate_map(2)
            Dynamical System of Closed subscheme of Projective Space of dimension
            2 over Rational Field defined by:
              -y^2 + x*z
              Defn: Defined on coordinates by sending (x : y : z) to
                    (x^4 : x^2*z^2 : z^4)

        ::

            sage: P.<x,y,z> = ProjectiveSpace(QQ, 2)
            sage: f = DynamicalSystem_projective([y^2 * z^3, y^3 * z^2, x^5])
            sage: f.nth_iterate_map( 5, normalize=True)
            Dynamical System of Projective Space of dimension 2 over Rational
            Field
            Defn: Defined on coordinates by sending (x : y : z) to
            (y^202*z^443 : x^140*y^163*z^342 : x^645)
        """
        D = int(n)
        if D < 0:
            raise TypeError("iterate number must be a positive integer")
        if D == 1:
            return self
        H = End(self.domain())
        N = self.codomain().ambient_space().dimension_relative() + 1
        F = copy(self)
        Coord_ring = self.codomain().coordinate_ring()
        if isinstance(Coord_ring, QuotientRing_generic):
            PHI = H([Coord_ring.gen(i).lift() for i in range(N)])#makes a mapping
        else:
            PHI = H([Coord_ring.gen(i) for i in range(N)])
        while D:
            if D&1:
                PHI = PHI*F
                if normalize:
                    PHI.normalize_coordinates()
            if D > 1: #avoid extra iterate
                F = F*F
            if normalize:
                F.normalize_coordinates()
            D >>= 1
        return PHI.as_dynamical_system()

    def nth_iterate(self, P, n, **kwds):
        r"""
        Return the ``n``-th iterate of the point ``P`` by this
        dynamical system.

        If ``normalize`` is ``True``, then the coordinates are
        automatically normalized.

        .. TODO:: Is there a more efficient way to do this?

        INPUT:

        - ``P`` -- a point in this map's domain

        - ``n`` -- a positive integer

        kwds:

        - ``normalize`` -- (default: ``False``) boolean

        OUTPUT: a point in this map's codomain

        EXAMPLES::

            sage: P.<x,y> = ProjectiveSpace(ZZ,1)
            sage: f = DynamicalSystem_projective([x^2+y^2, 2*y^2])
            sage: Q = P(1,1)
            sage: f.nth_iterate(Q,4)
            (32768 : 32768)

        ::

            sage: P.<x,y> = ProjectiveSpace(ZZ,1)
            sage: f = DynamicalSystem_projective([x^2+y^2, 2*y^2])
            sage: Q = P(1,1)
            sage: f.nth_iterate(Q, 4, normalize=True)
            (1 : 1)

        ::

            sage: P.<x,y,z> = ProjectiveSpace(QQ,2)
            sage: f = DynamicalSystem_projective([x^2, 2*y^2, z^2-x^2])
            sage: Q = P(2,7,1)
            sage: f.nth_iterate(Q,2)
            (-16/7 : -2744 : 1)

        ::

            sage: R.<t> = PolynomialRing(QQ)
            sage: P.<x,y,z> = ProjectiveSpace(R,2)
            sage: f = DynamicalSystem_projective([x^2+t*y^2, (2-t)*y^2, z^2])
            sage: Q = P(2+t,7,t)
            sage: f.nth_iterate(Q,2)
            (t^4 + 2507*t^3 - 6787*t^2 + 10028*t + 16 : -2401*t^3 + 14406*t^2 -
            28812*t + 19208 : t^4)

        ::

            sage: P.<x,y,z> = ProjectiveSpace(ZZ,2)
            sage: X = P.subscheme(x^2-y^2)
            sage: f = DynamicalSystem_projective([x^2, y^2, z^2], domain=X)
            sage: f.nth_iterate(X(2,2,3), 3)
            (256 : 256 : 6561)

        ::

            sage: K.<c> = FunctionField(QQ)
            sage: P.<x,y> = ProjectiveSpace(K,1)
            sage: f = DynamicalSystem_projective([x^3 - 2*x*y^2 - c*y^3, x*y^2])
            sage: f.nth_iterate(P(c,1), 2)
            ((c^6 - 9*c^4 + 25*c^2 - c - 21)/(c^2 - 3) : 1)

            sage: P.<x,y,z> = ProjectiveSpace(QQ,2)
            sage: f = DynamicalSystem_projective([x^2+3*y^2, 2*y^2,z^2])
            sage: f.nth_iterate(P(2, 7, 1), -2)
            Traceback (most recent call last):
            ...
            TypeError: must be a forward orbit

        ::

            sage: P.<x,y> = ProjectiveSpace(QQ, 1)
            sage: f = DynamicalSystem_projective([x^3, x*y^2], domain=P)
            sage: f.nth_iterate(P(0, 1), 3, check=False)
            (0 : 0)
            sage: f.nth_iterate(P(0, 1), 3)
            Traceback (most recent call last):
            ...
            ValueError: [0, 0] does not define a valid point since all entries are 0

        ::

            sage: P.<x,y> = ProjectiveSpace(ZZ, 1)
            sage: f = DynamicalSystem_projective([x^3, x*y^2], domain=P)
            sage: f.nth_iterate(P(2,1), 3, normalize=False)
            (134217728 : 524288)
            sage: f.nth_iterate(P(2,1), 3, normalize=True)
            (256 : 1)

        ::

            sage: P.<x,y> = ProjectiveSpace(QQ,1)
            sage: f = DynamicalSystem([x+y,y])
            sage: Q = (3,1)
            sage: f.nth_iterate(Q,0)
            (3 : 1)

        TESTS::

            sage: P.<x,y> = ProjectiveSpace(QQ,1)
            sage: f = DynamicalSystem([x^2+y^2,y^2])
            sage: f.nth_iterate(0,0)
            (0 : 1)
        """
        n = ZZ(n)
        if n < 0:
            raise TypeError("must be a forward orbit")
        return self.orbit(P, [n,n+1], **kwds)[0]

    def degree_sequence(self, iterates=2):
        r"""
        Return sequence of degrees of normalized iterates starting with
        the degree of this dynamical system.

        INPUT: ``iterates`` -- (default: 2) positive integer

        OUTPUT: list of integers

        EXAMPLES::

            sage: P2.<X,Y,Z> = ProjectiveSpace(QQ, 2)
            sage: f = DynamicalSystem_projective([Z^2, X*Y, Y^2])
            sage: f.degree_sequence(15)
            [2, 3, 5, 8, 11, 17, 24, 31, 45, 56, 68, 91, 93, 184, 275]

        ::

            sage: F.<t> = PolynomialRing(QQ)
            sage: P2.<X,Y,Z> = ProjectiveSpace(F, 2)
            sage: f = DynamicalSystem_projective([Y*Z, X*Y, Y^2 + t*X*Z])
            sage: f.degree_sequence(5)
            [2, 3, 5, 8, 13]

        ::

            sage: P2.<X,Y,Z> = ProjectiveSpace(QQ, 2)
            sage: f = DynamicalSystem_projective([X^2, Y^2, Z^2])
            sage: f.degree_sequence(10)
            [2, 4, 8, 16, 32, 64, 128, 256, 512, 1024]

        ::

            sage: P2.<X,Y,Z> = ProjectiveSpace(ZZ, 2)
            sage: f = DynamicalSystem_projective([X*Y, Y*Z+Z^2, Z^2])
            sage: f.degree_sequence(10)
            [2, 3, 4, 5, 6, 7, 8, 9, 10, 11]
        """
        if int(iterates) < 1:
            raise TypeError("number of iterates must be a positive integer")

        if self.is_morphism():
            d = self.degree()
            D = [d**t for t in range(1, iterates+1)]
        else:
            F = self
            F.normalize_coordinates()
            D = [F.degree()]
            for n in range(2, iterates+1):
                F = F*self
                F.normalize_coordinates()
                D.append(F.degree())
        return D

    def dynamical_degree(self, N=3, prec=53):
        r"""
        Return an approximation to the dynamical degree of this dynamical
        system. The dynamical degree is defined as
        `\lim_{n \to \infty} \sqrt[n]{\deg(f^n)}`.

        INPUT:

        - ``N`` -- (default: 3) positive integer, iterate to use
          for approximation

        - ``prec`` -- (default: 53) positive integer, real precision
          to use when computing root

        OUTPUT: real number

        EXAMPLES::

            sage: P.<x,y> = ProjectiveSpace(QQ, 1)
            sage: f = DynamicalSystem_projective([x^2 + (x*y), y^2])
            sage: f.dynamical_degree()
            2.00000000000000

        ::

            sage: P2.<X,Y,Z> = ProjectiveSpace(ZZ, 2)
            sage: f = DynamicalSystem_projective([X*Y, Y*Z+Z^2, Z^2])
            sage: f.dynamical_degree(N=5, prec=100)
            1.4309690811052555010452244131
        """
        if int(N) < 1:
            raise TypeError("number of iterates must be a positive integer")

        R = RealField(prec=prec)
        if self.is_morphism():
            return R(self.degree())
        else:
            D = self.nth_iterate_map(N, normalize=True).degree()
            return R(D).nth_root(N)

    def orbit(self, P, N, **kwds):
        r"""
        Return the orbit of the point ``P`` by this dynamical system.

        Let `F` be this dynamical system. If ``N`` is an integer return
        `[P,F(P),\ldots,F^N(P)]`. If ``N`` is a list or tuple `N=[m,k]`
        return `[F^m(P),\ldots,F^k(P)]`.
        Automatically normalize the points if ``normalize=True``. Perform
        the checks on point initialization if ``check=True``.

        INPUT:

        - ``P`` -- a point in this dynamical system's domain

        - ``n`` -- a non-negative integer or list or tuple of two
          non-negative integers

        kwds:

        - ``check`` --  (default: ``True``) boolean

        - ``normalize`` -- (default: ``False``) boolean

        OUTPUT: a list of points in this dynamical system's codomain

        EXAMPLES::

            sage: P.<x,y,z> = ProjectiveSpace(ZZ,2)
            sage: f = DynamicalSystem_projective([x^2+y^2, y^2-z^2, 2*z^2])
            sage: f.orbit(P(1,2,1), 3)
            [(1 : 2 : 1), (5 : 3 : 2), (34 : 5 : 8), (1181 : -39 : 128)]

        ::

            sage: P.<x,y,z> = ProjectiveSpace(ZZ,2)
            sage: f = DynamicalSystem_projective([x^2+y^2, y^2-z^2, 2*z^2])
            sage: f.orbit(P(1,2,1), [2,4])
            [(34 : 5 : 8), (1181 : -39 : 128), (1396282 : -14863 : 32768)]

        ::

            sage: P.<x,y,z> = ProjectiveSpace(ZZ,2)
            sage: X = P.subscheme(x^2-y^2)
            sage: f = DynamicalSystem_projective([x^2, y^2, x*z], domain=X)
            sage: f.orbit(X(2,2,3), 3, normalize=True)
            [(2 : 2 : 3), (2 : 2 : 3), (2 : 2 : 3), (2 : 2 : 3)]

        ::

            sage: P.<x,y> = ProjectiveSpace(QQ,1)
            sage: f = DynamicalSystem_projective([x^2+y^2, y^2])
            sage: f.orbit(P.point([1,2],False), 4, check=False)
            [(1 : 2), (5 : 4), (41 : 16), (1937 : 256), (3817505 : 65536)]

        ::

            sage: K.<c> = FunctionField(QQ)
            sage: P.<x,y> = ProjectiveSpace(K,1)
            sage: f = DynamicalSystem_projective([x^2+c*y^2, y^2])
            sage: f.orbit(P(0,1), 3)
            [(0 : 1), (c : 1), (c^2 + c : 1), (c^4 + 2*c^3 + c^2 + c : 1)]

        ::

            sage: P.<x,y> = ProjectiveSpace(QQ,1)
            sage: f = DynamicalSystem_projective([x^2+y^2,y^2], domain=P)
            sage: f.orbit(P.point([1, 2], False), 4, check=False)
            [(1 : 2), (5 : 4), (41 : 16), (1937 : 256), (3817505 : 65536)]

        ::

            sage: P.<x,y> = ProjectiveSpace(QQ,1)
            sage: f = DynamicalSystem_projective([x^2, 2*y^2], domain=P)
            sage: f.orbit(P(2, 1),[-1, 4])
            Traceback (most recent call last):
            ...
            TypeError: orbit bounds must be non-negative
            sage: f.orbit(P(2, 1), 0.1)
            Traceback (most recent call last):
            ...
            TypeError: Attempt to coerce non-integral RealNumber to Integer

        ::

            sage: P.<x,y> = ProjectiveSpace(QQ,1)
            sage: f = DynamicalSystem_projective([x^3, x*y^2], domain=P)
            sage: f.orbit(P(0, 1), 3)
            Traceback (most recent call last):
            ...
            ValueError: [0, 0] does not define a valid point since all entries are 0
            sage: f.orbit(P(0, 1), 3, check=False)
            [(0 : 1), (0 : 0), (0 : 0), (0 : 0)]

        ::

            sage: P.<x,y> = ProjectiveSpace(ZZ, 1)
            sage: f = DynamicalSystem_projective([x^3, x*y^2], domain=P)
            sage: f.orbit(P(2,1), 3, normalize=False)
            [(2 : 1), (8 : 2), (512 : 32), (134217728 : 524288)]
            sage: f.orbit(P(2, 1), 3, normalize=True)
            [(2 : 1), (4 : 1), (16 : 1), (256 : 1)]

        ::

            sage: P.<x,y,z> = ProjectiveSpace(QQ,2)
            sage: f = DynamicalSystem_projective([x^2, y^2, x*z])
            sage: f.orbit((2/3,1/3), 3)
            [(2/3 : 1/3 : 1), (2/3 : 1/6 : 1), (2/3 : 1/24 : 1), (2/3 : 1/384 : 1)]

        TESTS::

            sage: P.<x,y> = ProjectiveSpace(QQ,1)
            sage: f = DynamicalSystem([x^2+y^2,y^2])
            sage: f.orbit(0, 0)
            [(0 : 1)]

        ::

            sage: P.<x,y> = ProjectiveSpace(QQ,1)
            sage: f = DynamicalSystem([x^2-y^2,y^2])
            sage: f.orbit(0,2)
            [(0 : 1), (-1 : 1), (0 : 1)]
        """
        if not isinstance(N,(list,tuple)):
            N = [0,N]
        N[0] = ZZ(N[0])
        N[1] = ZZ(N[1])
        if N[0] < 0 or N[1] < 0:
            raise TypeError("orbit bounds must be non-negative")
        if N[0] > N[1]:
            return []

        R = self.domain()(P)
        if R in self.domain(): #Check whether R is a zero-dimensional point
            Q = R
        else:
            Q = P
        check = kwds.pop("check",True)
        normalize = kwds.pop("normalize",False)
        if normalize:
            Q.normalize_coordinates()
        for i in range(1, N[0]+1):
            Q = self(Q, check)
            if normalize:
                Q.normalize_coordinates()
        orb = [Q]
        for i in range(N[0]+1, N[1]+1):
            Q = self(Q, check)
            if normalize:
                Q.normalize_coordinates()
            orb.append(Q)
        return orb

    def resultant(self, normalize=False):
        r"""
        Computes the resultant of the defining polynomials of
        this dynamical system.

        If ``normalize`` is ``True``, then first normalize the coordinate
        functions with :meth:`normalize_coordinates`.

        INPUT:

        - ``normalize`` -- (default: ``False``) boolean

        OUTPUT: an element of the base ring of this map

        EXAMPLES::

            sage: P.<x,y> = ProjectiveSpace(QQ,1)
            sage: f = DynamicalSystem_projective([x^2+y^2, 6*y^2])
            sage: f.resultant()
            36

        ::

            sage: R.<t> = PolynomialRing(GF(17))
            sage: P.<x,y> = ProjectiveSpace(R,1)
            sage: f = DynamicalSystem_projective([t*x^2+t*y^2, 6*y^2])
            sage: f.resultant()
            2*t^2

        ::

            sage: R.<t> = PolynomialRing(GF(17))
            sage: P.<x,y,z> = ProjectiveSpace(R,2)
            sage: f = DynamicalSystem_projective([t*x^2+t*y^2, 6*y^2, 2*t*z^2])
            sage: f.resultant()
            13*t^8

        ::

            sage: P.<x,y,z> = ProjectiveSpace(QQ,2)
            sage: F = DynamicalSystem_projective([x^2+y^2,6*y^2,10*x*z+z^2+y^2])
            sage: F.resultant()
            1296

        ::

            sage: R.<t>=PolynomialRing(QQ)
            sage: s = (t^3+t+1).roots(QQbar)[0][0]
            sage: P.<x,y>=ProjectiveSpace(QQbar,1)
            sage: f = DynamicalSystem_projective([s*x^3-13*y^3, y^3-15*y^3])
            sage: f.resultant()
            871.6925062959149?
            """
        if normalize:
            F = copy(self)
            F.normalize_coordinates()
        else:
            F = self

        if self.domain().dimension_relative() == 1:
            x = self.domain().gen(0)
            y = self.domain().gen(1)
            d = self.degree()
            f = F[0].substitute({y:1})
            g = F[1].substitute({y:1})
            #Try to use pari first, as it is faster for one dimensional case
            #however the coercion from a Pari object to a sage object breaks
            #in the case of QQbar, so we just pass it into the macaulay resultant
            try:
                res = (f.lc() ** (d - g.degree()) * g.lc() ** (d - f.degree())
                       * f.__pari__().polresultant(g, x))
                return self.domain().base_ring()(res)
            except (TypeError, PariError):
                pass
        #Otherwise, use Macaulay
        R = F[0].parent()
        res = R.macaulay_resultant(list(F._polys))
        return res #Coercion here is not necessary as it is already done in Macaulay Resultant

    @cached_method
    def primes_of_bad_reduction(self, check=True):
        r"""
        Determine the primes of bad reduction for this dynamical system.

        Must be defined over a number field.

        If ``check`` is ``True``, each prime is verified to be of
        bad reduction.

        ALGORITHM:

        `p` is a prime of bad reduction if and only if the defining
        polynomials of self have a common zero. Or stated another way,
        `p` is a prime of bad reduction if and only if the radical of
        the ideal defined by the defining polynomials of self is not
        `(x_0,x_1,\ldots,x_N)`.  This happens if and only if some
        power of each `x_i` is not in the ideal defined by the
        defining polynomials of self. This last condition is what is
        checked. The lcm of the coefficients of the monomials `x_i` in
        a Groebner basis is computed. This may return extra primes.

        INPUT:

        - ``check`` -- (default: ``True``) boolean

        OUTPUT: a list of primes

        EXAMPLES::

            sage: P.<x,y> = ProjectiveSpace(QQ,1)
            sage: f = DynamicalSystem_projective([1/3*x^2+1/2*y^2, y^2])
            sage: f.primes_of_bad_reduction()
            [2, 3]

        ::

            sage: P.<x,y,z,w> = ProjectiveSpace(QQ,3)
            sage: f = DynamicalSystem_projective([12*x*z-7*y^2, 31*x^2-y^2, 26*z^2, 3*w^2-z*w])
            sage: f.primes_of_bad_reduction()
            [2, 3, 7, 13, 31]

        A number field example::

            sage: R.<z> = QQ[]
            sage: K.<a> = NumberField(z^2 - 2)
            sage: P.<x,y> = ProjectiveSpace(K,1)
            sage: f = DynamicalSystem_projective([1/3*x^2+1/a*y^2, y^2])
            sage: f.primes_of_bad_reduction()
            [Fractional ideal (a), Fractional ideal (3)]

        This is an example where check = False returns extra primes::

            sage: P.<x,y,z> = ProjectiveSpace(ZZ,2)
            sage: f = DynamicalSystem_projective([3*x*y^2 + 7*y^3 - 4*y^2*z + 5*z^3,
            ....:                                 -5*x^3 + x^2*y + y^3 + 2*x^2*z,
            ....:                                 -2*x^2*y + x*y^2 + y^3 - 4*y^2*z + x*z^2])
            sage: f.primes_of_bad_reduction(False)
            [2, 5, 37, 2239, 304432717]
            sage: f.primes_of_bad_reduction()
            [5, 37, 2239, 304432717]
        """
        if (not is_ProjectiveSpace(self.domain())) or (not is_ProjectiveSpace(self.codomain())):
            raise NotImplementedError("not implemented for subschemes")
        K = FractionField(self.codomain().base_ring())
        #The primes of bad reduction are the support of the resultant for number fields

        if K in NumberFields():
            if K != QQ:
                F = copy(self)
                F.normalize_coordinates()
                return (K(F.resultant()).support())
            else:
                #For the rationals, we can use groebner basis, as it is quicker in practice
                R = self.coordinate_ring()
                F = self._polys

                if R.base_ring().is_field():
                    J = R.ideal(F)
                else:
                    S = PolynomialRing(R.base_ring().fraction_field(), R.gens(), R.ngens())
                    J = S.ideal([S.coerce(F[i]) for i in range(R.ngens())])
                if J.dimension() > 0:
                    raise TypeError("not a morphism")
                #normalize to coefficients in the ring not the fraction field.
                F = [F[i] * lcm([F[j].denominator() for j in range(len(F))]) for i in range(len(F))]

                #move the ideal to the ring of integers
                if R.base_ring().is_field():
                    S = PolynomialRing(R.base_ring().ring_of_integers(), R.gens(), R.ngens())
                    F = [F[i].change_ring(R.base_ring().ring_of_integers()) for i in range(len(F))]
                    J = S.ideal(F)
                else:
                    J = R.ideal(F)
                GB = J.groebner_basis()
                badprimes = []

                #get the primes dividing the coefficients of the monomials x_i^k_i
                for i in range(len(GB)):
                    LT = GB[i].lt().degrees()
                    power = 0
                    for j in range(R.ngens()):
                        if LT[j] != 0:
                            power += 1
                    if power == 1:
                        badprimes = badprimes + GB[i].lt().coefficients()[0].support()
                badprimes = sorted(set(badprimes))

                #check to return only the truly bad primes
                if check:
                    index = 0
                    while index < len(badprimes):  #figure out which primes are really bad primes...
                        S = PolynomialRing(GF(badprimes[index]), R.gens(), R.ngens())
                        J = S.ideal([S.coerce(F[j]) for j in range(R.ngens())])
                        if J.dimension() == 0:
                            badprimes.pop(index)
                        else:
                            index += 1
                return badprimes
        else:
            raise TypeError("base ring must be number field or number field ring")

    def conjugate(self, M, adjugate=False, normalize=False):
        r"""
        Conjugate this dynamical system by ``M``, i.e. `M^{-1} \circ f \circ M`.

        If possible the new map will be defined over the same space.
        Otherwise, will try to coerce to the base ring of ``M``.

        INPUT:

        - ``M`` -- a square invertible matrix

        - ``adjugate`` -- (default: ``False``) boolean, also classically called adjoint, takes a square matrix ``M`` and finds the transpose of its cofactor matrix. Used for conjugation in place of inverse when specified ``'True'``. Functionality is the same in projective space.

        - ``normalize`` -- (default: ``False``) boolean, if normalize is ``'True'``, then the function ``normalize_coordinates`` is called.

        OUTPUT: a dynamical system

        EXAMPLES::

            sage: P.<x,y> = ProjectiveSpace(ZZ,1)
            sage: f = DynamicalSystem_projective([x^2+y^2, y^2])
            sage: f.conjugate(matrix([[1,2], [0,1]]))
            Dynamical System of Projective Space of dimension 1 over Integer Ring
              Defn: Defined on coordinates by sending (x : y) to
                    (x^2 + 4*x*y + 3*y^2 : y^2)

        ::

            sage: R.<x> = PolynomialRing(QQ)
            sage: K.<i> = NumberField(x^2+1)
            sage: P.<x,y> = ProjectiveSpace(ZZ,1)
            sage: f = DynamicalSystem_projective([x^3+y^3, y^3])
            sage: f.conjugate(matrix([[i,0], [0,-i]]))
            Dynamical System of Projective Space of dimension 1 over Integer Ring
              Defn: Defined on coordinates by sending (x : y) to
                    (-x^3 + y^3 : -y^3)

        ::

            sage: P.<x,y,z> = ProjectiveSpace(ZZ,2)
            sage: f = DynamicalSystem_projective([x^2+y^2 ,y^2, y*z])
            sage: f.conjugate(matrix([[1,2,3], [0,1,2], [0,0,1]]))
            Dynamical System of Projective Space of dimension 2 over Integer Ring
              Defn: Defined on coordinates by sending (x : y : z) to
                    (x^2 + 4*x*y + 3*y^2 + 6*x*z + 9*y*z + 7*z^2 : y^2 + 2*y*z : y*z + 2*z^2)

        ::

            sage: P.<x,y> = ProjectiveSpace(ZZ,1)
            sage: f = DynamicalSystem_projective([x^2+y^2, y^2])
            sage: f.conjugate(matrix([[2,0], [0,1/2]]))
            Dynamical System of Projective Space of dimension 1 over Rational Field
              Defn: Defined on coordinates by sending (x : y) to
                    (2*x^2 + 1/8*y^2 : 1/2*y^2)

        ::

            sage: R.<x> = PolynomialRing(QQ)
            sage: K.<i> = NumberField(x^2+1)
            sage: P.<x,y> = ProjectiveSpace(QQ,1)
            sage: f = DynamicalSystem_projective([1/3*x^2+1/2*y^2, y^2])
            sage: f.conjugate(matrix([[i,0], [0,-i]]))
            Dynamical System of Projective Space of dimension 1 over Number Field in i with defining polynomial x^2 + 1
              Defn: Defined on coordinates by sending (x : y) to
                    ((1/3*i)*x^2 + (1/2*i)*y^2 : (-i)*y^2)

        TESTS::

            sage: R = ZZ
            sage: P.<x,y>=ProjectiveSpace(R,1)
            sage: f=DynamicalSystem_projective([x^2 + y^2,y^2])
            sage: m=matrix(R,2,[4, 3, 2, 1])
            sage: f.conjugate(m,normalize=False)
            Dynamical System of Projective Space of dimension 1 over Rational Field
              Defn: Defined on coordinates by sending (x : y) to
                    (-4*x^2 - 8*x*y - 7/2*y^2 : 12*x^2 + 20*x*y + 8*y^2)
            sage: f.conjugate(m,adjugate=True)
            Dynamical System of Projective Space of dimension 1 over Integer Ring
              Defn: Defined on coordinates by sending (x : y) to
                    (8*x^2 + 16*x*y + 7*y^2 : -24*x^2 - 40*x*y - 16*y^2)

        .. TODO::

            Use the left and right action functionality to replace the code below with
            #return DynamicalSystem_projective(M.inverse()*self*M, domain=self.codomain())
            once there is a function to pass to the smallest field of definition.
        """
        if not (M.is_square() == 1 and M.determinant() != 0
            and M.ncols() == self.domain().ambient_space().dimension_relative() + 1):
            raise TypeError("matrix must be invertible and size dimension + 1")
        X = M * vector(self[0].parent().gens())
        F = vector(self._polys)
        F = F(list(X))
        if adjugate:
            N = M.adjugate()
        else:
            N = M.inverse()
        F = N * F
        R = self.codomain().ambient_space().coordinate_ring()
        try:
            F = [R(f) for f in F]
            PS = self.codomain()
        except TypeError: #no longer defined over same ring
            R = R.change_ring(N.base_ring())
            F = [R(f) for f in F]
            PS = self.codomain().change_ring(N.base_ring())
        G = DynamicalSystem_projective(F, domain=PS)
        if normalize:
            G.normalize_coordinates()
        return G

    def green_function(self, P, v, **kwds):
        r"""
        Evaluate the local Green's function at the place ``v`` for ``P``
        with ``N`` terms of the series or to within a given error bound.

        Must be over a number field or order of a number field. Note that
        this is the absolute local Green's function so is scaled by the
        degree of the base field.

        Use ``v=0`` for the archimedean place over `\QQ` or field embedding.
        Non-archimedean places are prime ideals for number fields or primes
        over `\QQ`.

        ALGORITHM:

        See Exercise 5.29 and Figure 5.6 of [Sil2007]_.

        INPUT:

        - ``P`` -- a projective point

        - ``v`` -- non-negative integer. a place, use ``0`` for the
          archimedean place

        kwds:

        - ``N`` -- (optional - default: 10) positive integer. number of
          terms of the series to use

        - ``prec`` -- (default: 100) positive integer, float point or
          `p`-adic precision

        - ``error_bound`` -- (optional) a positive real number

        OUTPUT: a real number

        EXAMPLES::

            sage: P.<x,y> = ProjectiveSpace(QQ,1)
            sage: f = DynamicalSystem_projective([x^2+y^2, x*y]);
            sage: Q = P(5, 1)
            sage: f.green_function(Q, 0, N=30)
            1.6460930159932946233759277576

        ::

            sage: P.<x,y> = ProjectiveSpace(QQ,1)
            sage: f = DynamicalSystem_projective([x^2+y^2, x*y]);
            sage: Q = P(5, 1)
            sage: f.green_function(Q, 0, N=200, prec=200)
            1.6460930160038721802875250367738355497198064992657997569827

        ::

            sage: K.<w> = QuadraticField(3)
            sage: P.<x,y> = ProjectiveSpace(K,1)
            sage: f = DynamicalSystem_projective([17*x^2+1/7*y^2, 17*w*x*y])
            sage: f.green_function(P.point([w, 2], False), K.places()[1])
            1.7236334013785676107373093775
            sage: f.green_function(P([2, 1]), K.ideal(7), N=7)
            0.48647753726382832627633818586
            sage: f.green_function(P([w, 1]), K.ideal(17), error_bound=0.001)
            -0.70813041039490996737374178059

        ::

            sage: P.<x,y> = ProjectiveSpace(QQ,1)
            sage: f = DynamicalSystem_projective([x^2+y^2, x*y])
            sage: f.green_function(P.point([5,2], False), 0, N=30)
            1.7315451844777407992085512000
            sage: f.green_function(P.point([2,1], False), 0, N=30)
            0.86577259223181088325226209926
            sage: f.green_function(P.point([1,1], False), 0, N=30)
            0.43288629610862338612700146098
        """
        N = kwds.get('N', 10)                       #Get number of iterates (if entered)
        err = kwds.get('error_bound', None)         #Get error bound (if entered)
        prec = kwds.get('prec', 100)                #Get precision (if entered)
        R = RealField(prec)
        localht = R(0)
        BR = FractionField(P.codomain().base_ring())
        GBR = self.change_ring(BR) #so the heights work

        if not BR in NumberFields():
            raise NotImplementedError("must be over a number field or a number field order")
        if not BR.is_absolute():
            raise TypeError("must be an absolute field")

        #For QQ the 'flip-trick' works better over RR or Qp
        if isinstance(v, (NumberFieldFractionalIdeal, RingHomomorphism_im_gens)):
            K = BR
        elif is_prime(v):
            K = Qp(v, prec)
        elif v == 0:
            K = R
            v = BR.places(prec=prec)[0]
        else:
            raise ValueError("invalid valuation (=%s) entered"%v)

        #Coerce all polynomials in F into polynomials with coefficients in K
        F = self.change_ring(K, check=False)
        d = F.degree()
        dim = F.codomain().ambient_space().dimension_relative()
        Q = P.change_ring(K, check=False)

        if err is not None:
            err = R(err)
            if not err > 0:
                raise ValueError("error bound (=%s) must be positive"%err)

            #if doing error estimates, compute needed number of iterates
            D = (dim + 1) * (d - 1) + 1
            #compute upper bound
            if isinstance(v, RingHomomorphism_im_gens): #archimedean
                vindex = BR.places(prec=prec).index(v)
                U = GBR.local_height_arch(vindex, prec=prec) + R(binomial(dim + d, d)).log()
            else: #non-archimedean
                U = GBR.local_height(v, prec=prec)

            #compute lower bound - from explicit polynomials of Nullstellensatz
            CR = GBR.codomain().ambient_space().coordinate_ring() #.lift() only works over fields
            I = CR.ideal(GBR.defining_polynomials())
            maxh = 0
            Res = 1
            for k in range(dim + 1):
                CoeffPolys = (CR.gen(k) ** D).lift(I)
                h = 1
                for poly in CoeffPolys:
                    if poly != 0:
                        for c in poly.coefficients():
                            Res = lcm(Res, c.denominator())
                for poly in CoeffPolys:
                    if poly != 0:
                        if isinstance(v, RingHomomorphism_im_gens): #archimedean
                            if BR == QQ:
                                h = max([(Res*c).local_height_arch(prec=prec) for c in poly.coefficients()])
                            else:
                                h = max([(Res*c).local_height_arch(vindex, prec=prec) for c in poly.coefficients()])
                        else: #non-archimedean
                            h = max([c.local_height(v, prec=prec) for c in poly.coefficients()])
                        if h > maxh:
                            maxh=h
            if maxh == 0:
                maxh = 1  #avoid division by 0
            if isinstance(v, RingHomomorphism_im_gens): #archimedean
                L = R(Res / ((dim + 1) * binomial(dim + D - d, D - d) * maxh)).log().abs()
            else: #non-archimedean
                L = R(Res / maxh).log().abs()
            C = max([U, L])
            if C != 0:
                N = R(C / (err*(d-1))).log(d).abs().ceil()
            else: #we just need log||P||_v
                N=1

        #START GREEN FUNCTION CALCULATION
        if isinstance(v, RingHomomorphism_im_gens):  #embedding for archimedean local height
            for i in range(N+1):
                Qv = [ (v(t).abs()) for t in Q ]
                m = -1
                #compute the maximum absolute value of entries of a, and where it occurs
                for n in range(dim + 1):
                    if Qv[n] > m:
                        j = n
                        m = Qv[n]
                # add to sum for the Green's function
                localht += ((1/R(d))**R(i)) * (R(m).log())
                #get the next iterate
                if i < N:
                    Q.scale_by(1/Q[j])
                    Q = F(Q, False)
            return (1/BR.absolute_degree()) * localht

        #else - prime or prime ideal for non-archimedean
        for i in range(N + 1):
            if BR == QQ:
                Qv = [ R(K(t).abs()) for t in Q ]
            else:
                Qv = [ R(t.abs_non_arch(v)) for t in Q ]
            m = -1
            #compute the maximum absolute value of entries of a, and where it occurs
            for n in range(dim + 1):
                if Qv[n] > m:
                    j = n
                    m = Qv[n]
            # add to sum for the Green's function
            localht += (1/R(d))**R(i) * (R(m).log())
            #get the next iterate
            if i < N:
                Q.scale_by(1 / Q[j])
                Q = F(Q, False)
        return (1 / BR.absolute_degree()) * localht

    def canonical_height(self, P, **kwds):
        r"""
        Evaluate the (absolute) canonical height of ``P`` with respect to
        this dynamical system.

        Must be over number field or order of a number field. Specify
        either the number of terms of the series to evaluate or the
        error bound required.

        ALGORITHM:

        The sum of the Green's function at the archimedean places and
        the places of bad reduction.

        If function is defined over `\QQ` uses Wells' Algorithm, which
        allows us to not have to factor the resultant.

        INPUT:

        - ``P`` -- a projective point

        kwds:

        - ``badprimes`` -- (optional) a list of primes of bad reduction

        - ``N`` -- (default: 10) positive integer. number of
          terms of the series to use in the local green functions

        - ``prec`` -- (default: 100) positive integer, float point or
          `p`-adic precision

        - ``error_bound`` -- (optional) a positive real number

        OUTPUT: a real number

        EXAMPLES::

            sage: P.<x,y> = ProjectiveSpace(ZZ,1)
            sage: f = DynamicalSystem_projective([x^2+y^2, 2*x*y]);
            sage: f.canonical_height(P.point([5,4]), error_bound=0.001)
            2.1970553519503404898926835324
            sage: f.canonical_height(P.point([2,1]), error_bound=0.001)
            1.0984430632822307984974382955

        Notice that preperiodic points may not return exactly 0::

            sage: R.<X> = PolynomialRing(QQ)
            sage: K.<a> = NumberField(X^2 + X - 1)
            sage: P.<x,y> = ProjectiveSpace(K,1)
            sage: f = DynamicalSystem_projective([x^2-2*y^2, y^2])
            sage: Q = P.point([a,1])
            sage: f.canonical_height(Q, error_bound=0.000001) # Answer only within error_bound of 0
            5.7364919788790160119266380480e-8
            sage: f.nth_iterate(Q,2) == Q # but it is indeed preperiodic
            True

        ::

            sage: P.<x,y,z> = ProjectiveSpace(QQ,2)
            sage: X = P.subscheme(x^2-y^2);
            sage: f = DynamicalSystem_projective([x^2,y^2, 4*z^2], domain=X);
            sage: Q = X([4,4,1])
            sage: f.canonical_height(Q, badprimes=[2])
            0.0013538030870311431824555314882

        ::

            sage: P.<x,y,z> = ProjectiveSpace(QQ,2)
            sage: X = P.subscheme(x^2-y^2);
            sage: f = DynamicalSystem_projective([x^2,y^2, 30*z^2], domain=X)
            sage: Q = X([4, 4, 1])
            sage: f.canonical_height(Q, badprimes=[2,3,5], prec=200)
            2.7054056208276961889784303469356774912979228770208655455481

        ::

            sage: P.<x,y> = ProjectiveSpace(QQ, 1)
            sage: f = DynamicalSystem_projective([1000*x^2-29*y^2, 1000*y^2])
            sage: Q = P(-1/4, 1)
            sage: f.canonical_height(Q, error_bound=0.01)
            3.7996079979254623065837411853

        ::

            sage: RSA768 = 123018668453011775513049495838496272077285356959533479219732245215\
            ....: 1726400507263657518745202199786469389956474942774063845925192557326303453731548\
            ....: 2685079170261221429134616704292143116022212404792747377940806653514195974598569\
            ....: 02143413
            sage: P.<x,y> = ProjectiveSpace(QQ,1)
            sage: f = DynamicalSystem_projective([RSA768*x^2 + y^2, x*y])
            sage: Q = P(RSA768,1)
            sage: f.canonical_height(Q, error_bound=0.00000000000000001)
            931.18256422718241278672729195

        ::

            sage: P.<x,y>=ProjectiveSpace(QQ, 1)
            sage: f = DynamicalSystem([2*( -2*x^3 + 3*(x^2*y)) + 3*y^3,3*y^3])
            sage: f.canonical_height(P(1,0))
            0.00000000000000000000000000000
        """
        bad_primes = kwds.get("badprimes", None)
        prec = kwds.get("prec", 100)
        error_bound = kwds.get("error_bound", None)
        K = FractionField(self.codomain().base_ring())

        if not K in NumberFields():
            if not K is QQbar:
                raise NotImplementedError("must be over a number field or a number field order or QQbar")
            else:
                #since this an absolute height, we can compute the height of a QQbar point
                #by choosing any number field it is defined over.
                Q = P._number_field_from_algebraics()
                K = Q.codomain().base_ring()
                f = self._number_field_from_algebraics().as_dynamical_system()
                if K == QQ:
                    K = f.base_ring()
                    Q = Q.change_ring(K)
                elif f.base_ring() == QQ:
                    f = f.change_ring(K)
                else:
                    K, phi, psi, b = K.composite_fields(f.base_ring(), both_maps=True)[0]
                    Q = Q.change_ring(phi)
                    f = f.change_ring(psi)
        else:
            if not K.is_absolute():
                raise TypeError("must be an absolute field")
            Q = P
            f = self

        # After moving from QQbar to K being something like QQ, we need
        # to renormalize f, especially to match the normalized resultant.
        f.normalize_coordinates()

        # If our map and point are defined on P^1(QQ), use Wells' Algorithm
        # instead of the usual algorithm using local Green's functions:
        if K is QQ and self.codomain().ambient_space().dimension_relative() == 1:
            # write our point with coordinates whose gcd is 1
            Q.normalize_coordinates()
            if Q.parent().value_ring() is QQ:
                Q.clear_denominators()
            # assures integer coefficients
            coeffs = f[0].coefficients() + f[1].coefficients()
            t = 1
            for c in coeffs:
                t = lcm(t, c.denominator())
            A = t * f[0]
            B = t * f[1]
            Res = f.resultant(normalize=True).abs()
            H = 0
            x_i = Q[0]
            y_i = Q[1]
            d = self.degree()
            R = RealField(prec)
            N = kwds.get('N', 10)
            err = kwds.get('error_bound', None)
            #computes the error bound as defined in Algorithm 3.1 of [WELLS]
            if Res > 1:
                if not err is None:
                    err = err / 2
                    N = ceil((R(Res).log().log() - R(d-1).log() - R(err).log())/(R(d).log()))
                    if N < 1:
                        N = 1
                    kwds.update({'error_bound': err})
                    kwds.update({'N': N})
                for n in range(N):
                    x = A(x_i,y_i) % Res**(N-n)
                    y = B(x_i,y_i) % Res**(N-n)
                    g = gcd([x, y, Res])
                    H = H + R(g).abs().log() / (d**(n+1))
                    x_i = x / g
                    y_i = y / g
            # this looks different than Wells' Algorithm because of the difference
            # between what Wells' calls H_infty,
            # and what Green's Function returns for the infinite place
            h = f.green_function(Q, 0 , **kwds) - H + R(t).log()
            # The value returned by Well's algorithm may be negative. As the canonical height
            # is always nonnegative, so if this value is within -err of 0, return 0.
            if h < 0:
                assert h > -err, "A negative height less than -error_bound was computed. " + \
                 "This should be impossible, please report bug on trac.sagemath.org."
                    # This should be impossible. The error bound for Wells' is rigorous
                    # and the actual height is always >= 0. If we see something less than -err,
                    # something has g one very wrong.
                h = R(0)
            return h

        if bad_primes is None:
            bad_primes = []
            for b in Q:
                if K == QQ:
                    bad_primes += b.denominator().prime_factors()
                else:
                    bad_primes += b.denominator_ideal().prime_factors()
            bad_primes += K(f.resultant(normalize=True)).support()
            bad_primes = list(set(bad_primes))

        emb = K.places(prec=prec)
        num_places = len(emb) + len(bad_primes)
        if not error_bound is None:
            error_bound /= num_places
        R = RealField(prec)
        h = R.zero()

        ##update the keyword dictionary for use in green_function
        kwds.update({"badprimes": bad_primes})
        kwds.update({"error_bound": error_bound})

        # Archimedean local heights
        # :: WARNING: If places is fed the default Sage precision of 53 bits,
        # it uses Real or Complex Double Field in place of RealField(prec) or ComplexField(prec)
        # the function is_RealField does not identify RDF as real, so we test for that ourselves.
        for v in emb:
            if is_RealField(v.codomain()) or v.codomain() is RDF:
                dv = R.one()
            else:
                dv = R(2)
            h += dv * f.green_function(Q, v, **kwds)     #arch Green function

        # Non-Archimedean local heights
        for v in bad_primes:
            if K == QQ:
                dv = R.one()
            else:
                dv = R(v.residue_class_degree() * v.absolute_ramification_index())
            h += dv * f.green_function(Q, v, **kwds)  #non-arch Green functions
        return h

    def height_difference_bound(self, prec=None):
        r"""
        Return an upper bound on the different between the canonical
        height of a point with respect to this dynamical system and the
        absolute height of the point.

        This map must be a morphism.

        ALGORITHM:

        Uses a Nullstellensatz argument to compute the constant.
        For details: see [Hutz2015]_.

        INPUT:

        - ``prec`` -- (default: :class:`RealField` default)
          positive integer, float point precision

        OUTPUT: a real number

        EXAMPLES::

            sage: P.<x,y> = ProjectiveSpace(QQ,1)
            sage: f = DynamicalSystem_projective([x^2+y^2, x*y])
            sage: f.height_difference_bound()
            1.38629436111989

        This function does not automatically normalize. ::

            sage: P.<x,y,z> = ProjectiveSpace(ZZ,2)
            sage: f = DynamicalSystem_projective([4*x^2+100*y^2, 210*x*y, 10000*z^2])
            sage: f.height_difference_bound()
            11.0020998412042
            sage: f.normalize_coordinates()
            sage: f.height_difference_bound()
            10.3089526606443

       A number field example::

            sage: R.<x> = QQ[]
            sage: K.<c> = NumberField(x^3 - 2)
            sage: P.<x,y,z> = ProjectiveSpace(K,2)
            sage: f = DynamicalSystem_projective([1/(c+1)*x^2+c*y^2, 210*x*y, 10000*z^2])
            sage: f.height_difference_bound()
            11.0020998412042

        ::

            sage: P.<x,y,z> = ProjectiveSpace(QQbar,2)
            sage: f = DynamicalSystem_projective([x^2, QQbar(sqrt(-1))*y^2, QQbar(sqrt(3))*z^2])
            sage: f.height_difference_bound()
            3.43967790223022
        """
        FF = FractionField(self.domain().base_ring()) #lift will only work over fields, so coercing into FF
        if not FF in NumberFields():
            if FF == QQbar:
                #since this is absolute height, we can choose any number field over which the
                #function is defined.
                f = self._number_field_from_algebraics()
            else:
                raise NotImplementedError("fraction field of the base ring must be a number field or QQbar")
        else:
            f = self.change_ring(FF)
        if prec is None:
            R = RealField()
        else:
            R = RealField(prec)
        N = f.domain().dimension_relative()
        d = f.degree()
        D = (N + 1) * (d - 1) + 1
        #compute upper bound
        U = f.global_height(prec) + R(binomial(N + d, d)).log()
        #compute lower bound - from explicit polynomials of Nullstellensatz
        CR = f.domain().coordinate_ring()
        I = CR.ideal(f.defining_polynomials())
        MCP = []
        for k in range(N + 1):
            CoeffPolys = (CR.gen(k) ** D).lift(I)
            Res = lcm([1] + [abs(coeff.denominator()) for val in CoeffPolys
                             for coeff in val.coefficients()])
            h = max([c.global_height() for g in CoeffPolys for c in (Res*g).coefficients()])
            MCP.append([Res, h]) #since we need to clear denominators
        maxh = 0
        gcdRes = 0
        for val in MCP:
            gcdRes = gcd(gcdRes, val[0])
            maxh = max(maxh, val[1])
        L = abs(R(gcdRes).log() - R((N + 1) * binomial(N + D - d, D - d)).log() - maxh)
        C = max(U, L) #height difference dh(P) - L <= h(f(P)) <= dh(P) +U
        return C / (d - 1)

    def multiplier(self, P, n, check=True):
        r"""
        Return the multiplier of the point ``P`` of period ``n`` with
        respect to this dynamical system.

        INPUT:

        - ``P`` -- a point on domain of this map

        - ``n`` -- a positive integer, the period of ``P``

        - ``check`` -- (default: ``True``) boolean; verify that ``P``
          has period ``n``

        OUTPUT:

        A square matrix of size ``self.codomain().dimension_relative()``
        in the ``base_ring`` of this dynamical system.

        EXAMPLES::

            sage: P.<x,y,z> = ProjectiveSpace(QQ,2)
            sage: f = DynamicalSystem_projective([x^2,y^2, 4*z^2]);
            sage: Q = P.point([4,4,1], False);
            sage: f.multiplier(Q,1)
            [2 0]
            [0 2]

        ::

            sage: P.<x,y> = ProjectiveSpace(QQ,1)
            sage: f = DynamicalSystem_projective([7*x^2 - 28*y^2, 24*x*y])
            sage: f.multiplier(P(2,5), 4)
            [231361/20736]

        ::

            sage: P.<x,y> = ProjectiveSpace(CC,1)
            sage: f = DynamicalSystem_projective([x^3 - 25*x*y^2 + 12*y^3, 12*y^3])
            sage: f.multiplier(P(1,1), 5)
            [0.389017489711934]

        ::

            sage: P.<x,y> = ProjectiveSpace(RR,1)
            sage: f = DynamicalSystem_projective([x^2-2*y^2, y^2])
            sage: f.multiplier(P(2,1), 1)
            [4.00000000000000]

        ::

            sage: P.<x,y> = ProjectiveSpace(Qp(13),1)
            sage: f = DynamicalSystem_projective([x^2-29/16*y^2, y^2])
            sage: f.multiplier(P(5,4), 3)
            [6 + 8*13 + 13^2 + 8*13^3 + 13^4 + 8*13^5 + 13^6 + 8*13^7 + 13^8 +
            8*13^9 + 13^10 + 8*13^11 + 13^12 + 8*13^13 + 13^14 + 8*13^15 + 13^16 +
            8*13^17 + 13^18 + 8*13^19 + O(13^20)]

        ::

            sage: P.<x,y> = ProjectiveSpace(QQ,1)
            sage: f = DynamicalSystem_projective([x^2-y^2, y^2])
            sage: f.multiplier(P(0,1), 1)
            Traceback (most recent call last):
            ...
            ValueError: (0 : 1) is not periodic of period 1
        """
        if check:
            if self.nth_iterate(P, n) != P:
                raise ValueError("%s is not periodic of period %s"%(P, n))
            if n < 1:
                raise ValueError("period must be a positive integer")
        N = self.domain().ambient_space().dimension_relative()
        l = identity_matrix(FractionField(self.codomain().base_ring()), N, N)
        Q = P
        Q.normalize_coordinates()
        index = N
        indexlist = [] #keep track of which dehomogenizations are needed
        while Q[index] == 0:
            index -= 1
        indexlist.append(index)
        for i in range(0, n):
            F = []
            R = self(Q)
            R.normalize_coordinates()
            index = N
            while R[index] == 0:
                index -= 1
            indexlist.append(index)
            #dehomogenize and compute multiplier
            F = self.dehomogenize((indexlist[i],indexlist[i+1]))
            #get the correct order for chain rule matrix multiplication
            l = F.jacobian()(tuple(Q.dehomogenize(indexlist[i])))*l
            Q = R
        return l

    def _multipliermod(self, P, n, p, k):
        r"""
        Return the multiplier of the point ``P`` of period ``n`` with
        respect to this dynamical system modulo `p^k`.

        This map must be an endomorphism of projective space defined
        over `\QQ` or `\ZZ`. This function should not be used at the top
        level as it does not perform input checks. It is used primarily
        for the rational preperiodic and periodic point algorithms.

        INPUT:

        - ``P`` -- a point on domain of this map

        - ``n`` -- a positive integer, the period of ``P``

        - ``p`` -- a positive integer

        - ``k`` -- a positive integer

        OUTPUT:

        A square matrix of size ``self.codomain().dimension_relative()``
        in `\ZZ/(p^k)\ZZ`.

        EXAMPLES::

            sage: P.<x,y> = ProjectiveSpace(QQ,1)
            sage: f = DynamicalSystem_projective([x^2-29/16*y^2, y^2])
            sage: f._multipliermod(P(5,4), 3, 11, 1)
            [3]

        ::

            sage: P.<x,y> = ProjectiveSpace(QQ,1)
            sage: f = DynamicalSystem_projective([x^2-29/16*y^2, y^2])
            sage: f._multipliermod(P(5,4), 3, 11, 2)
            [80]
        """
        N = self.domain().dimension_relative()
        BR = FractionField(self.codomain().base_ring())
        l = identity_matrix(BR, N, N)
        Q = copy(P)
        g = gcd(Q._coords) #we can't use normalize_coordinates since it can cause denominators
        Q.scale_by(1 / g)
        index = N
        indexlist = [] #keep track of which dehomogenizations are needed
        while Q[index] % p == 0:
            index -= 1
        indexlist.append(index)
        for i in range(0, n):
            F = []
            R = self(Q, False)
            g = gcd(R._coords)
            R.scale_by(1 / g)
            R_list = list(R)
            for index in range(N + 1):
                R_list[index] = R_list[index] % (p ** k)
            R._coords = tuple(R_list)
            index = N
            while R[index] % p == 0:
                index -= 1
            indexlist.append(index)
            #dehomogenize and compute multiplier
            F = self.dehomogenize((indexlist[i],indexlist[i+1]))
            l = (F.jacobian()(tuple(Q.dehomogenize(indexlist[i])))*l) % (p ** k)
            Q = R
        return l

    def _nth_preimage_tree_helper(self, Q, n, m, **kwds):
        r"""
        A recusive method to fill in ``n``-th preimage tree.

        This helper function is used by ``nth_preimage_tree`` below to actually compute the
        points of the tree and populate the dictionary used to create a ``DiGraph``
        object. Note the addition of an ``m`` parameter, which counts upwards as n counts
        downwards to keep track of what level we are at in the tree for the purposes of
        returning points and displaying the point's level in the tree.
        """
        return_points = kwds.get("return_points", False)
        numerical = kwds.get("numerical", False)
        prec = kwds.get("prec", 100)
        display_complex = kwds.get("display_complex", False)
        digits = kwds.get("digits", 5)
        embed = kwds.get("embed", None)
        D = {}
        if numerical:
            # Solve for preimages numerically
            CR = self.domain().ambient_space().coordinate_ring()
            fn = self.dehomogenize(1)
            poly = (fn[0].numerator()*CR(Q[1]) - fn[0].denominator()*CR(Q[0])).univariate_polynomial()
            K = ComplexField(prec=prec)
            pre = [ProjectiveSpace(K,1)(r) for r in poly.roots(ring=K)]
        else:
            # Solve for preimages algebraically
            pre = self.rational_preimages(Q,1)
        for pt in pre:
            # Fill in dictionary entries of preimage points to Q
            if display_complex:
                pt1 = "(" + str(embed(pt[0]).n(digits=digits)) + ": 1)"
                Q1 = "(" + str(embed(Q[0]).n(digits=digits)) + ": 1)"
                key = pt1 + ", " + str(m)
                D[key] = [Q1 + ", " + str(m-1)]
            else:
                key = str(pt) + ", " + str(m)
                D[key] = [str(Q) + ", " + str(m-1)]
            if return_points:
                # Fill in m-th level preimage points in points list
                kwds["points"][m].append(pt)

        if return_points:
            points = kwds["points"]
            if n==1:
                # Base case of recursion
                return D, points
            else:
                # For each preimage point of Q, use recursion to find that point's preimages
                # and update the dictionary
                for pt in pre:
                    D.update(self._nth_preimage_tree_helper(pt, n-1, m+1, **kwds)[0])
            return D, points
        else:
            if n==1:
                # Base case of recursion
                return D
            else:
                # For each preimage point of Q, use recursion to find that point's preimages
                # and update the dictionary
                for pt in pre:
                    D.update(self._nth_preimage_tree_helper(pt, n-1, m+1, **kwds))
            return D

    def nth_preimage_tree(self, Q, n, **kwds):
        r"""
        Return the ``n``-th pre-image tree rooted at ``Q``.

        This map must be an endomorphism of the projective line defined
        over a number field, algebraic field, or finite field.

        INPUT:

        - ``Q`` -- a point in the domain of this map

        - ``n`` -- a positive integer, the depth of the pre-image tree

        kwds:

        - ``return_points`` -- (default: ``False``) boolean; if ``True``, return a list of lists
          where the index ``i`` is the level of the tree and the elements of the list at that
          index are the ``i``-th preimage points as an algebraic element of the splitting field
          of the polynomial ``f^n - Q = 0``

        - ``numerical`` -- (default: ``False``) boolean; calculate pre-images numerically. Note if this
          is set to ``True``, preimage points are displayed as complex numbers

        - ``prec`` -- (default: 100) postive integer; the precision of the ``ComplexField`` if
          we compute the preimage points numerically

        - ``display_labels`` -- (default: ``True``) boolean; whether to display vertex labels. Since labels
          can be very cluttered, can set ``display_labels`` to ``False`` and use ``return_points`` to get a
          hold of the points themselves, either as algebraic or complex numbers

        - ``display_complex`` -- (default: ``False``) boolean; display vertex labels as
          complex numbers. Note if this option is chosen that we must choose an embedding
          from the splitting field ``field_def`` of the nth-preimage equation into C. We make
          the choice of the first embedding returned by ``field_def.embeddings(ComplexField())``

        - ``digits`` -- a positive integer, the number of decimal digits to display for complex
          numbers. This only applies if ``display_complex`` is set to ``True``

        OUTPUT:

        If ``return_points`` is ``False``, a ``GraphPlot`` object representing the ``n``-th pre-image tree.
        If ``return_points`` is ``True``, a tuple ``(GP, points)``, where ``GP`` is a ``GraphPlot`` object,
        and ``points`` is  a list of lists as described above under ``return_points``.

        EXAMPLES::

            sage: P.<x,y> = ProjectiveSpace(QQ,1)
            sage: f = DynamicalSystem_projective([x^2 + y^2, y^2])
            sage: Q = P(0,1)
            sage: f.nth_preimage_tree(Q, 2)
            GraphPlot object for Digraph on 7 vertices

        ::

            sage: P.<x,y> = ProjectiveSpace(GF(3),1)
            sage: f = DynamicalSystem_projective([x^2 + x*y + y^2, y^2])
            sage: Q = P(0,1)
            sage: f.nth_preimage_tree(Q, 2, return_points=True)
            (GraphPlot object for Digraph on 4 vertices,
             [[(0 : 1)], [(1 : 1)], [(0 : 1), (2 : 1)]])
        """
        return_points = kwds.get("return_points", False)
        numerical = kwds.get("numerical", False)
        prec = kwds.get("prec", 100)
        display_labels = kwds.get("display_labels", True)
        display_complex = kwds.get("display_complex", False)
        digits = kwds.get("digits", 5)

        if self.domain().dimension_relative() > 1:
            raise NotImplementedError("only implemented for dimension 1")
        base_ring = self.base_ring()
        if base_ring is QQbar:
            if numerical:
                raise ValueError("can't solve numerically over QQbar, no embedding into CC")
            fbar = self
            # No embedding from QQbar into C
            kwds["display_complex"] = False
            display_complex = False
        elif base_ring in NumberFields():
            if numerical:
                field_def = ComplexField(prec=prec)
                embed = base_ring.embeddings(field_def)[0]
                fbar = self.change_ring(embed)
                embed = End(field_def).identity()
                kwds["display_complex"] = True
                display_complex = True
                kwds["embed"] = embed
            else:
                field_def = self.field_of_definition_preimage(Q,n)
                fbar = self.change_ring(field_def)
                if display_complex:
                    embed = field_def.embeddings(ComplexField())[0]
                    kwds["embed"] = embed
        elif base_ring in FiniteFields():
            if numerical:
                raise ValueError("can't solve numerically over a finite field, no embedding into CC")
            field_def = self.field_of_definition_preimage(Q,n)
            fbar = self.change_ring(field_def)
            # No embedding from finite field into C
            kwds["display_complex"] = False
            display_complex = False
        else:
            raise NotImplementedError("only implemented for number fields, algebraic fields, and finite fields")

        Q = fbar.codomain()(Q)
        if return_points:
            # n+1 since we have n levels with root as 0th level
            points = [[] for i in range(n+1)]
            points[0].append(Q)
            kwds["points"] = points
            V, points = fbar._nth_preimage_tree_helper(Q, n, 1, **kwds)
        else:
            V = fbar._nth_preimage_tree_helper(Q, n, 1, **kwds)
        from sage.graphs.digraph import DiGraph
        from sage.graphs.graph_plot import GraphPlot
        G = DiGraph(V)
        if display_complex:
            Q = "(" + str(embed(Q[0]).n(digits=digits)) + ": 1)"
            root = Q + ", " + str(0)
        else:
            root = str(Q) + ", " + str(0)
        options = {'layout':'tree', 'tree_orientation':'up', 'tree_root':root, 'vertex_labels':display_labels}

        if return_points:
            return GraphPlot(G, options), points
        else:
            return GraphPlot(G, options)

    def possible_periods(self, **kwds):
        r"""
        Return the set of possible periods for rational periodic points of
        this dynamical system.

        Must be defined over `\ZZ` or `\QQ`.

        ALGORITHM:

        Calls ``self.possible_periods()`` modulo all primes of good reduction
        in range ``prime_bound``. Return the intersection of those lists.

        INPUT:

        kwds:

        - ``prime_bound`` --  (default: ``[1, 20]``) a list or tuple of
           two positive integers or an integer for the upper bound

        - ``bad_primes`` -- (optional) a list or tuple of integer primes,
          the primes of bad reduction

        - ``ncpus`` -- (default: all cpus) number of cpus to use in parallel

        OUTPUT: a list of positive integers

        EXAMPLES::

            sage: P.<x,y> = ProjectiveSpace(QQ,1)
            sage: f = DynamicalSystem_projective([x^2-29/16*y^2, y^2])
            sage: f.possible_periods(ncpus=1)
            [1, 3]

        ::

            sage: PS.<x,y> = ProjectiveSpace(1,QQ)
            sage: f = DynamicalSystem_projective([5*x^3 - 53*x*y^2 + 24*y^3, 24*y^3])
            sage: f.possible_periods(prime_bound=[1,5])
            Traceback (most recent call last):
            ...
            ValueError: no primes of good reduction in that range
            sage: f.possible_periods(prime_bound=[1,10])
            [1, 4, 12]
            sage: f.possible_periods(prime_bound=[1,20])
            [1, 4]

        ::

            sage: P.<x,y,z> = ProjectiveSpace(ZZ,2)
            sage: f = DynamicalSystem_projective([2*x^3 - 50*x*z^2 + 24*z^3,
            ....:                                 5*y^3 - 53*y*z^2 + 24*z^3, 24*z^3])
            sage: f.possible_periods(prime_bound=10)
            [1, 2, 6, 20, 42, 60, 140, 420]
            sage: f.possible_periods(prime_bound=20) # long time
            [1, 20]
        """
        if self.domain().base_ring() not in [ZZ, QQ]:
            raise NotImplementedError("must be ZZ or QQ")

        primebound = kwds.pop("prime_bound", [1, 20])
        badprimes = kwds.pop("bad_primes", None)
        num_cpus = kwds.pop("ncpus", ncpus())

        if not isinstance(primebound, (list, tuple)):
            try:
                primebound = [1, ZZ(primebound)]
            except TypeError:
                raise TypeError("prime bound must be an integer")
        else:
            try:
                primebound[0] = ZZ(primebound[0])
                primebound[1] = ZZ(primebound[1])
            except TypeError:
                raise TypeError("prime bounds must be integers")

        if badprimes is None:
            badprimes = self.primes_of_bad_reduction()

        firstgood = 0

        def parallel_function(morphism):
            return morphism.possible_periods()

        # Calling possible_periods for each prime in parallel
        parallel_data = []
        for q in primes(primebound[0], primebound[1] + 1):
            if not (q in badprimes):
                F = self.change_ring(GF(q))
                parallel_data.append(((F,), {}))

        parallel_iter = p_iter_fork(num_cpus, 0)
        parallel_results = list(parallel_iter(parallel_function, parallel_data))

        for result in parallel_results:
            possible_periods = result[1]
            if firstgood == 0:
                periods = set(possible_periods)
                firstgood = 1
            else:
                periodsq = set(possible_periods)
                periods = periods.intersection(periodsq)

        if firstgood == 0:
            raise ValueError("no primes of good reduction in that range")
        else:
            return sorted(periods)

    def _preperiodic_points_to_cyclegraph(self, preper):
        r"""
        Given the complete set of periodic or preperiodic points return the
        digraph representing the orbit.

        If ``preper`` is not the complete set, this function will not fill
        in the gaps.

        INPUT:

        - ``preper`` -- a list or tuple of projective points; the complete
          set of rational periodic or preperiodic points

        OUTPUT:

        A digraph representing the orbit the rational preperiodic points
        ``preper`` in projective space.

        EXAMPLES::

            sage: P.<x,y> = ProjectiveSpace(QQ,1)
            sage: f = DynamicalSystem_projective([x^2-2*y^2, y^2])
            sage: preper = [P(-2, 1), P(1, 0), P(0, 1), P(1, 1), P(2, 1), P(-1, 1)]
            sage: f._preperiodic_points_to_cyclegraph(preper)
            Looped digraph on 6 vertices
        """
        V = []
        E = []
        #We store the points we encounter is a list, D. Each new point is checked to
        #see if it is in that list (which uses ==) so that equal points with different
        #representations only appear once in the graph.
        D = []
        for val in preper:
            try:
                V.append(D[D.index(val)])
            except ValueError:
                D.append(val)
                V.append(val)
            Q = self(val)
            Q.normalize_coordinates()
            try:
                E.append([D[D.index(Q)]])
            except ValueError:
                D.append(Q)
                E.append([Q])
        from sage.graphs.digraph import DiGraph
        g = DiGraph(dict(zip(V, E)), loops=True)
        return g

    def is_PGL_minimal(self, prime_list=None):
        r"""
        Check if this dynamical system is a minimal model in
        its conjugacy class.

        See [BM2012]_ and [Mol2015]_ for a description of the algorithm.
        For polynomial maps it uses [HS2018]_.

        INPUT:

        - ``prime_list`` -- (optional) list of primes to check minimality

        OUTPUT: boolean

        EXAMPLES::

            sage: PS.<X,Y> = ProjectiveSpace(QQ,1)
            sage: f = DynamicalSystem_projective([X^2+3*Y^2, X*Y])
            sage: f.is_PGL_minimal()
            True

        ::

            sage: PS.<x,y> = ProjectiveSpace(QQ,1)
            sage: f = DynamicalSystem_projective([6*x^2+12*x*y+7*y^2, 12*x*y])
            sage: f.is_PGL_minimal()
            False

        ::

            sage: PS.<x,y> = ProjectiveSpace(QQ,1)
            sage: f = DynamicalSystem_projective([6*x^2+12*x*y+7*y^2, y^2])
            sage: f.is_PGL_minimal()
            False
        """
        if self.base_ring() != QQ and self.base_ring() != ZZ:
            raise NotImplementedError("minimal models only implemented over ZZ or QQ")
        if not self.is_morphism():
            raise TypeError("the function is not a morphism")
        if self.degree() == 1:
            raise NotImplementedError("minimality is only for degree 2 or higher")

        f = copy(self)
        f.normalize_coordinates()
        R = f.domain().coordinate_ring()
        F = R(f[0].numerator())
        G = R(f[0].denominator())
        if G.degree() == 0 or F.degree() == 0:
            #can't use BM for polynomial
            from .endPN_minimal_model import HS_minimal
            g, m = HS_minimal(self, return_transformation=True, D=prime_list)
            return m == m.parent().one()

        from .endPN_minimal_model import affine_minimal
        return affine_minimal(self, return_transformation=False, D=prime_list, quick=True)

    def minimal_model(self, return_transformation=False, prime_list=None, algorithm=None, check_primes=True):
        r"""
        Determine if this dynamical system is minimal.

        This dynamical system must be defined over the projective line
        over the rationals. In particular, determine if this map is affine
        minimal, which is enough to decide if it is minimal or not.
        See Proposition 2.10 in [BM2012]_.

        INPUT:

        - ``return_transformation`` -- (default: ``False``) boolean; this
          signals a return of the `PGL_2` transformation to conjugate
          this map to the calculated minimal model

        - ``prime_list`` -- (optional) a list of primes, in case one
          only wants to determine minimality at those specific primes

        - ``algorithm`` -- (optional) string; can be one of the following:

        - ``check_primes`` -- (optional) boolean: this signals whether to
            check whether each element in prime_list is a prime

          * ``'BM'`` - the Bruin-Molnar algorithm [BM2012]_
          * ``'HS'`` - the Hutz-Stoll algorithm [HS2018]_

        OUTPUT:

        - a dynamical system on the projective line which is a minimal model
          of this map

        - a `PGL(2,\QQ)` element which conjugates this map to a minimal model

        EXAMPLES::

            sage: PS.<X,Y> = ProjectiveSpace(QQ,1)
            sage: f = DynamicalSystem_projective([X^2+3*Y^2, X*Y])
            sage: f.minimal_model(return_transformation=True)
            (
            Dynamical System of Projective Space of dimension 1 over Rational
            Field
              Defn: Defined on coordinates by sending (X : Y) to
                    (X^2 + 3*Y^2 : X*Y)
            ,
            [1 0]
            [0 1]
            )

        ::

            sage: PS.<X,Y> = ProjectiveSpace(QQ,1)
            sage: f = DynamicalSystem_projective([7365/2*X^4 + 6282*X^3*Y + 4023*X^2*Y^2 + 1146*X*Y^3 + 245/2*Y^4,
            ....:                                 -12329/2*X^4 - 10506*X^3*Y - 6723*X^2*Y^2 - 1914*X*Y^3 - 409/2*Y^4])
            sage: f.minimal_model(return_transformation=True)
            (
            Dynamical System of Projective Space of dimension 1 over Rational Field
              Defn: Defined on coordinates by sending (X : Y) to
                    (9847*X^4 + 28088*X^3*Y + 30048*X^2*Y^2 + 14288*X*Y^3 + 2548*Y^4
                    : -12329*X^4 - 35164*X^3*Y - 37614*X^2*Y^2 - 17884*X*Y^3 - 3189*Y^4),
            <BLANKLINE>
            [2 1]
            [0 1]
            )

        ::

            sage: PS.<x,y> = ProjectiveSpace(QQ,1)
            sage: f = DynamicalSystem_projective([6*x^2+12*x*y+7*y^2, 12*x*y])
            sage: f.minimal_model()
            Dynamical System of Projective Space of dimension 1 over Rational
            Field
              Defn: Defined on coordinates by sending (x : y) to
                    (x^2 + 12*x*y + 42*y^2 : 2*x*y)

        ::

            sage: PS.<x,y> = ProjectiveSpace(ZZ,1)
            sage: f = DynamicalSystem_projective([6*x^2+12*x*y+7*y^2, 12*x*y + 42*y^2])
            sage: g,M = f.minimal_model(return_transformation=True, algorithm='BM')
            sage: f.conjugate(M) == g
            True

        ::

            sage: P.<x,y> = ProjectiveSpace(QQ, 1)
            sage: f = DynamicalSystem([2*x^2, y^2])
            sage: f.minimal_model(return_transformation=True)
            (
            Dynamical System of Projective Space of dimension 1 over Rational Field
              Defn: Defined on coordinates by sending (x : y) to
                    (x^2 : y^2)                                                    ,
            [1 0]
            [0 2]
            )
            sage: f.minimal_model(prime_list=[3])
            Dynamical System of Projective Space of dimension 1 over Rational Field
              Defn: Defined on coordinates by sending (x : y) to
                    (2*x^2 : y^2)

        TESTS::

            sage: PS.<X,Y> = ProjectiveSpace(QQ,1)
            sage: f = DynamicalSystem_projective([X+Y, X-3*Y])
            sage: f.minimal_model()
            Traceback (most recent call last):
            ...
            NotImplementedError: minimality is only for degree 2 or higher

        ::

            sage: PS.<X,Y> = ProjectiveSpace(QQ,1)
            sage: f = DynamicalSystem_projective([X^2-Y^2, X^2+X*Y])
            sage: f.minimal_model()
            Traceback (most recent call last):
            ...
            TypeError: the function is not a morphism

        ::

            sage: P.<x,y> = ProjectiveSpace(QQ,1)
            sage: f = DynamicalSystem([2*x^2, y^2])
            sage: f.minimal_model(algorithm = 'BM')
            Traceback (most recent call last):
            ...
            TypeError: affine minimality is only considered for maps not of the form f or 1/f for a polynomial f

        ::

            sage: P.<x,y> = ProjectiveSpace(QQ,1)
            sage: f = DynamicalSystem([2*x^2, y^2])
            sage: f.minimal_model(prime_list=[0])
            Traceback (most recent call last):
            ...
            ValueError: prime_list contains 0 which is not prime

        REFERENCES:

        - [BM2012]_
        - [Mol2015]_
        - [HS2018]_
        """
        if self.base_ring() != ZZ and self.base_ring() != QQ:
            raise NotImplementedError("minimal models only implemented over ZZ or QQ")
        if not self.is_morphism():
            raise TypeError("the function is not a morphism")
        if self.degree() == 1:
            raise NotImplementedError("minimality is only for degree 2 or higher")
        if prime_list and check_primes:
            for p in prime_list:
                if not p.is_prime():
                    raise ValueError("prime_list contains " + str(p) + " which is not prime")

        if algorithm == 'BM':
            from .endPN_minimal_model import affine_minimal
            return affine_minimal(self, return_transformation=return_transformation, D=prime_list, quick=False)
        if algorithm == 'HS':
            from .endPN_minimal_model import HS_minimal
            return HS_minimal(self, return_transformation=return_transformation, D=prime_list)
        # algorithm not specified
        f = copy(self)
        f.normalize_coordinates()
        R = f.domain().coordinate_ring()
        F = R(f[0].numerator())
        G = R(f[0].denominator())

        if G.degree() == 0 or F.degree() == 0:
            #can use BM for polynomial
            from .endPN_minimal_model import HS_minimal
            return HS_minimal(self, return_transformation=return_transformation, D=prime_list)

        if prime_list is None:
            prime_list = ZZ(F.resultant().prime_divisors())
        if max(prime_list) > 500:
            from .endPN_minimal_model import affine_minimal
            return affine_minimal(self, return_transformation=return_transformation,
                                  D=prime_list, quick=False)

    def all_minimal_models(self, return_transformation=False, prime_list=None,
                           algorithm=None, check_minimal=True):
        r"""
        Determine a representative in each `SL(2,\ZZ)`-orbit of this map.

        This can be done either with the Bruin-Molnar algorithm or the
        Hutz-Stoll algorithm. The Hutz-Stoll algorithm requires the map
        to have minimal resultant and then finds representatives in orbits
        with minimal resultant. The Bruin-Molnar algorithm finds
        representatives with the same resultant (up to sign) of the given map.

        Bruin-Molnar does not work for polynomials and is more efficient
        for large primes.

        INPUT:

        - ``return_transformation`` -- (default: ``False``) boolean; this
          signals a return of the `PGL_2` transformation to conjugate
          this map to the calculated models

        - ``prime_list`` -- (optional) a list of primes, in case one
          only wants to determine minimality at those specific primes

        - ``algorithm`` -- (optional) string; can be one of the following:

          * ``'BM'`` - the Bruin-Molnar algorithm [BM2012]_
          * ``'HS'`` - for the Hutz-Stoll algorithm [HS2018]_

          if not specified, properties of the map are utilized to choose

        - ``check_minimal`` -- (optional) boolean; to first check if the map
          is minimal and if not, compute a minimal model before computing
          for orbit representatives

        OUTPUT:

        A list of pairs `(F,m)`, where `F` is dynamical system on the
        projective line and `m` is the associated `PGL(2,\QQ)` element.
        Or just a list of dynamical systems if not returning the conjugation.

        EXAMPLES::

            sage: P.<x,y> = ProjectiveSpace(QQ, 1)
            sage: f = DynamicalSystem([2*x^2, 3*y^2])
            sage: f.all_minimal_models()
            [Dynamical System of Projective Space of dimension 1 over Rational Field
               Defn: Defined on coordinates by sending (x : y) to
                     (x^2 : y^2)]

        ::

            sage: P.<x,y> = ProjectiveSpace(QQ, 1)
            sage: c = 2*3^6
            sage: f = DynamicalSystem([x^3 - c^2*y^3, x*y^2])
            sage: len(f.all_minimal_models(algorithm='HS'))
            14
            sage: len(f.all_minimal_models(prime_list=[2], algorithm='HS'))
            2

        ::

            sage: P.<x,y> = ProjectiveSpace(QQ, 1)
            sage: f = DynamicalSystem([237568*x^3 + 1204224*x^2*y + 2032560*x*y^2
            ....:     + 1142289*y^3, -131072*x^3 - 663552*x^2*y - 1118464*x*y^2
            ....:     - 627664*y^3])
            sage: len(f.all_minimal_models(algorithm='BM'))
            2

        TESTS::

            sage: P.<x,y> = ProjectiveSpace(QQ, 1)
            sage: c = 2^2*5^2*11^3
            sage: f = DynamicalSystem([x^3 - c^2*y^3, x*y^2])
            sage: MM = f.all_minimal_models(return_transformation=True, algorithm='BM')
            sage: all(f.conjugate(m) == F for F, m in MM)
            True
            sage: MM = f.all_minimal_models(return_transformation=True, algorithm='HS')
            sage: all(f.conjugate(m) == F for F,m in MM)
            True

        REFERENCES:

        - [BM2012]_
        - [HS2018]_
        """
        if self.base_ring() != ZZ and self.base_ring() != QQ:
            raise NotImplementedError("minimal models only implemented over ZZ or QQ")
        if not self.is_morphism():
            raise TypeError("the function is not a morphism")
        if self.degree() == 1:
            raise NotImplementedError("minimality is only for degree 2 or higher")

        if check_minimal:
            f, m = self.minimal_model(return_transformation=True,
                                      prime_list=prime_list,
                                      algorithm=algorithm)
        else:
            f = self
            m = matrix(ZZ, 2, 2, [1,0,0,1])

        if algorithm == 'BM':
            from .endPN_minimal_model import BM_all_minimal
            models = BM_all_minimal(f, return_transformation=True, D=prime_list)
        elif algorithm == 'HS':
            from .endPN_minimal_model import HS_all_minimal
            models = HS_all_minimal(f, return_transformation=True, D=prime_list)
        else: # algorithm not specified
            f.normalize_coordinates()
            Aff_f = f.dehomogenize(1)
            R = Aff_f.domain().coordinate_ring()
            F = R(Aff_f[0].numerator())
            G = R(Aff_f[0].denominator())
            if G.degree() == 0 or F.degree() == 0:
                #can use BM for polynomial
                from .endPN_minimal_model import HS_all_minimal
                models = HS_all_minimal(f, return_transformation=True, D=prime_list)
            elif prime_list is None:
                prime_list = ZZ(f.resultant()).prime_divisors()
                if prime_list == []:
                    models = [[f,m]]
                elif max(prime_list) > 500:
                    from .endPN_minimal_model import BM_all_minimal
                    models = BM_all_minimal(f, return_transformation=True, D=prime_list)
                else:
                    from .endPN_minimal_model import HS_all_minimal
                    models = HS_all_minimal(f, return_transformation=True, D=prime_list)

        if return_transformation:
            models = [[g, t*m] for g,t in models]
        else:
            models = [g for g,t in models]
        return models

    def automorphism_group(self, **kwds):
        r"""
        Calculates the subgroup of `PGL2` that is the automorphism group
        of this dynamical system.

        The automorphism group is the set of `PGL(2)` elements that fixes
        this map under conjugation.

        INPUT:

        keywords:

        - ``starting_prime`` -- (default: 5) the first prime to use for CRT

        - ``algorithm``-- (optional) can be one of the following:

          * ``'CRT'`` - Chinese Remainder Theorem
          * ``'fixed_points'`` - fixed points algorithm

        - ``return_functions``-- (default: ``False``) boolean; ``True``
          returns elements as linear fractional transformations and
          ``False`` returns elements as `PGL2` matrices

        - ``iso_type`` -- (default: ``False``) boolean; ``True`` returns the
          isomorphism type of the automorphism group

        OUTPUT: a list of elements in the automorphism group

        AUTHORS:

        - Original algorithm written by Xander Faber, Michelle Manes,
          Bianca Viray

        - Modified by Joao Alberto de Faria, Ben Hutz, Bianca Thompson

        REFERENCES:

        - [FMV2014]_

        EXAMPLES::

            sage: R.<x,y> = ProjectiveSpace(QQ,1)
            sage: f = DynamicalSystem_projective([x^2-y^2, x*y])
            sage: f.automorphism_group(return_functions=True)
            [x, -x]

        ::

            sage: R.<x,y> = ProjectiveSpace(QQ,1)
            sage: f = DynamicalSystem_projective([x^2 + 5*x*y + 5*y^2, 5*x^2 + 5*x*y + y^2])
            sage: f.automorphism_group()
            [
            [1 0]  [0 2]
            [0 1], [2 0]
            ]

        ::

            sage: R.<x,y> = ProjectiveSpace(QQ,1)
            sage: f = DynamicalSystem_projective([x^2-2*x*y-2*y^2, -2*x^2-2*x*y+y^2])
            sage: f.automorphism_group(return_functions=True)
            [x, 1/x, -x - 1, -x/(x + 1), (-x - 1)/x, -1/(x + 1)]

        ::

            sage: R.<x,y> = ProjectiveSpace(QQ,1)
            sage: f = DynamicalSystem_projective([3*x^2*y - y^3, x^3 - 3*x*y^2])
            sage: lst, label = f.automorphism_group(algorithm='CRT', return_functions=True, iso_type=True)
            sage: sorted(lst), label
            ([-1/x, 1/x, (-x - 1)/(x - 1), (-x + 1)/(x + 1), (x - 1)/(x + 1),
            (x + 1)/(x - 1), -x, x], 'Dihedral of order 8')

        ::

            sage: A.<z> = AffineSpace(QQ,1)
            sage: f = DynamicalSystem_affine([1/z^3])
            sage: F = f.homogenize(1)
            sage: F.automorphism_group()
            [
            [1 0]  [0 2]  [-1  0]  [ 0 -2]
            [0 1], [2 0], [ 0  1], [ 2  0]
            ]

        ::

            sage: P.<x,y,z> = ProjectiveSpace(QQ,2)
            sage: f = DynamicalSystem_projective([x**2 + x*z, y**2, z**2])
            sage: f.automorphism_group() # long time
            [
            [1 0 0]
            [0 1 0]
            [0 0 1]
            ]

        ::

            sage: K.<w> = CyclotomicField(3)
            sage: P.<x,y> = ProjectiveSpace(K, 1)
            sage: D6 = DynamicalSystem_projective([y^2,x^2])
            sage: D6.automorphism_group()
            [
            [1 0]  [0 w]  [0 1]  [w 0]  [-w - 1      0]  [     0 -w - 1]
            [0 1], [1 0], [1 0], [0 1], [     0      1], [     1      0]
            ]
        """
        alg = kwds.get('algorithm', None)
        p = kwds.get('starting_prime', 5)
        return_functions = kwds.get('return_functions', False)
        iso_type = kwds.get('iso_type', False)
        if self.domain().dimension_relative() != 1:
            return self.conjugating_set(self)
        if self.base_ring() != QQ  and self.base_ring != ZZ:
            return self.conjugating_set(self)
        self.normalize_coordinates()
        if (self.degree() == 1) or (self.degree() == 0):
            raise NotImplementedError("Rational function of degree 1 not implemented.")
        f = self.dehomogenize(1)
        R = PolynomialRing(f.base_ring(),'x')
        if is_FractionFieldElement(f[0]):
            F = (f[0].numerator().univariate_polynomial(R))/f[0].denominator().univariate_polynomial(R)
        else:
            F = f[0].univariate_polynomial(R)
        from .endPN_automorphism_group import automorphism_group_QQ_CRT, automorphism_group_QQ_fixedpoints
        if alg is None:
            if self.degree() <= 12:
                return automorphism_group_QQ_fixedpoints(F, return_functions, iso_type)
            return automorphism_group_QQ_CRT(F, p, return_functions, iso_type)
        elif alg == 'CRT':
            return automorphism_group_QQ_CRT(F, p, return_functions, iso_type)
        return automorphism_group_QQ_fixedpoints(F, return_functions, iso_type)

    def critical_subscheme(self):
        r"""
        Return the critical subscheme of this dynamical system.

        OUTPUT: projective subscheme

        EXAMPLES::

            sage: set_verbose(None)
            sage: P.<x,y> = ProjectiveSpace(QQ,1)
            sage: f = DynamicalSystem_projective([x^3-2*x*y^2 + 2*y^3, y^3])
            sage: f.critical_subscheme()
            Closed subscheme of Projective Space of dimension 1 over Rational Field
            defined by:
            9*x^2*y^2 - 6*y^4

        ::

            sage: set_verbose(None)
            sage: P.<x,y> = ProjectiveSpace(QQ,1)
            sage: f = DynamicalSystem_projective([2*x^2-y^2, x*y])
            sage: f.critical_subscheme()
            Closed subscheme of Projective Space of dimension 1 over Rational Field
            defined by:
            4*x^2 + 2*y^2

        ::

            sage: P.<x,y,z> = ProjectiveSpace(QQ,2)
            sage: f = DynamicalSystem_projective([2*x^2-y^2, x*y, z^2])
            sage: f.critical_subscheme()
            Closed subscheme of Projective Space of dimension 2 over Rational Field
            defined by:
            8*x^2*z + 4*y^2*z

        ::

            sage: P.<x,y,z,w> = ProjectiveSpace(GF(81),3)
            sage: g = DynamicalSystem_projective([x^3+y^3, y^3+z^3, z^3+x^3, w^3])
            sage: g.critical_subscheme()
            Closed subscheme of Projective Space of dimension 3 over Finite Field in
            z4 of size 3^4 defined by:
              0

        ::

            sage: P.<x,y> = ProjectiveSpace(QQ,1)
            sage: f = DynamicalSystem_projective([x^2,x*y])
            sage: f.critical_subscheme()
            Traceback (most recent call last):
            ...
            TypeError: the function is not a morphism
        """
        PS = self.domain()
        if not is_ProjectiveSpace(PS):
            raise NotImplementedError("not implemented for subschemes")
        if not self.is_morphism():
            raise TypeError("the function is not a morphism")
        wr = self.wronskian_ideal()
        crit_subscheme = self.codomain().subscheme(wr)
        return crit_subscheme

    def critical_points(self, R=None):
        r"""
        Return the critical points of this dynamical system defined over
        the ring ``R`` or the base ring of this map.

        Must be dimension 1.

        INPUT:

        - ``R`` -- (optional) a ring

        OUTPUT: a list of projective space points defined over ``R``

        EXAMPLES::

            sage: set_verbose(None)
            sage: P.<x,y> = ProjectiveSpace(QQ,1)
            sage: f = DynamicalSystem_projective([x^3-2*x*y^2 + 2*y^3, y^3])
            sage: f.critical_points()
            [(1 : 0)]
            sage: K.<w> = QuadraticField(6)
            sage: f.critical_points(K)
            [(-1/3*w : 1), (1/3*w : 1), (1 : 0)]

        ::

            sage: set_verbose(None)
            sage: P.<x,y> = ProjectiveSpace(QQ,1)
            sage: f = DynamicalSystem_projective([2*x^2-y^2, x*y])
            sage: f.critical_points(QQbar)
            [(-0.7071067811865475?*I : 1), (0.7071067811865475?*I : 1)]
        """
        PS = self.domain()
        if PS.dimension_relative() > 1:
            raise NotImplementedError("use .wronskian_ideal() for dimension > 1")
        if R is None:
            F = self
        else:
            F = self.change_ring(R)
        P = F.codomain()
        X = F.critical_subscheme()
        crit_points = [P(Q) for Q in X.rational_points()]
        return crit_points

    def is_postcritically_finite(self, err=0.01, use_algebraic_closure=True):
        r"""
        Determine if this dynamical system is post-critically finite.

        Only for endomorphisms of `\mathbb{P}^1`. It checks if each critical
        point is preperiodic. The optional parameter ``err`` is passed into
        ``is_preperiodic()`` as part of the preperiodic check.

        The computations can be done either over the algebraic closure of the
        base field or over the minimal extension of the base field that
        contains the critical points.

        INPUT:

        - ``err`` -- (default: 0.01) positive real number

        - ``use_algebraic_closure`` -- boolean (default: True) -- If True uses the
          algebraic closure. If False, uses the smalest extension of the base field
          containing all the critical points.

        OUTPUT: boolean

        EXAMPLES::

            sage: P.<x,y> = ProjectiveSpace(QQ,1)
            sage: f = DynamicalSystem_projective([x^2 - y^2, y^2])
            sage: f.is_postcritically_finite()
            True

        ::

            sage: P.<x,y> = ProjectiveSpace(QQ,1)
            sage: f = DynamicalSystem_projective([x^3- y^3, y^3])
            sage: f.is_postcritically_finite()
            False

        ::

            sage: R.<z> = QQ[]
            sage: K.<v> = NumberField(z^8 + 3*z^6 + 3*z^4 + z^2 + 1)
            sage: PS.<x,y> = ProjectiveSpace(K,1)
            sage: f = DynamicalSystem_projective([x^3+v*y^3, y^3])
            sage: f.is_postcritically_finite() # long time
            True

        ::

            sage: P.<x,y> = ProjectiveSpace(QQ,1)
            sage: f = DynamicalSystem_projective([6*x^2+16*x*y+16*y^2, -3*x^2-4*x*y-4*y^2])
            sage: f.is_postcritically_finite()
            True

        ::

            sage: K = UniversalCyclotomicField()
            sage: P.<x,y> = ProjectiveSpace(K,1)
            sage: F = DynamicalSystem_projective([x^2 - y^2, y^2], domain=P)
            sage: F.is_postcritically_finite()
            True

        ::

            sage: P.<x,y> = ProjectiveSpace(QQ,1)
            sage: f = DynamicalSystem_projective([8*x^4 - 8*x^2*y^2 + y^4, y^4])
            sage: f.is_postcritically_finite(use_algebraic_closure=False) #long time
            True

        ::

            sage: P.<x,y> = ProjectiveSpace(QQ,1)
            sage: f = DynamicalSystem_projective([x^4 - x^2*y^2 + y^4, y^4])
            sage: f.is_postcritically_finite(use_algebraic_closure=False)
            False

        ::

            sage: P.<x,y> = ProjectiveSpace(QQbar,1)
            sage: f = DynamicalSystem_projective([x^4 - x^2*y^2, y^4])
            sage: f.is_postcritically_finite()
            False
        """
        #iteration of subschemes not yet implemented
        if self.domain().dimension_relative() > 1:
            raise NotImplementedError("only implemented in dimension 1")

        K = FractionField(self.codomain().base_ring())
        if use_algebraic_closure:
            Kbar = K.algebraic_closure()
            if Kbar.has_coerce_map_from(K):
                F = self.change_ring(Kbar)
            else:
                embeds = K.embeddings(Kbar)
                if len(embeds) != 0:
                    F = self.change_ring(embeds[0])
                else:
                    raise ValueError("no embeddings of base field to algebraic closure")
        else:
            embedding = self.field_of_definition_critical(return_embedding=True)[1]
            F = self.change_ring(embedding)

        crit_points = F.critical_points()
        pcf = True
        i = 0
        while pcf and i < len(crit_points):
            if crit_points[i].is_preperiodic(F, err) == False:
                pcf = False
            i += 1
        return pcf

    def critical_point_portrait(self, check=True, use_algebraic_closure=True):
        r"""
        If this dynamical system  is post-critically finite, return its
        critical point portrait.

        This is the directed graph of iterates starting with the critical
        points. Must be dimension 1. If ``check`` is ``True``, then the
        map is first checked to see if it is postcritically finite.

        The computations can be done either over the algebraic closure of the
        base field or over the minimal extension of the base field that
        contains the critical points.

        INPUT:

        - ``check`` -- boolean (default: True)

        - ``use_algebraic_closure`` -- boolean (default: True) -- If True uses the
          algebraic closure. If False, uses the smalest extension of the base field
          containing all the critical points.

        OUTPUT: a digraph

        EXAMPLES::

            sage: R.<z> = QQ[]
            sage: K.<v> = NumberField(z^6 + 2*z^5 + 2*z^4 + 2*z^3 + z^2 + 1)
            sage: PS.<x,y> = ProjectiveSpace(K,1)
            sage: f = DynamicalSystem_projective([x^2+v*y^2, y^2])
            sage: f.critical_point_portrait(check=False) # long time
            Looped digraph on 6 vertices

        ::

            sage: P.<x,y> = ProjectiveSpace(QQ,1)
            sage: f = DynamicalSystem_projective([x^5 + 5/4*x*y^4, y^5])
            sage: f.critical_point_portrait(check=False)
            Looped digraph on 5 vertices

        ::

            sage: P.<x,y> = ProjectiveSpace(QQ,1)
            sage: f = DynamicalSystem_projective([x^2 + 2*y^2, y^2])
            sage: f.critical_point_portrait()
            Traceback (most recent call last):
            ...
            TypeError: map must be post-critically finite

        ::

            sage: R.<t> = QQ[]
            sage: K.<v> = NumberField(t^3 + 2*t^2 + t + 1)
            sage: phi = K.embeddings(QQbar)[0]
            sage: P.<x, y> = ProjectiveSpace(K, 1)
            sage: f = DynamicalSystem_projective([x^2 + v*y^2, y^2])
            sage: f.change_ring(phi).critical_point_portrait()
            Looped digraph on 4 vertices

        ::

            sage: P.<x,y> = ProjectiveSpace(QQ,1)
            sage: f = DynamicalSystem_projective([8*x^4 - 8*x^2*y^2 + y^4, y^4])
            sage: f.critical_point_portrait(use_algebraic_closure=False) #long time
            Looped digraph on 6 vertices

        ::

            sage: P.<x,y> = ProjectiveSpace(QQbar,1)
            sage: f = DynamicalSystem_projective([8*x^4 - 8*x^2*y^2 + y^4, y^4])
            sage: f.critical_point_portrait() #long time
            Looped digraph on 6 vertices

        ::

            sage: P.<x,y> = ProjectiveSpace(GF(3),1)
            sage: f = DynamicalSystem_projective([x^2 + x*y - y^2, x*y])
            sage: f.critical_point_portrait(use_algebraic_closure=False)
            Looped digraph on 6 vertices
            sage: f.critical_point_portrait() #long time
            Looped digraph on 6 vertices

        """
        #input checking done in is_postcritically_finite
        if check:
            if not self.is_postcritically_finite():
                raise TypeError("map must be post-critically finite")
        K = FractionField(self.base_ring())
        if use_algebraic_closure:
            Kbar = K.algebraic_closure()
            if Kbar.has_coerce_map_from(K):
                F = self.change_ring(Kbar)
            else:
                embeds = K.embeddings(Kbar)
                if len(embeds) != 0:
                    F = self.change_ring(embeds[0])
                else:
                    raise ValueError("no embeddings of base field to algebraic closure")
        else:
            embedding = self.field_of_definition_critical(return_embedding=True)[1]
            F = self.change_ring(embedding)
        crit_points = F.critical_points()
        N = len(crit_points)
        for i in range(N):
            done = False
            Q= F(crit_points[i])
            while not done:
                if Q in crit_points:
                    done = True
                else:
                    crit_points.append(Q)
                Q = F(Q)
        return F._preperiodic_points_to_cyclegraph(crit_points)

    def critical_height(self, **kwds):
        r"""
        Compute the critical height of this dynamical system.

        The critical height is defined by J. Silverman as
        the sum of the canonical heights of the critical points.
        This must be dimension 1 and defined over a number field
        or number field order.

        The computations can be done either over the algebraic closure of the
        base field or over the minimal extension of the base field that
        contains the critical points.

        INPUT:

        kwds:

        - ``badprimes`` -- (optional) a list of primes of bad reduction

        - ``N`` -- (default: 10) positive integer; number of terms of
          the series to use in the local green functions

        - ``prec`` -- (default: 100) positive integer, float point
          or `p`-adic precision

        - ``error_bound`` -- (optional) a positive real number

        - ``use_algebraic_closure`` -- boolean (default: True) -- If True uses the
          algebraic closure. If False, uses the smalest extension of the base field
          containing all the critical points.

        OUTPUT: real number

        EXAMPLES::

            sage: P.<x,y> = ProjectiveSpace(QQ,1)
            sage: f = DynamicalSystem_projective([x^3+7*y^3, 11*y^3])
            sage: f.critical_height()
            1.1989273321156851418802151128

        ::

            sage: K.<w> = QuadraticField(2)
            sage: P.<x,y> = ProjectiveSpace(K,1)
            sage: f = DynamicalSystem_projective([x^2+w*y^2, y^2])
            sage: f.critical_height()
            0.16090842452312941163719755472

        Postcritically finite maps have critical height 0::

            sage: P.<x,y> = ProjectiveSpace(QQ,1)
            sage: f = DynamicalSystem_projective([x^3-3/4*x*y^2 + 3/4*y^3, y^3])
            sage: f.critical_height(error_bound=0.0001)
            0.00000000000000000000000000000

        ::

            sage: P.<x,y> = ProjectiveSpace(QQ,1)
            sage: f = DynamicalSystem_projective([x^3+3*x*y^2, y^3])
            sage: f.critical_height(use_algebraic_closure=False)
            0.000023477016733897112886491967991
            sage: f.critical_height()
            0.000023477016733897112886491967991
        """
        PS = self.codomain()
        if PS.dimension_relative() > 1:
            raise NotImplementedError("only implemented in dimension 1")

        K = FractionField(PS.base_ring())
        use_algebraic_closure = kwds.get("use_algebraic_closure", True)
        if use_algebraic_closure:
            Kbar = K.algebraic_closure()
            if Kbar.has_coerce_map_from(K):
                F = self.change_ring(Kbar)
            else:
                embeds = K.embeddings(Kbar)
                if len(embeds) != 0:
                    F = self.change_ring(embeds[0])
                else:
                    raise ValueError("no embeddings of base field to algebraic closure")
        else:
            embedding = self.field_of_definition_critical(return_embedding=True)[1]
            F = self.change_ring(embedding)
        crit_points = F.critical_points()
        n = len(crit_points)
        err_bound = kwds.get("error_bound", None)
        if not err_bound is None:
            kwds["error_bound"] = err_bound / n
        ch = 0
        for P in crit_points:
            ch += F.canonical_height(P, **kwds)
        return ch

    def preperiodic_points(self, m, n, **kwds):
        r"""
        Computes the preperiodic points of period ``m, n`` of this dynamical system
        defined over the ring ``R`` or the base ring of the map.

        This is done by finding the rational points on the variety
        defining the points of period ``m, n``.

        For rational maps, where there are potentially infinitely many periodic
        points of a given period, you must use the ``return_scheme`` option.
        Note that this scheme will include the indeterminacy locus.

        INPUT:

        - ``n`` - a positive integer, the period

        - ``m`` - a non negative integer, the preperiod

        kwds:

        - ``minimal`` -- (default: ``True``) boolean; ``True`` specifies to
          find only the preperiodic points of minimal period ``m``,``n`` and
          ``False`` specifies to find all preperiodic points of period
          ``m``, ``n``

        - ``R`` -- (default: the base ring of the dynamical system) a
          commutative ring over which to find the preperiodic points

        - ``return_scheme`` -- (default: ``False``) boolean; return a
          subscheme of the ambient space that defines the ``m``,``n`` th
          preperiodic points

        OUTPUT:

        A list of preperiodic points of this map or the subscheme defining
        the preperiodic points.

        EXAMPLES::

            sage: P.<x,y> = ProjectiveSpace(QQbar,1)
            sage: f = DynamicalSystem_projective([x^2-y^2, y^2])
            sage: f.preperiodic_points(0,1)
            [(-0.618033988749895? : 1), (1 : 0), (1.618033988749895? : 1)]

        ::

            sage: P.<x,y> = ProjectiveSpace(QQ,1)
            sage: f = DynamicalSystem_projective([x^2-29/16*y^2, y^2])
            sage: f.preperiodic_points(1,3)
            [(-5/4 : 1), (1/4 : 1), (7/4 : 1)]

        ::

            sage: P.<x,y> = ProjectiveSpace(QQbar,1)
            sage: f = DynamicalSystem_projective([x^2-x*y+2*y^2, x^2-y^2])
            sage: f.preperiodic_points(1,2,minimal=False)
            [(-3.133185666641252? : 1),
            (-1 : 1),
            (-0.3478103847799310? - 1.028852254136693?*I : 1),
            (-0.3478103847799310? + 1.028852254136693?*I : 1),
            (0.8165928333206258? - 0.6710067557437100?*I : 1),
            (0.8165928333206258? + 0.6710067557437100?*I : 1),
            (1 : 0),
            (1 : 1),
            (1.695620769559862? : 1),
            (3 : 1)]

        ::

            sage: R.<w> = QQ[]
            sage: K.<s> = NumberField(w^6 - 3*w^5 + 5*w^4 - 5*w^3 + 5*w^2 - 3*w + 1)
            sage: P.<x,y,z> = ProjectiveSpace(K,2)
            sage: f = DynamicalSystem_projective([x^2+z^2, y^2+x^2, z^2+y^2])
            sage: f.preperiodic_points(0,1)
            [(-s^5 + 3*s^4 - 5*s^3 + 4*s^2 - 3*s + 1 : s^5 - 2*s^4 + 3*s^3 - 3*s^2 + 4*s - 1 : 1),
            (-2*s^5 + 4*s^4 - 5*s^3 + 3*s^2 - 4*s : -2*s^5 + 5*s^4 - 7*s^3 + 6*s^2 - 7*s + 3 : 1),
            (-s^5 + 3*s^4 - 4*s^3 + 4*s^2 - 4*s + 2 : -s^5 + 2*s^4 - 2*s^3 + s^2 - s : 1),
            (s^5 - 2*s^4 + 3*s^3 - 3*s^2 + 3*s - 1 : -s^5 + 3*s^4 - 5*s^3 + 4*s^2 - 4*s + 2 : 1),
            (2*s^5 - 6*s^4 + 9*s^3 - 8*s^2 + 7*s - 4 : 2*s^5 - 5*s^4 + 7*s^3 - 5*s^2 + 6*s - 2 : 1),
            (1 : 1 : 1),
            (s^5 - 2*s^4 + 2*s^3 + s : s^5 - 3*s^4 + 4*s^3 - 3*s^2 + 2*s - 1 : 1)]

        ::

            sage: P.<x,y> = ProjectiveSpace(QQ,1)
            sage: K.<v> = QuadraticField(5)
            sage: phi = QQ.embeddings(K)[0]
            sage: f = DynamicalSystem_projective([x^2-y^2,y^2])
            sage: f.preperiodic_points(1,1,R=phi)
            [(-1/2*v - 1/2 : 1), (1/2*v - 1/2 : 1)]

        ::

            sage: P.<x,y,z> = ProjectiveSpace(QQ,2)
            sage: X = P.subscheme(2*x-y)
            sage: f = DynamicalSystem_projective([x^2-y^2, 2*(x^2-y^2), y^2-z^2], domain=X)
            sage: f.preperiodic_points(1,1)
            [(-1/4 : -1/2 : 1), (1 : 2 : 1)]

        ::

            sage: P.<x,y,z> = ProjectiveSpace(GF(5), 2)
            sage: f = DynamicalSystem_projective([x^2, y^2, z^2])
            sage: sorted(f.preperiodic_points(2,1))
            [(0 : 2 : 1),
             (0 : 3 : 1),
             (1 : 2 : 1),
             (1 : 3 : 1),
             (2 : 0 : 1),
             (2 : 1 : 0),
             (2 : 1 : 1),
             (2 : 2 : 1),
             (2 : 3 : 1),
             (2 : 4 : 1),
             (3 : 0 : 1),
             (3 : 1 : 0),
             (3 : 1 : 1),
             (3 : 2 : 1),
             (3 : 3 : 1),
             (3 : 4 : 1),
             (4 : 2 : 1),
             (4 : 3 : 1)]

        ::

            sage: P.<x,y,z> = ProjectiveSpace(GF(5), 2)
            sage: f = DynamicalSystem_projective([x^2, x*y, z^2])
            sage: f.preperiodic_points(2,1, return_scheme=True)
            Closed subscheme of Projective Space of dimension 2 over Finite Field of size 5 defined by:
              0,
              x^8*z^4 - x^4*z^8,
              x^7*y*z^4 - x^3*y*z^8

        ::

            sage: P.<x,y> = ProjectiveSpace(QQ, 1)
            sage: R.<z> = QQ[]
            sage: K.<v> = NumberField(z^4 - z^2 - 1)
            sage: f = DynamicalSystem_projective([x^2 - y^2, y^2])
            sage: f.preperiodic_points(2, 1, R=K)
            [(v : 1), (-v : 1)]

        TESTS::

            sage: P.<x,y,z> = ProjectiveSpace(QQ, 2)
            sage: f = DynamicalSystem_projective([x^2, x*y, z^2])
            sage: f.preperiodic_points(2,1)
            Traceback (most recent call last):
            ...
            TypeError: use return_scheme=True

        ::

            sage: P.<x,y> = ProjectiveSpace(QQ,1)
            sage: f = DynamicalSystem_projective([x^2-29/16*y^2, y^2])
            sage: f.preperiodic_points(1.2,3)
            Traceback (most recent call last):
            ...
            TypeError: Attempt to coerce non-integral RealNumber to Integer
            sage: f.preperiodic_points(1,3.1)
            Traceback (most recent call last):
            ...
            TypeError: Attempt to coerce non-integral RealNumber to Integer
        """
        n = ZZ(n)
        m = ZZ(m)
        if n <= 0:
            raise ValueError("a positive integer period must be specified")
        if m < 0:
            raise ValueError("a non negative preperiod must be specified")
        R = kwds.pop('R', None)
        if R is None:
            f = self
            R = self.base_ring()
        else:
            f = self.change_ring(R)
            R = f.base_ring() #in the case when R is an embedding
        dom = f.domain()
        PS = f.codomain().ambient_space()
        N = PS.dimension_relative() + 1
        F_1 = f.nth_iterate_map(n+m)
        F_2 = f.nth_iterate_map(m)
        L = [F_1[i]*F_2[j] - F_1[j]*F_2[i] for i in range(0,N)
                for j in range(i+1, N)]
        X = PS.subscheme(L + list(dom.defining_polynomials()))
        minimal = kwds.pop('minimal',True)
        return_scheme = kwds.pop('return_scheme',False)
        if return_scheme:  # this includes the indeterminacy locus points!
            if minimal and n != 1:
                raise NotImplementedError("return_subscheme only implemented for minimal=False")
            return X
        if X.dimension() == 0:
            if R in NumberFields() or R is QQbar or R in FiniteFields():
                points = [dom(Q) for Q in X.rational_points()]
                good_points = []
                for Q in points:
                    # check if point is in indeterminacy
                    if not all(F(list(Q)) == 0 for F in f):
                        good_points.append(Q)
                points = good_points
                if not minimal:
                    return points
                else:
                    #we want only the points with minimal period m,n
                    #so we go through the list and create a new list
                    #that only includes the points with minimal period
                    minimal_points = []
                    for P in points:
                        orbit = [P]
                        Q = f(P)
                        n_plus_m = 1
                        while Q not in orbit:
                            orbit.append(Q)
                            Q = f(Q)
                            n_plus_m += 1
                        preperiod = orbit.index(Q)
                        period = n_plus_m - preperiod
                        if period == n and preperiod == m:
                            minimal_points.append(P)
                    return minimal_points
            else:
                raise NotImplementedError("ring must a number field or finite field")
        else: #a higher dimensional scheme
            raise TypeError("use return_scheme=True")

    def periodic_points(self, n, minimal=True, R=None, algorithm='variety',
                        return_scheme=False):
        r"""
        Computes the periodic points of period ``n`` of this dynamical system
        defined over the ring ``R`` or the base ring of the map.

        This can be done either by finding the rational points on the variety
        defining the points of period ``n``, or, for finite fields,
        finding the cycle of appropriate length in the cyclegraph. For small
        cardinality fields, the cyclegraph algorithm is effective for any
        map and length cycle, but is slow when the cyclegraph is large.
        The variety algorithm is good for small period, degree, and dimension,
        but is slow as the defining equations of the variety get more
        complicated.

        For rational maps, where there are potentially infinitely many periodic
        points of a given period, you must use the ``return_scheme`` option.
        Note that this scheme will include the indeterminacy locus.

        INPUT:

        - ``n`` - a positive integer

        - ``minimal`` -- (default: ``True``) boolean; ``True`` specifies to
          find only the periodic points of minimal period ``n`` and ``False``
          specifies to find all periodic points of period ``n``

        - ``R`` - a commutative ring

        - ``algorithm`` -- (default: ``'variety'``) must be one of
          the following:

          * ``'variety'`` - find the rational points on the appropriate variety
          * ``'cyclegraph'`` - find the cycles from the cycle graph

        - ``return_scheme`` -- return a subscheme of the ambient space
          that defines the ``n`` th periodic points

        OUTPUT:

        A list of periodic points of this map or the subscheme defining
        the periodic points.

        EXAMPLES::

            sage: set_verbose(None)
            sage: P.<x,y> = ProjectiveSpace(QQbar,1)
            sage: f = DynamicalSystem_projective([x^2-x*y+y^2, x^2-y^2+x*y])
            sage: f.periodic_points(1)
            [(-0.50000000000000000? - 0.866025403784439?*I : 1),
             (-0.50000000000000000? + 0.866025403784439?*I : 1),
             (1 : 1)]

        ::

            sage: P.<x,y,z> = ProjectiveSpace(QuadraticField(5,'t'),2)
            sage: f = DynamicalSystem_projective([x^2 - 21/16*z^2, y^2-z^2, z^2])
            sage: f.periodic_points(2)
            [(-5/4 : -1 : 1), (-5/4 : -1/2*t + 1/2 : 1), (-5/4 : 0 : 1),
             (-5/4 : 1/2*t + 1/2 : 1), (-3/4 : -1 : 1), (-3/4 : 0 : 1),
             (1/4 : -1 : 1), (1/4 : -1/2*t + 1/2 : 1), (1/4 : 0 : 1),
             (1/4 : 1/2*t + 1/2 : 1), (7/4 : -1 : 1), (7/4 : 0 : 1)]

        ::

            sage: w = QQ['w'].0
            sage: K = NumberField(w^6 - 3*w^5 + 5*w^4 - 5*w^3 + 5*w^2 - 3*w + 1,'s')
            sage: P.<x,y,z> = ProjectiveSpace(K,2)
            sage: f = DynamicalSystem_projective([x^2+z^2, y^2+x^2, z^2+y^2])
            sage: f.periodic_points(1)
            [(-s^5 + 3*s^4 - 5*s^3 + 4*s^2 - 3*s + 1 : s^5 - 2*s^4 + 3*s^3 - 3*s^2 + 4*s - 1 : 1),
             (-2*s^5 + 4*s^4 - 5*s^3 + 3*s^2 - 4*s : -2*s^5 + 5*s^4 - 7*s^3 + 6*s^2 - 7*s + 3 : 1),
             (-s^5 + 3*s^4 - 4*s^3 + 4*s^2 - 4*s + 2 : -s^5 + 2*s^4 - 2*s^3 + s^2 - s : 1),
             (s^5 - 2*s^4 + 3*s^3 - 3*s^2 + 3*s - 1 : -s^5 + 3*s^4 - 5*s^3 + 4*s^2 - 4*s + 2 : 1),
             (2*s^5 - 6*s^4 + 9*s^3 - 8*s^2 + 7*s - 4 : 2*s^5 - 5*s^4 + 7*s^3 - 5*s^2 + 6*s - 2 : 1),
             (1 : 1 : 1),
             (s^5 - 2*s^4 + 2*s^3 + s : s^5 - 3*s^4 + 4*s^3 - 3*s^2 + 2*s - 1 : 1)]

        ::

            sage: P.<x,y,z> = ProjectiveSpace(QQ,2)
            sage: f = DynamicalSystem_projective([x^2 - 21/16*z^2, y^2-2*z^2, z^2])
            sage: f.periodic_points(2, False)
            [(-5/4 : -1 : 1), (-5/4 : 2 : 1), (-3/4 : -1 : 1),
             (-3/4 : 2 : 1), (0 : 1 : 0), (1/4 : -1 : 1), (1/4 : 2 : 1),
             (1 : 0 : 0), (1 : 1 : 0), (7/4 : -1 : 1), (7/4 : 2 : 1)]

        ::

            sage: P.<x,y,z> = ProjectiveSpace(QQ,2)
            sage: f = DynamicalSystem_projective([x^2 - 21/16*z^2, y^2-2*z^2, z^2])
            sage: f.periodic_points(2)
            [(-5/4 : -1 : 1), (-5/4 : 2 : 1), (1/4 : -1 : 1), (1/4 : 2 : 1)]

        ::

            sage: set_verbose(None)
            sage: P.<x,y> = ProjectiveSpace(ZZ, 1)
            sage: f = DynamicalSystem_projective([x^2+y^2,y^2])
            sage: f.periodic_points(2, R=QQbar, minimal=False)
            [(-0.50000000000000000? - 1.322875655532296?*I : 1),
             (-0.50000000000000000? + 1.322875655532296?*I : 1),
             (0.50000000000000000? - 0.866025403784439?*I : 1),
             (0.50000000000000000? + 0.866025403784439?*I : 1),
             (1 : 0)]

        ::

            sage: P.<x,y> = ProjectiveSpace(GF(307), 1)
            sage: f = DynamicalSystem_projective([x^10+y^10, y^10])
            sage: f.periodic_points(16, minimal=True, algorithm='cyclegraph')
            [(69 : 1), (185 : 1), (120 : 1), (136 : 1), (97 : 1), (183 : 1),
             (170 : 1), (105 : 1), (274 : 1), (275 : 1), (154 : 1), (156 : 1),
             (87 : 1), (95 : 1), (161 : 1), (128 : 1)]

        ::

            sage: P.<x,y> = ProjectiveSpace(GF(13^2,'t'),1)
            sage: f = DynamicalSystem_projective([x^3 + 3*y^3, x^2*y])
            sage: f.periodic_points(30, minimal=True, algorithm='cyclegraph')
            [(t + 3 : 1), (6*t + 6 : 1), (7*t + 1 : 1), (2*t + 8 : 1),
             (3*t + 4 : 1), (10*t + 12 : 1), (8*t + 10 : 1), (5*t + 11 : 1),
             (7*t + 4 : 1), (4*t + 8 : 1), (9*t + 1 : 1), (2*t + 2 : 1),
             (11*t + 9 : 1), (5*t + 7 : 1), (t + 10 : 1), (12*t + 4 : 1),
             (7*t + 12 : 1), (6*t + 8 : 1), (11*t + 10 : 1), (10*t + 7 : 1),
             (3*t + 9 : 1), (5*t + 5 : 1), (8*t + 3 : 1), (6*t + 11 : 1),
             (9*t + 12 : 1), (4*t + 10 : 1), (11*t + 4 : 1), (2*t + 7 : 1),
             (8*t + 12 : 1), (12*t + 11 : 1)]

        ::

            sage: P.<x,y> = ProjectiveSpace(QQ,1)
            sage: f = DynamicalSystem_projective([3*x^2+5*y^2,y^2])
            sage: f.periodic_points(2, R=GF(3), minimal=False)
            [(2 : 1)]

        ::

            sage: P.<x,y,z> = ProjectiveSpace(QQ, 2)
            sage: f = DynamicalSystem_projective([x^2, x*y, z^2])
            sage: f.periodic_points(1)
            Traceback (most recent call last):
            ...
            TypeError: use return_scheme=True

        ::

            sage: R.<x> = QQ[]
            sage: K.<u> = NumberField(x^2 - x + 3)
            sage: P.<x,y,z> = ProjectiveSpace(K,2)
            sage: X = P.subscheme(2*x-y)
            sage: f = DynamicalSystem_projective([x^2-y^2, 2*(x^2-y^2), y^2-z^2], domain=X)
            sage: f.periodic_points(2)
            [(-1/5*u - 1/5 : -2/5*u - 2/5 : 1), (1/5*u - 2/5 : 2/5*u - 4/5 : 1)]

        ::

            sage: P.<x,y,z> = ProjectiveSpace(QQ,2)
            sage: f = DynamicalSystem_projective([x^2-y^2, x^2-z^2, y^2-z^2])
            sage: f.periodic_points(1)
            [(-1 : 0 : 1)]
            sage: f.periodic_points(1, return_scheme=True)
            Closed subscheme of Projective Space of dimension 2 over Rational Field
            defined by:
              -x^3 + x^2*y - y^3 + x*z^2,
              -x*y^2 + x^2*z - y^2*z + x*z^2,
              -y^3 + x^2*z + y*z^2 - z^3
            sage: f.periodic_points(2, minimal=True, return_scheme=True)
            Traceback (most recent call last):
            ...
            NotImplementedError: return_subscheme only implemented for minimal=False

        ::

            sage: P.<x,y>=ProjectiveSpace(GF(3), 1)
            sage: f = DynamicalSystem_projective([x^2 - 2*y^2, y^2])
            sage: f.periodic_points(2, R=GF(3^2,'t'))
            [(t + 2 : 1), (2*t : 1)]
        """
        if n <= 0:
            raise ValueError("a positive integer period must be specified")
        if R is None:
            f = self
            R = self.base_ring()
        else:
            f = self.change_ring(R)
            R = f.base_ring()
        CR = f.coordinate_ring()
        dom = f.domain()
        PS = f.codomain().ambient_space()
        N = PS.dimension_relative() + 1
        if algorithm == 'cyclegraph':
            if R in FiniteFields():
                g = f.cyclegraph()
                points = []
                for cycle in g.all_simple_cycles():
                    m = len(cycle)-1
                    if minimal:
                        if m == n:
                            points = points + cycle[:-1]
                    else:
                        if n % m == 0:
                            points = points + cycle[:-1]
                return points
            else:
                raise TypeError("ring must be finite to generate cyclegraph")
        elif algorithm == 'variety':
            F = f.nth_iterate_map(n)
            L = [F[i]*CR.gen(j) - F[j]*CR.gen(i) for i in range(0,N)
                 for j in range(i+1, N)]
            L = [t for t in L if t != 0]
            X = PS.subscheme(L + list(dom.defining_polynomials()))
            if return_scheme:  # this includes the indeterminacy locus points!
                if minimal and n != 1:
                    raise NotImplementedError("return_subscheme only implemented for minimal=False")
                return X
            if X.dimension() == 0:
                if R in NumberFields() or R is QQbar or R in FiniteFields():
                    Z = f.base_indeterminacy_locus()
                    points = [dom(Q) for Q in X.rational_points()]
                    good_points = []
                    for Q in points:
                        try:
                            Z(list(Q))
                        except TypeError:
                            good_points.append(Q)
                    points = good_points

                    if not minimal:
                        return points
                    else:
                        # we want only the points with minimal period n
                        # so we go through the list and remove any that
                        # have smaller period by checking the iterates
                        for i in range(len(points)-1,-1,-1):
                            # iterate points to check if minimal
                            P = points[i]
                            for j in range(1,n):
                                P = f(P)
                                if P == points[i]:
                                    points.pop(i)
                                    break
                        return points
                else:
                    raise NotImplementedError("ring must be a number field or finite field")
            else: #a higher dimensional scheme
                raise TypeError("use return_scheme=True")
        else:
            raise ValueError("algorithm must be either 'variety' or 'cyclegraph'")

    def multiplier_spectra(self, n, formal=False, type='point', use_algebraic_closure=True):
        r"""
        Computes the ``n`` multiplier spectra of this dynamical system.

        This is the set of multipliers of the periodic points of formal
        period ``n`` included with the appropriate multiplicity.
        User can also specify to compute the ``n`` multiplier spectra
        instead which includes the multipliers of all periodic points
        of period ``n``. The map must be defined over
        projective space of dimension 1 over a number field or finite field.

        The computations can be done either over the algebraic closure of the
        base field or over the minimal extension of the base field that
        contains the critical points.

        INPUT:

        - ``n`` -- a positive integer, the period

        - ``formal`` -- (default: ``False``) boolean; ``True`` specifies
          to find the formal ``n`` multiplier spectra of this map and
          ``False`` specifies to find the ``n`` multiplier spectra

        - ``type`` -- (default: ``'point'``) string; either ``'point'``
          or ``'cycle'`` depending on whether you compute one multiplier
          per point or one per cycle

       - ``use_algebraic_closure`` -- boolean (default: True) -- If True uses the
          algebraic closure. If False, uses the smalest extension of the base field
          containing all the critical points.

        OUTPUT: a list of field elements

        EXAMPLES::

            sage: P.<x,y> = ProjectiveSpace(QQ,1)
            sage: f = DynamicalSystem_projective([4608*x^10 - 2910096*x^9*y + 325988068*x^8*y^2 + 31825198932*x^7*y^3 - 4139806626613*x^6*y^4\
            - 44439736715486*x^5*y^5 + 2317935971590902*x^4*y^6 - 15344764859590852*x^3*y^7 + 2561851642765275*x^2*y^8\
            + 113578270285012470*x*y^9 - 150049940203963800*y^10, 4608*y^10])
            sage: sorted(f.multiplier_spectra(1))
            [-119820502365680843999,
            -7198147681176255644585/256,
            -3086380435599991/9,
            -3323781962860268721722583135/35184372088832,
            -4290991994944936653/2097152,
            0,
            529278480109921/256,
            1061953534167447403/19683,
            848446157556848459363/19683,
            82911372672808161930567/8192,
            3553497751559301575157261317/8192]

        ::

            sage: set_verbose(None)
            sage: z = QQ['z'].0
            sage: K.<w> = NumberField(z^4 - 4*z^2 + 1,'z')
            sage: P.<x,y> = ProjectiveSpace(K,1)
            sage: f = DynamicalSystem_projective([x^2 - w/4*y^2, y^2])
            sage: sorted(f.multiplier_spectra(2, formal=False, type='cycle'))
            [0,
             0.0681483474218635? - 1.930649271699173?*I,
             0.0681483474218635? + 1.930649271699173?*I,
             5.931851652578137? + 0.?e-49*I]

        ::

            sage: P.<x,y> = ProjectiveSpace(QQ,1)
            sage: f = DynamicalSystem_projective([x^2 - 3/4*y^2, y^2])
            sage: sorted(f.multiplier_spectra(2, formal=False, type='cycle'))
            [0, 1, 1, 9]
            sage: sorted(f.multiplier_spectra(2, formal=False, type='point'))
            [0, 1, 1, 1, 9]

        ::

            sage: P.<x,y> = ProjectiveSpace(QQ,1)
            sage: f = DynamicalSystem_projective([x^2 - 7/4*y^2, y^2])
            sage: f.multiplier_spectra(3, formal=True, type='cycle')
            [1, 1]
            sage: f.multiplier_spectra(3, formal=True, type='point')
            [1, 1, 1, 1, 1, 1]

        ::

            sage: P.<x,y> = ProjectiveSpace(QQ,1)
            sage: f = DynamicalSystem_projective([x^4 + 3*y^4, 4*x^2*y^2])
            sage: f.multiplier_spectra(1, use_algebraic_closure=False)
            [0,
             -1,
             1/128*a^5 - 13/384*a^4 + 5/96*a^3 + 1/16*a^2 + 43/128*a + 303/128,
             -1/288*a^5 + 1/96*a^4 + 1/24*a^3 - 1/3*a^2 + 5/32*a - 115/32,
             -5/1152*a^5 + 3/128*a^4 - 3/32*a^3 + 13/48*a^2 - 63/128*a - 227/128]
            sage: f.multiplier_spectra(1)
            [0,
             -1,
             1.951373035591442?,
             -2.475686517795721? - 0.730035681602057?*I,
             -2.475686517795721? + 0.730035681602057?*I]

        ::

            sage: P.<x,y> = ProjectiveSpace(GF(5),1)
            sage: f = DynamicalSystem_projective([x^4 + 2*y^4, 4*x^2*y^2])
            sage: f.multiplier_spectra(1, use_algebraic_closure=False)
            [0, 3*a + 3, 2*a + 1, 1, 1]
            sage: f.multiplier_spectra(1)
            [0, 2*z2 + 1, 3*z2 + 3, 1, 1]

        ::

            sage: P.<x,y> = ProjectiveSpace(QQbar,1)
            sage: f = DynamicalSystem_projective([x^5 + 3*y^5, 4*x^3*y^2])
            sage: f.multiplier_spectra(1)
            [0,
             -4.106544657178796?,
             -7/4,
             1.985176555073911?,
             -3.064315948947558? - 1.150478041113253?*I,
             -3.064315948947558? + 1.150478041113253?*I]

        ::

            sage: K = GF(3).algebraic_closure()
            sage: P.<x,y> = ProjectiveSpace(K,1)
            sage: f = DynamicalSystem_projective([x^5 + 2*y^5, 4*x^3*y^2])
            sage: f.multiplier_spectra(1)
            [0, z3 + 2, z3 + 1, z3, 1, 1]

        TESTS::

            sage: P.<x,y> = ProjectiveSpace(QQ,1)
            sage: f = DynamicalSystem_projective([x^2 + y^2, x*y])
            sage: f.multiplier_spectra(1)
            [1, 1, 1]

        ::

            sage: F.<a> = GF(7)
            sage: P.<x,y>=ProjectiveSpace(F,1)
            sage: f = DynamicalSystem_projective([x^2 + y^2, y^2])
            sage: sorted(f.multiplier_spectra(1))
            [0, 3, 6]
        """
        PS = self.domain()
        n = Integer(n)

        if (n < 1):
            raise ValueError("period must be a positive integer")
        if not is_ProjectiveSpace(PS):
            raise NotImplementedError("not implemented for subschemes")
        if (PS.dimension_relative() > 1):
            raise NotImplementedError("only implemented for dimension 1")

        K = FractionField(self.codomain().base_ring())
        if use_algebraic_closure:
            Kbar = K.algebraic_closure()
            if Kbar.has_coerce_map_from(K):
                f = self.change_ring(Kbar)
            else:
                embeds = K.embeddings(Kbar)
                if len(embeds) != 0:
                    f = self.change_ring(embeds[0])
                else:
                    raise ValueError("no embeddings of base field to algebraic closure")
        else:
            embedding = self.field_of_definition_periodic(n, formal=formal, return_embedding=True)[1]
            f = self.change_ring(embedding)

        PS = f.domain()
        if not formal:
            G = f.nth_iterate_map(n)
            F = G[0]*PS.gens()[1] - G[1]*PS.gens()[0]
        else:
            # periodic points of formal period n are the roots of the nth dynatomic polynomial
            F = f.dynatomic_polynomial(n)

        other_roots = F.parent()(F([(f.domain().gens()[0]),1])).univariate_polynomial().roots(ring=f.base_ring())

        points = []

        minfty = min([e[1] for e in F.exponents()]) # include the point at infinity with the right multiplicity
        for i in range(minfty):
            points.append(PS([1,0]))

        for R in other_roots:
            for i in range(R[1]):
                points.append(PS([R[0],1])) # include copies of higher multiplicity roots

        if type == 'cycle':
            # should include one representative point per cycle, included with the right multiplicity
            newpoints = []

            while points:
                P = points[0]
                newpoints.append(P)
                points.pop(0)
                Q = P
                for i in range(1,n):
                    try:
                        points.remove(f(Q))
                    except ValueError:
                        pass
                    Q = f(Q)
            points = newpoints

        multipliers = [f.multiplier(pt,n)[0,0] for pt in points]

        return multipliers

    def sigma_invariants(self, n, formal=False, embedding=None, type='point'):
        r"""
        Computes the values of the elementary symmetric polynomials of
        the ``n`` multiplier spectra of this dynamical system.

        Can specify to instead compute the values corresponding to the
        elementary symmetric polynomials of the formal ``n`` multiplier
        spectra. The map must be defined over projective space of dimension
        `1`. The base ring should be a number field, number field order, or
        a finite field or a polynomial ring or function field over a
        number field, number field order, or finite field.

        The parameter ``type`` determines if the sigma are computed from
        the multipliers calculated at one per cycle (with multiplicity)
        or one per point (with multiplicity). Note that in the ``cycle``
        case, a map with a cycle which collapses into multiple smaller
        cycles, this is still considered one cycle. In other words, if a
        4-cycle collapses into a 2-cycle with multiplicity 2, there is only
        one multiplier used for the doubled 2-cycle when computing ``n=4``.

        ALGORITHM:

        We use the Poisson product of the resultant of two polynomials:

        .. MATH::

            res(f,g) = \prod_{f(a)=0} g(a).

        Letting `f` be the polynomial defining the periodic or formal
        periodic points and `g` the polynomial `w - f'` for an auxilarly
        variable `w`. Note that if `f` is a rational function, we clear
        denominators for `g`.

        INPUT:

        - ``n`` -- a positive integer, the period

        - ``formal`` -- (default: ``False``) boolean; ``True`` specifies
          to find the values of the elementary symmetric polynomials
          corresponding to the formal ``n`` multiplier spectra and ``False``
          specifies to instead find the values corresponding to the ``n``
          multiplier spectra, which includes the multipliers of all
          periodic points of period ``n``

        - ``embedding`` -- deprecated in :trac:`23333`

        - ``type`` -- (default: ``'point'``) string; either ``'point'``
          or ``'cycle'`` depending on whether you compute with one
          multiplier per point or one per cycle

        OUTPUT: a list of elements in the base ring

        EXAMPLES::

            sage: P.<x,y> = ProjectiveSpace(QQ,1)
            sage: f = DynamicalSystem_projective([512*x^5 - 378128*x^4*y + 76594292*x^3*y^2 - 4570550136*x^2*y^3 - 2630045017*x*y^4\
            + 28193217129*y^5, 512*y^5])
            sage: f.sigma_invariants(1)
            [19575526074450617/1048576, -9078122048145044298567432325/2147483648,
            -2622661114909099878224381377917540931367/1099511627776,
            -2622661107937102104196133701280271632423/549755813888,
            338523204830161116503153209450763500631714178825448006778305/72057594037927936, 0]

        ::

            sage: set_verbose(None)
            sage: z = QQ['z'].0
            sage: K = NumberField(z^4 - 4*z^2 + 1, 'z')
            sage: P.<x,y> = ProjectiveSpace(K, 1)
            sage: f = DynamicalSystem_projective([x^2 - 5/4*y^2, y^2])
            sage: f.sigma_invariants(2, formal=False, type='cycle')
            [13, 11, -25, 0]
            sage: f.sigma_invariants(2, formal=False, type='point')
            [12, -2, -36, 25, 0]

        check that infinity as part of a longer cycle is handled correctly::

            sage: P.<x,y> = ProjectiveSpace(QQ, 1)
            sage: f = DynamicalSystem_projective([y^2, x^2])
            sage: f.sigma_invariants(2, type='cycle')
            [12, 48, 64, 0]
            sage: f.sigma_invariants(2, type='point')
            [12, 48, 64, 0, 0]
            sage: f.sigma_invariants(2, type='cycle', formal=True)
            [0]
            sage: f.sigma_invariants(2, type='point', formal=True)
            [0, 0]

        ::

            sage: P.<x,y,z> = ProjectiveSpace(QQ, 2)
            sage: f = DynamicalSystem_projective([x^2, y^2, z^2])
            sage: f.sigma_invariants(1)
            Traceback (most recent call last):
            ...
            NotImplementedError: only implemented for dimension 1

        ::

            sage: K.<w> = QuadraticField(3)
            sage: P.<x,y> = ProjectiveSpace(K, 1)
            sage: f = DynamicalSystem_projective([x^2 - w*y^2, (1-w)*x*y])
            sage: f.sigma_invariants(2, formal=False, type='cycle')
            [6*w + 21, 78*w + 159, 210*w + 367, 90*w + 156]
            sage: f.sigma_invariants(2, formal=False, type='point')
            [6*w + 24, 96*w + 222, 444*w + 844, 720*w + 1257, 270*w + 468]

        ::

            sage: P.<x,y> = ProjectiveSpace(QQ,1)
            sage: f = DynamicalSystem_projective([x^2 + x*y + y^2, y^2 + x*y])
            sage: f.sigma_invariants(1)
            [3, 3, 1]

        ::

            sage: R.<c> = QQ[]
            sage: Pc.<x,y> = ProjectiveSpace(R, 1)
            sage: f = DynamicalSystem_projective([x^2 + c*y^2, y^2])
            sage: f.sigma_invariants(1)
            [2, 4*c, 0]
            sage: f.sigma_invariants(2, formal=True, type='point')
            [8*c + 8, 16*c^2 + 32*c + 16]
            sage: f.sigma_invariants(2, formal=True, type='cycle')
            [4*c + 4]

        doubled fixed point::

            sage: P.<x,y> = ProjectiveSpace(QQ, 1)
            sage: f = DynamicalSystem_projective([x^2 - 3/4*y^2, y^2])
            sage: f.sigma_invariants(2, formal=True)
            [2, 1]

        doubled 2 cycle::

            sage: P.<x,y> = ProjectiveSpace(QQ, 1)
            sage: f = DynamicalSystem_projective([x^2 - 5/4*y^2, y^2])
            sage: f.sigma_invariants(4, formal=False, type='cycle')
            [170, 5195, 172700, 968615, 1439066, 638125, 0]

        TESTS::

            sage: F.<t> = FunctionField(GF(5))
            sage: P.<x,y> = ProjectiveSpace(F,1)
            sage: f = DynamicalSystem_projective([x^2 + (t/(t^2+1))*y^2, y^2], P)
            sage: f.sigma_invariants(1)
            [2, 4*t/(t^2 + 1), 0]
        """
        n = ZZ(n)
        if n < 1:
            raise ValueError("period must be a positive integer")
        dom = self.domain()
        if not is_ProjectiveSpace(dom):
            raise NotImplementedError("not implemented for subschemes")
        if dom.dimension_relative() > 1:
            raise NotImplementedError("only implemented for dimension 1")
        if not embedding is None:
            from sage.misc.superseded import deprecation
            deprecation(23333, "embedding keyword no longer used")
        if self.degree() <= 1:
            raise TypeError("must have degree at least 2")
        if not type in ['point', 'cycle']:
            raise ValueError("type must be either point or cycle")

        base_ring = dom.base_ring()
        if is_FractionField(base_ring):
            base_ring = base_ring.ring()
        if (is_PolynomialRing(base_ring) or is_MPolynomialRing(base_ring)):
            base_ring = base_ring.base_ring()
        elif base_ring in FunctionFields():
            base_ring = base_ring.constant_base_field()
        from sage.rings.number_field.order import is_NumberFieldOrder
        if not (base_ring in NumberFields() or is_NumberFieldOrder(base_ring)
                or (base_ring in FiniteFields())):
            raise NotImplementedError("incompatible base field, see documentation")

        #now we find the two polynomials for the resultant
        Fn = self.nth_iterate_map(n)
        fn = Fn.dehomogenize(1)
        R = fn.domain().coordinate_ring()
        S = PolynomialRing(FractionField(self.base_ring()), 'z', 2)
        phi = R.hom([S.gen(0)], S)
        psi = dom.coordinate_ring().hom([S.gen(0), 1], S)  #dehomogenize
        dfn = fn[0].derivative(R.gen())

        #polynomial to be evaluated at the periodic points
        mult_poly = phi(dfn.denominator())*S.gen(1) - phi(dfn.numerator()) #w-f'(z)

        #polynomial defining the periodic points
        x,y = dom.gens()
        if formal:
            fix_poly = self.dynatomic_polynomial(n)  #f(z)-z
        else:
            fix_poly = Fn[0]*y - Fn[1]*x #f(z) - z

        #check infinity
        inf = dom(1,0)
        inf_per = ZZ(1)
        Q = self(inf)
        while Q != inf and inf_per <= n:
            inf_per += 1
            Q = self(Q)
        #get multiplicity
        if inf_per <= n:
            e_inf = 0
            while (y**(e_inf + 1)).divides(fix_poly):
                e_inf += 1

        if type == 'cycle':
            #now we need to deal with having the correct number of factors
            #1 multiplier for each cycle. But we need to be careful about
            #the length of the cycle and the multiplicities
            good_res = 1
            if formal:
                #then we are working with the n-th dynatomic and just need
                #to take one multiplier per cycle

                #evaluate the resultant
                fix_poly = psi(fix_poly)
                res = fix_poly.resultant(mult_poly, S.gen(0))
                #take infinity into consideration
                if inf_per.divides(n):
                    res *= (S.gen(1) - self.multiplier(inf, n)[0,0])**e_inf
                res = res.univariate_polynomial()
                #adjust multiplicities
                L = res.factor()
                for p,exp in L:
                    good_res *= p**(exp/n)
            else:
                #For each d-th dynatomic for d dividing n, take
                #one multiplier per cycle; e.g., this treats a double 2
                #cycle as a single 4 cycle for n=4
                for d in n.divisors():
                    fix_poly_d = self.dynatomic_polynomial(d)
                    resd = mult_poly.resultant(psi(fix_poly_d), S.gen(0))
                    #check infinity
                    if inf_per == d:
                        e_inf_d = 0
                        while (y**(e_inf_d + 1)).divides(fix_poly_d):
                            e_inf_d += 1
                        resd *= (S.gen(1) - self.multiplier(inf, n)[0,0])**e_inf
                    resd = resd.univariate_polynomial()
                    Ld = resd.factor()
                    for pd,ed in Ld:
                        good_res *= pd**(ed/d)
            res = good_res
        else: #type is 'point'
            #evaluate the resultant
            fix_poly = psi(fix_poly)
            res = fix_poly.resultant(mult_poly, S.gen(0))
            #take infinity into consideration
            if inf_per.divides(n):
                res *= (S.gen(1) - self.multiplier(inf, n)[0,0])**e_inf
            res = res.univariate_polynomial()

        # the sigmas are the coefficients
        # needed to fix the signs and the order
        sig = res.coefficients(sparse=False)
        den = sig.pop(-1)
        sig.reverse()
        sig = [sig[i] * (-1)**(i+1) / den for i in range(len(sig))]
        return sig

    def reduced_form(self, **kwds):
        r"""
        Return reduced form of this dynamical system.

        The reduced form is the `SL(2, \ZZ)` equivalent morphism obtained
        by applying the binary form reduction algorithm from Stoll and
        Cremona [CS2003]_ to the homogeneous polynomial defining the periodic
        points (the dynatomic polynomial). The smallest period `n` with
        enough periodic points is used and without roots of too large
        multiplicity.

        This should also minimize the size  of the coefficients,
        but this is not always the case. By default the coefficient minimizing
        algorithm in [HS2018]_ is applied.

        See :meth:`sage.rings.polynomial.multi_polynomial.reduced_form` for
        the information on binary form reduction.

        Implemented by Rebecca Lauren Miller as part of GSOC 2016.
        Minimal height added by Ben Hutz July 2018.

        INPUT:

        keywords:

        - ``prec`` -- (default: 300) integer, desired precision

        - ``return_conjuagtion`` -- (default: ``True``) boolean; return
          an element of `SL(2, \ZZ)`

        - ``error_limit`` -- (default: 0.000001) a real number, sets
          the error tolerance

        - ``smallest_coeffs`` -- (default: True), boolean, whether to find the
          model with smallest coefficients

        - ``dynatomic`` -- (default: True) boolean, to use formal periodic points

        - ``start_n`` -- (default: 1), positive integer, firs period to rry to find
          appropriate binary form

        - ``emb`` -- (optional) embedding of based field into CC

        - ``algorithm`` -- (optional) which algorithm to use to find all
          minimal models. Can be one of the following:

          * ``'BM'`` -- Bruin-Molnar algorithm [BM2012]_
          * ``'HS'`` -- Hutz-Stoll algorithm [HS2018]_

        - ``check_minimal`` -- (default: True), boolean, whether to check
          if this map is a minimal model

        - ``smallest_coeffs`` -- (default: True), boolean, whether to find the
          model with smallest coefficients

        OUTPUT:

        - a projective morphism

        - a matrix

        EXAMPLES::

            sage: PS.<x,y> = ProjectiveSpace(QQ, 1)
            sage: f = DynamicalSystem_projective([x^3 + x*y^2, y^3])
            sage: m = matrix(QQ, 2, 2, [-201221, -1, 1, 0])
            sage: f = f.conjugate(m)
            sage: f.reduced_form(prec=50, smallest_coeffs=False) #needs 2 periodic
            Traceback (most recent call last):
            ...
            ValueError: accuracy of Newton's root not within tolerance(0.000066... > 1e-06), increase precision
            sage: f.reduced_form(smallest_coeffs=False)
            (
            Dynamical System of Projective Space of dimension 1 over Rational Field
              Defn: Defined on coordinates by sending (x : y) to
                    (x^3 + x*y^2 : y^3)
            ,
            <BLANKLINE>
            [     0     -1]
            [     1 201221]
            )

        ::

            sage: PS.<x,y> = ProjectiveSpace(ZZ, 1)
            sage: f = DynamicalSystem_projective([x^2+ x*y, y^2]) #needs 3 periodic
            sage: m = matrix(QQ, 2, 2, [-221, -1, 1, 0])
            sage: f = f.conjugate(m)
            sage: f.reduced_form(prec=200, smallest_coeffs=False)
            (
            Dynamical System of Projective Space of dimension 1 over Integer Ring
            Defn: Defined on coordinates by sending (x : y) to
            (-x^2 + x*y - y^2 : -y^2)
            ,
            [  0  -1]
            [  1 220]
            )

        ::

            sage: P.<x,y> = ProjectiveSpace(QQ, 1)
            sage: f = DynamicalSystem_projective([x^3, y^3])
            sage: f.reduced_form(smallest_coeffs=False)
            (
            Dynamical System of Projective Space of dimension 1 over Rational Field
              Defn: Defined on coordinates by sending (x : y) to
                    (x^3 : y^3)
            ,
            <BLANKLINE>
            [1 0]
            [0 1]
            )

        ::

            sage: PS.<X,Y> = ProjectiveSpace(QQ,1)
            sage: f = DynamicalSystem_projective([7365*X^4 + 12564*X^3*Y + 8046*X^2*Y^2 + 2292*X*Y^3 + 245*Y^4,\
            -12329*X^4 - 21012*X^3*Y - 13446*X^2*Y^2 - 3828*X*Y^3 - 409*Y^4])
            sage: f.reduced_form(prec=30, smallest_coeffs=False)
            Traceback (most recent call last):
            ...
            ValueError: accuracy of Newton's root not within tolerance(0.00008... > 1e-06), increase precision
            sage: f.reduced_form(smallest_coeffs=False)
            (
            Dynamical System of Projective Space of dimension 1 over Rational Field
              Defn: Defined on coordinates by sending (X : Y) to
                    (-7*X^4 - 12*X^3*Y - 42*X^2*Y^2 - 12*X*Y^3 - 7*Y^4 : -X^4 - 4*X^3*Y - 6*X^2*Y^2 - 4*X*Y^3 - Y^4),
            <BLANKLINE>
            [-1  2]
            [ 2 -5]
            )

        ::

            sage: P.<x,y> = ProjectiveSpace(RR, 1)
            sage: f = DynamicalSystem_projective([x^4, RR(sqrt(2))*y^4])
            sage: m = matrix(RR, 2, 2, [1,12,0,1])
            sage: f = f.conjugate(m)
            sage: g, m = f.reduced_form(smallest_coeffs=False); m
            [  1 -12]
            [  0   1]

        ::

            sage: P.<x,y> = ProjectiveSpace(CC, 1)
            sage: f = DynamicalSystem_projective([x^4, CC(sqrt(-2))*y^4])
            sage: m = matrix(CC, 2, 2, [1,12,0,1])
            sage: f = f.conjugate(m)
            sage: g, m = f.reduced_form(smallest_coeffs=False); m
            [  1 -12]
            [  0   1]

        ::

            sage: K.<w> = QuadraticField(2)
            sage: P.<x,y> = ProjectiveSpace(K, 1)
            sage: f = DynamicalSystem_projective([x^3, w*y^3])
            sage: m = matrix(K, 2, 2, [1,12,0,1])
            sage: f = f.conjugate(m)
            sage: f.reduced_form(smallest_coeffs=False)
            (
            Dynamical System of Projective Space of dimension 1 over Number Field in w with defining polynomial x^2 - 2 with w = 1.414213562373095?
              Defn: Defined on coordinates by sending (x : y) to
                    (x^3 : (w)*y^3)                                                                                                                ,
            <BLANKLINE>
            [  1 -12]
            [  0   1]
            )

        ::

            sage: R.<x> = QQ[]
            sage: K.<w> = NumberField(x^5+x-3, embedding=(x^5+x-3).roots(ring=CC)[0][0])
            sage: P.<x,y> = ProjectiveSpace(K, 1)
            sage: f = DynamicalSystem_projective([12*x^3, 2334*w*y^3])
            sage: m = matrix(K, 2, 2, [-12,1,1,0])
            sage: f = f.conjugate(m)
            sage: f.reduced_form(smallest_coeffs=False)
            (
            Dynamical System of Projective Space of dimension 1 over Number Field in w with defining polynomial x^5 + x - 3 with w = 1.132997565885066?
              Defn: Defined on coordinates by sending (x : y) to
                    (12*x^3 : (2334*w)*y^3)                                                                                                            ,
            <BLANKLINE>
            [  0  -1]
            [  1 -12]
            )

        ::

            sage: P.<x,y> = QQ[]
            sage: f = DynamicalSystem([-4*y^2, 9*x^2 - 12*x*y])
            sage: f.reduced_form()
            (
            Dynamical System of Projective Space of dimension 1 over Rational Field
              Defn: Defined on coordinates by sending (x : y) to
                    (2*x^2 - 2*y^2 : -x^2 - 2*y^2)
            ,
            <BLANKLINE>
            [ 2 -2]
            [ 3  0]
            )

        ::

            sage: P.<x,y> = QQ[]
            sage: f = DynamicalSystem([-2*x^3 - 9*x^2*y - 12*x*y^2 - 6*y^3 , y^3])
            sage: f.reduced_form()
            (
            Dynamical System of Projective Space of dimension 1 over Rational Field
              Defn: Defined on coordinates by sending (x : y) to
                    (x^3 + 3*x^2*y : 3*x*y^2 + y^3)
            ,
            <BLANKLINE>
            [-1 -2]
            [ 1  1]
            )

        ::

            sage: P.<x,y> = QQ[]
            sage: f = DynamicalSystem([4*x^2 - 7*y^2, 4*y^2])
            sage: f.reduced_form(start_n=2, dynatomic=False) #long time
            (
            Dynamical System of Projective Space of dimension 1 over Rational Field
              Defn: Defined on coordinates by sending (x : y) to
                    (x^2 - x*y - y^2 : y^2)
            ,
            <BLANKLINE>
            [ 2 -1]
            [ 0  2]
            )

        ::

            sage: P.<x,y> = QQ[]
            sage: f = DynamicalSystem([4*x^2 + y^2, 4*y^2])
            sage: f.reduced_form()  #long time
            (
            Dynamical System of Projective Space of dimension 1 over Rational Field
              Defn: Defined on coordinates by sending (x : y) to
                    (x^2 - x*y + y^2 : y^2)
            ,
            <BLANKLINE>
            [ 2 -1]
            [ 0  2]
            )
        """
        if self.domain().ambient_space().dimension_relative() != 1:
            return NotImplementedError('only implmeneted for dimension 1')
        return_conjugation = kwds.get('return_conjugation', True)
        emb = kwds.get('emb', None)
        prec = kwds.get('prec', 300)
        start_n = kwds.get('start_n', 1)
        algorithm = kwds.get('algorithm', None)
        dynatomic = algorithm = kwds.get('dynatomic', True)
        smallest_coeffs = kwds.get('smallest_coeffs', True)
        if smallest_coeffs:
            if self.base_ring() not in [ZZ,QQ]:
                raise NotImplementedError("smallest coeff only over ZZ or QQ")
            check_min = kwds.get('check_minimal', True)
            from sage.dynamics.arithmetic_dynamics.endPN_minimal_model import smallest_dynamical
            sm_f, m = smallest_dynamical(self, dynatomic=dynatomic, start_n=start_n,\
                 prec=prec, emb=emb, algorithm=algorithm, check_minimal=check_min)
        else:
            #reduce via covariant
            PS = self.domain()
            CR = PS.coordinate_ring()
            x,y = CR.gens()
            n = start_n # sometimes you get a problem later with 0,infty as roots
            pts_poly = self.dynatomic_polynomial(n)
            d = ZZ(pts_poly.degree())
            try:
                max_mult = max([ex for p,ex in pts_poly.factor()])
            except NotImplementedError: #not factorization in numerical rings
                CF = ComplexField(prec=prec)
                if pts_poly.base_ring() != CF:
                    if emb is None:
                        pts_poly_CF = pts_poly.change_ring(CF)
                    else:
                        pts_poly_CF = pts_poly.change_ring(emb)
                pp_d = pts_poly.degree()
                pts_poly_CF = pts_poly_CF.subs({pts_poly_CF.parent().gen(1):1}).univariate_polynomial()
                max_mult = max([pp_d - pts_poly_CF.degree()] + [ex for p,ex in pts_poly_CF.roots()])
            while ((d < 3) or (max_mult >= d/2) and (n < 5)):
                n = n+1
                if dynatomic:
                    pts_poly = self.dynatomic_polynomial(n)
                else:
                    gn = self.nth_iterate_map(n)
                    pts_poly = y*gn[0] - x*gn[1]
                d = ZZ(pts_poly.degree())
                try:
                    max_mult = max([ex for p,ex in pts_poly.factor()])
                except NotImplementedError: #not factorization in numerical rings
                    CF = ComplexField(prec=prec)
                    if pts_poly.base_ring() != CF:
                        if emb is None:
                            pts_poly_CF = pts_poly.change_ring(CF)
                        else:
                            pts_poly_CF = pts_poly.change_ring(emb)
                    pp_d = pts_poly.degree()
                    pts_poly_CF = pts_poly_CF.subs({pts_poly_CF.parent().gen(1):1}).univariate_polynomial()
                    max_mult = max([pp_d - pts_poly_CF.degree()] + [ex for p,ex in pts_poly_CF.roots()])
            assert(n<=4), "n > 4, failed to find usable poly"
            G,m = pts_poly.reduced_form(prec=prec, emb=emb, smallest_coeffs=False)
            sm_f = self.conjugate(m)

        if return_conjugation:
            return (sm_f, m)
        return sm_f

    def _is_preperiodic(self, P, err=0.1, return_period=False):
        r"""
        Determine if the point is preperiodic with respect to this
        dynamical system.

        .. NOTE::

            This is only implemented for projective space (not subschemes).

        ALGORITHM:

        We know that a point is preperiodic if and only if it has
        canonical height zero. However, we can only compute the canonical
        height up to numerical precision. This function first computes
        the canonical height of the point to the given error bound. If
        it is larger than that error bound, then it must not be preperiodic.
        If it is less than the error bound, then we expect preperiodic. In
        this case we begin computing the orbit stopping if either we
        determine the orbit is finite, or the height of the point is large
        enough that it must be wandering. We can determine the height
        cutoff by computing the height difference constant, i.e., the bound
        between the height and the canonical height of a point (which
        depends only on the map and not the point itself). If the height
        of the point is larger than the difference bound, then the canonical
        height cannot be zero so the point cannot be preperiodic.

        INPUT:

        - ``P`` -- a point of this dynamical system's codomain

        kwds:

        - ``error_bound`` -- (default: 0.1) a positive real number;
          sets the error_bound used in the canonical height computation
          and ``return_period`` a boolean which

        - ``return_period`` -- (default: ``False``) boolean; controls if
          the period is returned if the point is preperiodic

        OUTPUT:

        - boolean -- ``True`` if preperiodic

        - if ``return_period`` is ``True``, then ``(0,0)`` if wandering,
          and ``(m,n)`` if preperiod ``m`` and period ``n``

        EXAMPLES::

            sage: P.<x,y> = ProjectiveSpace(QQ,1)
            sage: f = DynamicalSystem_projective([x^3-3*x*y^2, y^3], domain=P)
            sage: Q = P(-1, 1)
            sage: f._is_preperiodic(Q)
            True

        Check that :trac:`23814` is fixed (works even if domain is not specified)::

            sage: R.<X> = PolynomialRing(QQ)
            sage: K.<a> = NumberField(X^2 + X - 1)
            sage: P.<x,y> = ProjectiveSpace(K,1)
            sage: f = DynamicalSystem_projective([x^2-2*y^2, y^2])
            sage: Q = P.point([a,1])
            sage: Q.is_preperiodic(f)
            True
        """
        if not is_ProjectiveSpace(self.codomain()):
            raise NotImplementedError("must be over projective space")
        if not self.is_morphism():
            raise TypeError("must be a morphism")
        if not P.codomain() == self.domain():
            raise TypeError("point must be in domain of map")

        h = self.canonical_height(P, error_bound = err)
        # we know canonical height 0 if and only if preperiodic
        # however precision issues can occur so we can only tell *not* preperiodic
        # if the value is larger than the error
        if h <= err:
            # if the canonical height is less than than the
            # error, then we suspect preperiodic so check
            # either we can find the cycle or the height is
            # larger than the difference between the canonical height
            # and the height, so the canonical height cannot be 0
            B = self.height_difference_bound()
            orbit = [P]
            n = 1 # to compute period
            Q = self(P)
            H = Q.global_height()
            while Q not in orbit and H <= B:
                orbit.append(Q)
                Q = self(Q)
                H = Q.global_height()
                n += 1
            if H <= B: #it must have been in the cycle
                if return_period:
                    m = orbit.index(Q)
                    return (m, n - m)
                else:
                    return True
        if return_period:
            return (0,0)
        else:
            return False


class DynamicalSystem_projective_field(DynamicalSystem_projective,
                                       SchemeMorphism_polynomial_projective_space_field):

    def lift_to_rational_periodic(self, points_modp, B=None):
        r"""
        Given a list of points in projective space over `\GF{p}`,
        determine if they lift to `\QQ`-rational periodic points.

        The map must be an endomorphism of projective space defined
        over `\QQ`.

        ALGORITHM:

        Use Hensel lifting to find a `p`-adic approximation for that
        rational point. The accuracy needed is determined by the height
        bound ``B``. Then apply the LLL algorithm to determine if the
        lift corresponds to a rational point.

        If the point is a point of high multiplicity (multiplier 1), the
        procedure can be very slow.

        INPUT:

        - ``points_modp`` -- a list or tuple of pairs containing a point
          in projective space over `\GF{p}` and the possible period

        - ``B`` -- (optional) a positive integer; the height bound for
          a rational preperiodic point

        OUTPUT: a list of projective points

        EXAMPLES::

            sage: P.<x,y> = ProjectiveSpace(QQ,1)
            sage: f = DynamicalSystem_projective([x^2 - y^2, y^2])
            sage: f.lift_to_rational_periodic([[P(0,1).change_ring(GF(7)), 4]])
            [[(0 : 1), 2]]

        ::

            There may be multiple points in the lift.
            sage: P.<x,y> = ProjectiveSpace(QQ,1)
            sage: f = DynamicalSystem_projective([-5*x^2 + 4*y^2, 4*x*y])
            sage: f.lift_to_rational_periodic([[P(1,0).change_ring(GF(3)), 1]]) # long time
            [[(1 : 0), 1], [(2/3 : 1), 1], [(-2/3 : 1), 1]]

        ::

            sage: P.<x,y> = ProjectiveSpace(QQ,1)
            sage: f = DynamicalSystem_projective([16*x^2 - 29*y^2, 16*y^2])
            sage: f.lift_to_rational_periodic([[P(3,1).change_ring(GF(13)), 3]])
            [[(-1/4 : 1), 3]]

        ::

            sage: P.<x,y,z> = ProjectiveSpace(QQ, 2)
            sage: f = DynamicalSystem_projective([76*x^2 - 180*x*y + 45*y^2 + 14*x*z + 45*y*z - 90*z^2, 67*x^2 - 180*x*y - 157*x*z + 90*y*z, -90*z^2])
            sage: f.lift_to_rational_periodic([[P(14,19,1).change_ring(GF(23)), 9]]) # long time
            [[(-9 : -4 : 1), 9]]
        """
        if not points_modp:
            return []

        if B is None:
            B = e ** self.height_difference_bound()

        p = points_modp[0][0].codomain().base_ring().characteristic()
        if p == 0:
            raise TypeError("must be positive characteristic")
        PS = self.domain()
        N = PS.dimension_relative()
        R = RealField()
        #compute the maximum p-adic precision needed to conclusively determine
        #if the rational point exists
        L = R((R(2 ** (N/2 + 1) * sqrt(N+1) * B**2).log()) / R(p).log() + 1).trunc()

        points = []
        for i in range(len(points_modp)):
            #[point mod p, period, current p-adic precision]
            points.append([points_modp[i][0].change_ring(QQ, check=False), points_modp[i][1], 1])
        good_points = []
        #shifts is used in non-Hensel lifting
        shifts = None
        #While there are still points to consider try to lift to next precision
        while points:
            q = points.pop()
            qindex = N
            #Find the last non-zero coordinate to use for normalizations
            while q[0][qindex] % p == 0:
                qindex -= 1
            T = q[0]
            n = q[1]
            k = q[2]
            T.scale_by(1 / T[qindex]) #normalize
            bad = 0
            #stop where we reach the needed precision or the point is bad
            while k < L and bad == 0:
                l = self._multipliermod(T, n, p, 2*k)
                l -= l.parent().one() #f^n(x) - x
                lp = l.change_ring(Zmod(p**k))
                ldet = lp.determinant()
                # if the matrix is invertible then we can Hensel lift
                if ldet % p != 0:
                    RQ = ZZ.quo(p**(2*k))
                    T.clear_denominators()
                    newT = T.change_ring(RQ, check=False)
                    fp = self.change_ring(RQ, check=False)
                    S = fp.nth_iterate(newT, n, normalize=False).change_ring(QQ, check=False)
                    T.scale_by(1 / T[qindex])
                    S.scale_by(1 / S[qindex])
                    newS = list(S)
                    for i in range(N + 1):
                        newS[i] = S[i] - T[i]
                        if newS[i] % (p**k) != 0 and i != N:
                            bad = 1
                            break
                    if bad == 1:
                        break
                    S = PS.point(newS, False)
                    S.scale_by(-1 / p**k)
                    vecs = [Zmod(p**k)(S._coords[iS]) for iS in range(N + 1)]
                    vecs.pop(qindex)
                    newvecs = list((lp.inverse()) * vector(vecs)) #l.inverse should be mod p^k!!
                    newS = []
                    [newS.append(QQ(newvecs[i])) for i in range(qindex)]
                    newS.append(0)
                    [newS.append(QQ(newvecs[i])) for i in range(qindex, N)]
                    for i in range(N + 1):
                        newS[i] = newS[i] % (p**k)
                    S = PS.point(newS, False) #don't check for [0,...,0]
                    newT = list(T)
                    for i in range(N + 1):
                        newT[i] += S[i] * (p**k)
                    T = PS.point(newT, False)
                    T.normalize_coordinates()
                    #Hensel gives us 2k for the newprecision
                    k = min(2*k, L)
                else:
                    #we are unable to Hensel Lift so must try all possible lifts
                    #to the next precision (k+1)
                    first = 0
                    newq = []
                    RQ = Zmod(p**(k+1))
                    fp = self.change_ring(RQ, check=False)
                    if shifts is None:
                        shifts = xmrange([p for i in range(N)])
                    for shift in shifts:
                        newT = [RQ(t) for t in T]  #T.change_ring(RQ, check = False)
                        shiftindex = 0
                        for i in range(N + 1):
                            if i != qindex:
                                newT[i] = newT[i] + shift[shiftindex] * p**k
                                shiftindex += 1
                        newT = fp.domain().point(newT, check=False)
                        TT = fp.nth_iterate(newT, n, normalize=False)
                        if TT == newT:
                            if first == 0:
                                newq.append(newT.change_ring(QQ, check=False))
                                newq.append(n)
                                newq.append(k + 1)
                                first = 1
                            else:
                                points.append([newT.change_ring(QQ, check=False), n, k+1])
                    if not newq:
                        bad = 1
                        break
                    else:
                        T = newq[0]
                        k += 1
            #given a p-adic lift of appropriate precision
            #perform LLL to find the "smallest" rational approximation
            #If this height is small enough, then it is a valid rational point
            if bad == 0:
                M = matrix(N + 2, N + 1)
                T.clear_denominators()
                for i in range(N + 1):
                    M[0, i] = T[i]
                    M[i+1, i] = p**L
                M[N+1, N] = p**L
                M = M.LLL()
                Q = []
                [Q.append(M[1, i]) for i in range(N + 1)]
                g = gcd(Q)
                #remove gcds since this is a projective point
                newB = B * g
                for i in range(N + 1):
                    if abs(Q[i]) > newB:
                        #height too big, so not a valid point
                        bad = 1
                        break
                if bad == 0:
                    P = PS.point(Q, False)
                    #check that it is actually periodic
                    newP = copy(P)
                    k = 1
                    done = False
                    while not done and k <= n:
                          newP = self(newP)
                          if newP == P:
                              if not ([P, k] in good_points):
                                  good_points.append([newP, k])
                              done = True
                          k += 1

        return good_points

    def all_periodic_points(self, **kwds):
        r"""
        Determine the set of rational periodic points
        for this dynamical system.

        The map must be defined over `\QQ` and be an endomorphism of
        projective space. If the map is a polynomial endomorphism of
        `\mathbb{P}^1`, i.e. has a totally ramified fixed point, then
        the base ring can be an absolute number field.
        This is done by passing to the Weil restriction.

        The default parameter values are typically good choices for
        `\mathbb{P}^1`. If you are having trouble getting a particular
        map to finish, try first computing the possible periods, then
        try various different ``lifting_prime`` values.

        ALGORITHM:

        Modulo each prime of good reduction `p` determine the set of
        periodic points modulo `p`. For each cycle modulo `p` compute
        the set of possible periods (`mrp^e`). Take the intersection
        of the list of possible periods modulo several primes of good
        reduction to get a possible list of minimal periods of rational
        periodic points. Take each point modulo `p` associated to each
        of these possible periods and try to lift it to a rational point
        with a combination of `p`-adic approximation and the LLL basis
        reduction algorithm.

        See [Hutz2015]_.

        INPUT:

        kwds:

        - ``R`` -- (default: domain of dynamical system) the base ring
          over which the periodic points of the dynamical system are found

        - ``prime_bound`` -- (default: ``[1,20]``) a pair (list or tuple)
          of positive integers that represent the limits of primes to use
          in the reduction step or an integer that represents the upper bound

        - ``lifting_prime`` -- (default: 23) a prime integer; argument that
          specifies modulo which prime to try and perform the lifting

        - ``period_degree_bounds`` -- (default: ``[4,4]``) a pair of positive integers
          (max period, max degree) for which the dynatomic polynomial should be solved
          for when in dimension 1

        - ``algorithm`` -- (optional) specifies which algorithm to use;
          current options are `dynatomic` and `lifting`; defaults to solving the
          dynatomic for low periods and degrees and lifts for everything else

        - ``periods`` -- (optional) a list of positive integers that is
          the list of possible periods

        - ``bad_primes`` -- (optional) a list or tuple of integer primes;
          the primes of bad reduction

        - ``ncpus`` -- (default: all cpus) number of cpus to use in parallel

        OUTPUT: a list of rational points in projective space

        EXAMPLES::

            sage: P.<x,y> = ProjectiveSpace(QQ,1)
            sage: f = DynamicalSystem_projective([x^2-3/4*y^2, y^2])
            sage: sorted(f.all_periodic_points(prime_bound=20, lifting_prime=7)) # long time
            [(-1/2 : 1), (1 : 0), (3/2 : 1)]

        ::

            sage: P.<x,y,z> = ProjectiveSpace(QQ,2)
            sage: f = DynamicalSystem_projective([2*x^3 - 50*x*z^2 + 24*z^3,
            ....:                                 5*y^3 - 53*y*z^2 + 24*z^3, 24*z^3])
            sage: sorted(f.all_periodic_points(prime_bound=[1,20])) # long time
            [(-3 : -1 : 1), (-3 : 0 : 1), (-3 : 1 : 1), (-3 : 3 : 1), (-1 : -1 : 1),
             (-1 : 0 : 1), (-1 : 1 : 1), (-1 : 3 : 1), (0 : 1 : 0), (1 : -1 : 1),
             (1 : 0 : 0), (1 : 0 : 1), (1 : 1 : 1), (1 : 3 : 1), (3 : -1 : 1),
             (3 : 0 : 1), (3 : 1 : 1), (3 : 3 : 1), (5 : -1 : 1), (5 : 0 : 1),
             (5 : 1 : 1), (5 : 3 : 1)]

        ::

            sage: P.<x,y> = ProjectiveSpace(QQ,1)
            sage: f = DynamicalSystem_projective([-5*x^2 + 4*y^2, 4*x*y])
            sage: sorted(f.all_periodic_points()) # long time
            [(-2 : 1), (-2/3 : 1), (2/3 : 1), (1 : 0), (2 : 1)]

        ::

            sage: R.<x> = QQ[]
            sage: K.<w> = NumberField(x^2-x+1)
            sage: P.<u,v> = ProjectiveSpace(K,1)
            sage: f = DynamicalSystem_projective([u^2 + v^2,v^2])
            sage: sorted(f.all_periodic_points())
            [(-w + 1 : 1), (w : 1), (1 : 0)]

        ::

            sage: R.<x> = QQ[]
            sage: K.<w> = NumberField(x^2-x+1)
            sage: P.<u,v> = ProjectiveSpace(K,1)
            sage: f = DynamicalSystem_projective([u^2+v^2,u*v])
            sage: f.all_periodic_points()
            Traceback (most recent call last):
            ...
            NotImplementedError: rational periodic points for number fields only implemented for polynomials

        ::

            sage: P.<x,y> = ProjectiveSpace(QQ, 1)
            sage: K.<v> = QuadraticField(5)
            sage: phi = QQ.embeddings(K)[0]
            sage: f = DynamicalSystem_projective([x^2 - y^2, y^2])
            sage: sorted(f.all_periodic_points(R=phi))
            [(-1 : 1), (-1/2*v + 1/2 : 1), (0 : 1), (1 : 0), (1/2*v + 1/2 : 1)]

        ::

            sage: P.<x,y,z,w> = ProjectiveSpace(QQ, 3)
            sage: f = DynamicalSystem_projective([x^2 - (3/4)*w^2, y^2 - 3/4*w^2, z^2 - 3/4*w^2, w^2])
            sage: sorted(f.all_periodic_points(algorithm="dynatomic"))
            [(-1/2 : -1/2 : -1/2 : 1),
             (-1/2 : -1/2 : 3/2 : 1),
             (-1/2 : 3/2 : -1/2 : 1),
             (-1/2 : 3/2 : 3/2 : 1),
             (0 : 0 : 1 : 0),
             (0 : 1 : 0 : 0),
             (0 : 1 : 1 : 0),
             (1 : 0 : 0 : 0),
             (1 : 0 : 1 : 0),
             (1 : 1 : 0 : 0),
             (1 : 1 : 1 : 0),
             (3/2 : -1/2 : -1/2 : 1),
             (3/2 : -1/2 : 3/2 : 1),
             (3/2 : 3/2 : -1/2 : 1),
             (3/2 : 3/2 : 3/2 : 1)]

        ::

            sage: P.<x,y> = ProjectiveSpace(QQ, 1)
            sage: f = DynamicalSystem_projective([x^2 - 3/4*y^2, y^2])
            sage: sorted(f.all_periodic_points(period_degree_bounds=[2,2]))
            [(-1/2 : 1), (1 : 0), (3/2 : 1)]

        TESTS::

            sage: P.<x,y> = ProjectiveSpace(QQ, 1)
            sage: f = DynamicalSystem([x^2+ y^2, x*y])
            sage: f.all_periodic_points(algorithm="dnyatomic")
            Traceback (most recent call last):
            ...
            ValueError: algorithm must be 'dynatomic' or 'lifting'
        """
        ring = kwds.pop("R", None)
        if not ring is None:
            #changes to the new ring
            DS = self.change_ring(ring)
            #ensures that the correct method is run, in case user switches to a finite field
            return DS.all_periodic_points(**kwds)
        else:
            DS = self
        PS = DS.domain()
        K = PS.base_ring()
        if K in NumberFields():
            if not K.is_absolute():
                raise TypeError("base field must be an absolute field")
            d = K.absolute_degree()
            #check that we are not over QQ
            if d > 1:
                if PS.dimension_relative() != 1:
                    raise NotImplementedError("rational periodic points for number fields only implemented in dimension 1")
                w = K.absolute_generator()
                #we need to dehomogenize for the Weil restriction and will check that point at infty
                #separately. We also check here that we are working with a polynomial. If the map
                #is not a polynomial, the Weil restriction will not be a morphism and we cannot
                #apply this algorithm.
                g = DS.dehomogenize(1)
                inf = PS([1,0])
                k = 1
                if isinstance(g[0], FractionFieldElement):
                    g = DS.dehomogenize(0)
                    inf = PS([0,1])
                    k = 0
                    if isinstance(g[0], FractionFieldElement):
                        raise NotImplementedError("rational periodic points for number fields only implemented for polynomials")
                #determine rational periodic points
                #infinity is a totally ramified fixed point for a polynomial
                periodic_points = set([inf])
                #compute the weil restriction
                G = g.weil_restriction()
                F = G.homogenize(d)
                #find the QQ rational periodic points for the weil restriction
                Fper = F.all_periodic_points(**kwds)
                for P in Fper:
                    #take the 'good' points in the weil restriction and find the
                    #associated number field points.
                    if P[d] == 1:
                        pt = [sum([P[i]*w**i for i in range(d)])]
                        pt.insert(k,1)
                        Q = PS(pt)
                        #for each periodic point get the entire cycle
                        if not Q in periodic_points:
                            #check periodic not preperiodic and add all points in cycle
                            orb = set([Q])
                            Q2 = DS(Q)
                            while Q2 not in orb:
                                orb.add(Q2)
                                Q2 = DS(Q2)
                            if Q2 == Q:
                                periodic_points = periodic_points.union(orb)
                return list(periodic_points)
            else:
                primebound = kwds.pop("prime_bound", [1, 20])
                p = kwds.pop("lifting_prime", 23)
                pd_bounds = kwds.pop("period_degree_bounds", [4,4])
                alg = kwds.pop("algorithm", None)
                periods = kwds.pop("periods", None)
                badprimes = kwds.pop("bad_primes", None)
                num_cpus = kwds.pop("ncpus", ncpus())
                if not alg is None and alg not in ['dynatomic','lifting']:
                    raise ValueError("algorithm must be 'dynatomic' or 'lifting'")

                if not isinstance(primebound, (list, tuple)):
                    try:
                        primebound = [1, ZZ(primebound)]
                    except TypeError:
                        raise TypeError("bound on primes must be an integer")
                else:
                    try:
                        primebound[0] = ZZ(primebound[0])
                        primebound[1] = ZZ(primebound[1])
                    except TypeError:
                        raise TypeError("prime bounds must be integers")

                if badprimes is None:
                    badprimes = DS.primes_of_bad_reduction()
                if periods is None:
                    periods = DS.possible_periods(prime_bound=primebound, bad_primes=badprimes, ncpus=num_cpus)
                PS = DS.domain()
                periodic = set()
                N = PS.ambient_space().dimension_relative()

                if alg != 'lifting':
                    for i in periods[:]:
                        if (alg == 'dynatomic') or ((N == 1) \
                                and i <= pd_bounds[0] and DS.degree() <= pd_bounds[1]):
                            periodic.update(DS.periodic_points(i))
                            periods.remove(i)
                    if not periods:
                        return list(periodic)
                while p in badprimes:
                    p = next_prime(p + 1)
                B = e ** DS.height_difference_bound()
                f = DS.change_ring(GF(p))
                all_points = f.possible_periods(True) # return the list of points and their periods.
                pos_points = []
                # check period, remove duplicates
                for i in range(len(all_points)):
                    if all_points[i][1] in periods and not (all_points[i] in pos_points):
                        pos_points.append(all_points[i])
                periodic_points = DS.lift_to_rational_periodic(pos_points,B)
                for p,n in periodic_points:
                    for k in range(n):
                        p.normalize_coordinates()
                        periodic.add(p)
                        p = DS(p)
                return list(periodic)
        else:
            raise TypeError("base field must be an absolute number field")

    def rational_periodic_points(self, **kwds):
        r"""
        Determine the set of rational periodic points
        for this dynamical system.

        The map must be defined over `\QQ` and be an endomorphism of
        projective space. If the map is a polynomial endomorphism of
        `\mathbb{P}^1`, i.e. has a totally ramified fixed point, then
        the base ring can be an absolute number field.
        This is done by passing to the Weil restriction.

        The default parameter values are typically good choices for
        `\mathbb{P}^1`. If you are having trouble getting a particular
        map to finish, try first computing the possible periods, then
        try various different ``lifting_prime`` values.

        ALGORITHM:

        Modulo each prime of good reduction `p` determine the set of
        periodic points modulo `p`. For each cycle modulo `p` compute
        the set of possible periods (`mrp^e`). Take the intersection
        of the list of possible periods modulo several primes of good
        reduction to get a possible list of minimal periods of rational
        periodic points. Take each point modulo `p` associated to each
        of these possible periods and try to lift it to a rational point
        with a combination of `p`-adic approximation and the LLL basis
        reduction algorithm.

        See [Hutz2015]_.

        INPUT:

        kwds:

        - ``prime_bound`` -- (default: ``[1,20]``) a pair (list or tuple)
          of positive integers that represent the limits of primes to use
          in the reduction step or an integer that represents the upper bound

        - ``lifting_prime`` -- (default: 23) a prime integer; argument that
          specifies modulo which prime to try and perform the lifting

        - ``periods`` -- (optional) a list of positive integers that is
          the list of possible periods

        - ``bad_primes`` -- (optional) a list or tuple of integer primes;
          the primes of bad reduction

        - ``ncpus`` -- (default: all cpus) number of cpus to use in parallel

        OUTPUT: a list of rational points in projective space

        EXAMPLES::

            sage: R.<x> = QQ[]
            sage: K.<w> = NumberField(x^2-x+1)
            sage: P.<u,v> = ProjectiveSpace(K,1)
            sage: f = DynamicalSystem_projective([u^2 + v^2,v^2])
            sage: f.rational_periodic_points()
            doctest:warning
            ...
            [(w : 1), (1 : 0), (-w + 1 : 1)]
        """
        from sage.misc.superseded import deprecation
        deprecation(28109, "use sage.dynamics.arithmetic_dynamics.projective_ds.all_periodic_points instead")
        return self.all_periodic_points(**kwds)

    def all_rational_preimages(self, points):
        r"""
        Given a set of rational points in the domain of this
        dynamical system, return all the rational preimages of those points.

        In others words, all the rational points which have some
        iterate in the set points. This function repeatedly calls
        ``rational_preimages``. If the degree is at least two,
        by Northocott, this is always a finite set. The map must be
        defined over number fields and be an endomorphism.

        INPUT:

        - ``points`` -- a list of rational points in the domain of this map

        OUTPUT: a list of rational points in the domain of this map

        EXAMPLES::

            sage: P.<x,y> = ProjectiveSpace(QQ,1)
            sage: f = DynamicalSystem_projective([16*x^2 - 29*y^2, 16*y^2])
            sage: sorted(f.all_rational_preimages([P(-1,4)]))
            [(-7/4 : 1), (-5/4 : 1), (-3/4 : 1), (-1/4 : 1), (1/4 : 1), (3/4 : 1),
            (5/4 : 1), (7/4 : 1)]

        ::

            sage: P.<x,y,z> = ProjectiveSpace(QQ,2)
            sage: f = DynamicalSystem_projective([76*x^2 - 180*x*y + 45*y^2 + 14*x*z + 45*y*z - 90*z^2, 67*x^2 - 180*x*y - 157*x*z + 90*y*z, -90*z^2])
            sage: sorted(f.all_rational_preimages([P(-9,-4,1)]))
            [(-9 : -4 : 1), (0 : -1 : 1), (0 : 0 : 1), (0 : 1 : 1), (0 : 4 : 1),
             (1 : 0 : 1), (1 : 1 : 1), (1 : 2 : 1), (1 : 3 : 1)]

        A non-periodic example ::

            sage: P.<x,y> = ProjectiveSpace(QQ,1)
            sage: f = DynamicalSystem_projective([x^2 + y^2, 2*x*y])
            sage: sorted(f.all_rational_preimages([P(17,15)]))
            [(1/3 : 1), (3/5 : 1), (5/3 : 1), (3 : 1)]

        A number field example::

            sage: z = QQ['z'].0
            sage: K.<w> = NumberField(z^3 + (z^2)/4 - (41/16)*z + 23/64);
            sage: P.<x,y> = ProjectiveSpace(K,1)
            sage: f = DynamicalSystem_projective([16*x^2 - 29*y^2, 16*y^2])
            sage: sorted(f.all_rational_preimages([P(16*w^2 - 29,16)]), key=str)
            [(-w - 1/2 : 1),
             (-w : 1),
             (-w^2 + 21/16 : 1),
             (-w^2 + 29/16 : 1),
             (-w^2 - w + 25/16 : 1),
             (-w^2 - w + 33/16 : 1),
             (w + 1/2 : 1),
             (w : 1),
             (w^2 + w - 25/16 : 1),
             (w^2 + w - 33/16 : 1),
             (w^2 - 21/16 : 1),
             (w^2 - 29/16 : 1)]

        ::

            sage: K.<w> = QuadraticField(3)
            sage: P.<u,v> = ProjectiveSpace(K,1)
            sage: f = DynamicalSystem_projective([u^2+v^2, v^2])
            sage: f.all_rational_preimages(P(4))
            [(-w : 1), (w : 1)]
        """
        if self.domain().base_ring() not in NumberFields():
            raise TypeError("field won't return finite list of elements")
        if not isinstance(points, (list, tuple)):
            points = [points]

        preperiodic = set()
        while points != []:
            P = points.pop()
            preimages = self.rational_preimages(P)
            for i in range(len(preimages)):
                if not preimages[i] in preperiodic:
                    points.append(preimages[i])
                    preperiodic.add(preimages[i])
        return list(preperiodic)

    def rational_preperiodic_points(self, **kwds):
        r"""
        Determine the set of rational preperiodic points for
        this dynamical system.

        The map must be defined over `\QQ` and be an endomorphism of
        projective space. If the map is a polynomial endomorphism of
        `\mathbb{P}^1`, i.e. has a totally ramified fixed point, then
        the base ring can be an absolute number field.
        This is done by passing to the Weil restriction.

        The default parameter values are typically good choices for
        `\mathbb{P}^1`. If you are having trouble getting a particular
        map to finish, try first computing the possible periods, then
        try various different values for ``lifting_prime``.

        ALGORITHM:

        - Determines the list of possible periods.

        - Determines the rational periodic points from the possible periods.

        - Determines the rational preperiodic points from the rational
          periodic points by determining rational preimages.

        INPUT:

        kwds:

        - ``prime_bound`` -- (default: ``[1, 20]``) a pair (list or tuple)
          of positive integers that represent the limits of primes to use
          in the reduction step or an integer that represents the upper bound

        - ``lifting_prime`` -- (default: 23) a prime integer; specifies
          modulo which prime to try and perform the lifting

        - ``periods`` -- (optional) a list of positive integers that is
          the list of possible periods

        - ``bad_primes`` -- (optional) a list or tuple of integer primes;
          the primes of bad reduction

        - ``ncpus`` -- (default: all cpus) number of cpus to use in parallel

        - ``period_degree_bounds`` -- (default: ``[4,4]``) a pair of positive integers
          (max period, max degree) for which the dynatomic polynomial should be solved
          for when in dimension 1

        - ``algorithm`` -- (optional) specifies which algorithm to use;
          current options are `dynatomic` and `lifting`; defaults to solving the
          dynatomic for low periods and degrees and lifts for everything else

        OUTPUT: a list of rational points in projective space

        EXAMPLES::

            sage: PS.<x,y> = ProjectiveSpace(1,QQ)
            sage: f = DynamicalSystem_projective([x^2 -y^2, 3*x*y])
            sage: sorted(f.rational_preperiodic_points())
            doctest:warning
            ...
            [(-2 : 1), (-1 : 1), (-1/2 : 1), (0 : 1), (1/2 : 1), (1 : 0), (1 : 1),
            (2 : 1)]
        """
        from sage.misc.superseded import deprecation
        deprecation(28213, "use sage.dynamics.arithmetic_dynamics.projective_ds.all_preperiodic_points instead")
        return self.all_preperiodic_points(**kwds)

    def all_preperiodic_points(self, **kwds):
        r"""
        Determine the set of rational preperiodic points for
        this dynamical system.

        The map must be defined over `\QQ` and be an endomorphism of
        projective space. If the map is a polynomial endomorphism of
        `\mathbb{P}^1`, i.e. has a totally ramified fixed point, then
        the base ring can be an absolute number field.
        This is done by passing to the Weil restriction.

        The default parameter values are typically good choices for
        `\mathbb{P}^1`. If you are having trouble getting a particular
        map to finish, try first computing the possible periods, then
        try various different values for ``lifting_prime``.

        ALGORITHM:

        - Determines the list of possible periods.

        - Determines the rational periodic points from the possible periods.

        - Determines the rational preperiodic points from the rational
          periodic points by determining rational preimages.

        INPUT:

        kwds:

        - ``R`` -- (default: domain of dynamical system) the base ring
          over which the periodic points of the dynamical system are found

        - ``prime_bound`` -- (default: ``[1, 20]``) a pair (list or tuple)
          of positive integers that represent the limits of primes to use
          in the reduction step or an integer that represents the upper bound

        - ``lifting_prime`` -- (default: 23) a prime integer; specifies
          modulo which prime to try and perform the lifting

        - ``periods`` -- (optional) a list of positive integers that is
          the list of possible periods

        - ``bad_primes`` -- (optional) a list or tuple of integer primes;
          the primes of bad reduction

        - ``ncpus`` -- (default: all cpus) number of cpus to use in parallel

        - ``period_degree_bounds`` -- (default: ``[4,4]``) a pair of positive integers
          (max period, max degree) for which the dynatomic polynomial should be solved
          for when in dimension 1

        - ``algorithm`` -- (optional) specifies which algorithm to use;
          current options are `dynatomic` and `lifting`; defaults to solving the
          dynatomic for low periods and degrees and lifts for everything else

        OUTPUT: a list of rational points in projective space

        EXAMPLES::

            sage: PS.<x,y> = ProjectiveSpace(1,QQ)
            sage: f = DynamicalSystem_projective([x^2 -y^2, 3*x*y])
            sage: sorted(f.all_preperiodic_points())
            [(-2 : 1), (-1 : 1), (-1/2 : 1), (0 : 1), (1/2 : 1), (1 : 0), (1 : 1),
            (2 : 1)]

        ::

            sage: PS.<x,y> = ProjectiveSpace(1,QQ)
            sage: f = DynamicalSystem_projective([5*x^3 - 53*x*y^2 + 24*y^3, 24*y^3])
            sage: sorted(f.all_preperiodic_points(prime_bound=10))
            [(-1 : 1), (0 : 1), (1 : 0), (1 : 1), (3 : 1)]

        ::

            sage: PS.<x,y,z> = ProjectiveSpace(2,QQ)
            sage: f = DynamicalSystem_projective([x^2 - 21/16*z^2, y^2-2*z^2, z^2])
            sage: sorted(f.all_preperiodic_points(prime_bound=[1,8], lifting_prime=7, periods=[2])) # long time
            [(-5/4 : -2 : 1), (-5/4 : -1 : 1), (-5/4 : 0 : 1), (-5/4 : 1 : 1), (-5/4
            : 2 : 1), (-1/4 : -2 : 1), (-1/4 : -1 : 1), (-1/4 : 0 : 1), (-1/4 : 1 :
            1), (-1/4 : 2 : 1), (1/4 : -2 : 1), (1/4 : -1 : 1), (1/4 : 0 : 1), (1/4
            : 1 : 1), (1/4 : 2 : 1), (5/4 : -2 : 1), (5/4 : -1 : 1), (5/4 : 0 : 1),
            (5/4 : 1 : 1), (5/4 : 2 : 1)]

        ::

            sage: K.<w> = QuadraticField(33)
            sage: PS.<x,y> = ProjectiveSpace(K,1)
            sage: f = DynamicalSystem_projective([x^2-71/48*y^2, y^2])
            sage: sorted(f.all_preperiodic_points()) # long time
            [(-1/12*w - 1 : 1),
             (-1/6*w - 1/4 : 1),
             (-1/12*w - 1/2 : 1),
             (-1/6*w + 1/4 : 1),
             (1/12*w - 1 : 1),
             (1/12*w - 1/2 : 1),
             (-1/12*w + 1/2 : 1),
             (-1/12*w + 1 : 1),
             (1/6*w - 1/4 : 1),
             (1/12*w + 1/2 : 1),
             (1 : 0),
             (1/6*w + 1/4 : 1),
             (1/12*w + 1 : 1)]
        """
        ring = kwds.pop("R",None)
        if not ring is None:
            DS = self.change_ring(ring)
        else:
            DS = self
        PS = DS.domain()
        K = PS.base_ring()
        if K not in NumberFields() or not K.is_absolute():
            raise TypeError("base field must be an absolute field")
        d = K.absolute_degree()
        #check that we are not over QQ
        if d > 1:
            if PS.dimension_relative() != 1:
                raise NotImplementedError("rational preperiodic points for number fields only implemented in dimension 1")
            w = K.absolute_generator()
            #we need to dehomogenize for the Weil restriction and will check that point at infty
            #separately. We also check here that we are working with a polynomial. If the map
            #is not a polynomial, the Weil restriction will not be a morphism and we cannot
            #apply this algorithm.
            g = DS.dehomogenize(1)
            inf = PS([1,0])
            k = 1
            if isinstance(g[0], FractionFieldElement):
                g = DS.dehomogenize(0)
                inf = PS([0,1])
                k = 0
                if isinstance(g[0], FractionFieldElement):
                    raise NotImplementedError("rational preperiodic points for number fields only implemented for polynomials")
            #determine rational preperiodic points
            #infinity is a totally ramified fixed point for a polynomial
            preper = set([inf])
            #compute the weil restriction
            G = g.weil_restriction()
            F = G.homogenize(d)
            #find the QQ rational preperiodic points for the weil restriction
            Fpre = F.all_preperiodic_points(**kwds)
            for P in Fpre:
                #take the 'good' points in the weil restriction and find the
                #associated number field points.
                if P[d] == 1:
                    pt = [sum([P[i]*w**i for i in range(d)])]
                    pt.insert(k,1)
                    Q = PS(pt)
                    #for each preperiodic point get the entire connected component
                    if not Q in preper:
                        for t in DS.connected_rational_component(Q):
                            preper.add(t)
            preper = list(preper)
        else:
            #input error checking done in possible_periods and rational_periodic_points
            badprimes = kwds.pop("bad_primes", None)
            periods = kwds.pop("periods", None)
            primebound = kwds.pop("prime_bound", [1, 20])
            num_cpus = kwds.pop("ncpus", ncpus())
            if badprimes is None:
                badprimes = DS.primes_of_bad_reduction()
            if periods is None:
                #determine the set of possible periods
                periods = DS.possible_periods(prime_bound=primebound,
                                                bad_primes=badprimes, ncpus=num_cpus)
            if periods == []:
                return []  #no rational preperiodic points
            else:
                p = kwds.pop("lifting_prime", 23)
                #find the rational preperiodic points
                T = DS.all_periodic_points(prime_bound=primebound, lifting_prime=p,
                                                  periods=periods, bad_primes=badprimes,
                                                  ncpus=num_cpus, **kwds)
                preper = DS.all_rational_preimages(T) #find the preperiodic points
                preper = list(preper)
        return preper

    def rational_preperiodic_graph(self, **kwds):
        r"""
        Determine the directed graph of the rational preperiodic points
        for this dynamical system.

        The map must be defined over `\QQ` and be an endomorphism of
        projective space. If this map is a polynomial endomorphism of
        `\mathbb{P}^1`, i.e. has a totally ramified fixed point, then
        the base ring can be an absolute number field.
        This is done by passing to the Weil restriction.

        ALGORITHM:

        - Determines the list of possible periods.

        - Determines the rational periodic points from the possible periods.

        - Determines the rational preperiodic points from the rational
          periodic points by determining rational preimages.

        INPUT:

        kwds:

        - ``prime_bound`` -- (default: ``[1, 20]``) a pair (list or tuple)
          of positive integers that represent the limits of primes to use
          in the reduction step or an integer that represents the upper bound

        - ``lifting_prime`` -- (default: 23) a prime integer; specifies
          modulo which prime to try and perform the lifting

        - ``periods`` -- (optional) a list of positive integers that is
          the list of possible periods

        - ``bad_primes`` -- (optional) a list or tuple of integer primes;
          the primes of bad reduction

        - ``ncpus`` -- (default: all cpus) number of cpus to use in parallel

        OUTPUT:

        A digraph representing the orbits of the rational preperiodic
        points in projective space.

        EXAMPLES::

            sage: PS.<x,y> = ProjectiveSpace(1,QQ)
            sage: f = DynamicalSystem_projective([7*x^2 - 28*y^2, 24*x*y])
            sage: f.rational_preperiodic_graph()
            Looped digraph on 12 vertices

        ::

            sage: PS.<x,y> = ProjectiveSpace(1,QQ)
            sage: f = DynamicalSystem_projective([-3/2*x^3 +19/6*x*y^2, y^3])
            sage: f.rational_preperiodic_graph(prime_bound=[1,8])
            Looped digraph on 12 vertices

        ::

            sage: PS.<x,y,z> = ProjectiveSpace(2,QQ)
            sage: f = DynamicalSystem_projective([2*x^3 - 50*x*z^2 + 24*z^3,
            ....:                                 5*y^3 - 53*y*z^2 + 24*z^3, 24*z^3])
            sage: f.rational_preperiodic_graph(prime_bound=[1,11], lifting_prime=13) # long time
            Looped digraph on 30 vertices

        ::

            sage: K.<w> = QuadraticField(-3)
            sage: P.<x,y> = ProjectiveSpace(K,1)
            sage: f = DynamicalSystem_projective([x^2+y^2, y^2])
            sage: f.rational_preperiodic_graph() # long time
            Looped digraph on 5 vertices
        """
        #input checking done in .rational_preperiodic_points()
        preper = self.all_preperiodic_points(**kwds)
        g = self._preperiodic_points_to_cyclegraph(preper)
        return g

    def connected_rational_component(self, P, n=0):
        r"""
        Computes the connected component of a rational preperiodic
        point ``P`` by this dynamical system.

        Will work for non-preperiodic points if ``n`` is positive.
        Otherwise this will not terminate.

        INPUT:

        - ``P`` -- a rational preperiodic point of this map

        - ``n`` -- (default: 0) integer; maximum distance from ``P`` to
          branch out; a value of 0 indicates no bound

        OUTPUT:

        A list of points connected to ``P`` up to the specified distance.

        EXAMPLES::

            sage: R.<x> = PolynomialRing(QQ)
            sage: K.<w> = NumberField(x^3+1/4*x^2-41/16*x+23/64)
            sage: PS.<x,y> = ProjectiveSpace(1,K)
            sage: f = DynamicalSystem_projective([x^2 - 29/16*y^2, y^2])
            sage: P = PS([w,1])
            sage: f.connected_rational_component(P)
            [(w : 1),
             (w^2 - 29/16 : 1),
             (-w^2 - w + 25/16 : 1),
             (w^2 + w - 25/16 : 1),
             (-w : 1),
             (-w^2 + 29/16 : 1),
             (w + 1/2 : 1),
             (-w - 1/2 : 1),
             (-w^2 + 21/16 : 1),
             (w^2 - 21/16 : 1),
             (w^2 + w - 33/16 : 1),
             (-w^2 - w + 33/16 : 1)]

        ::

            sage: PS.<x,y,z> = ProjectiveSpace(2,QQ)
            sage: f = DynamicalSystem_projective([x^2 - 21/16*z^2, y^2-2*z^2, z^2])
            sage: P = PS([17/16,7/4,1])
            sage: f.connected_rational_component(P,3)
            [(17/16 : 7/4 : 1),
             (-47/256 : 17/16 : 1),
             (-83807/65536 : -223/256 : 1),
             (-17/16 : -7/4 : 1),
             (-17/16 : 7/4 : 1),
             (17/16 : -7/4 : 1),
             (1386468673/4294967296 : -81343/65536 : 1),
             (-47/256 : -17/16 : 1),
             (47/256 : -17/16 : 1),
             (47/256 : 17/16 : 1),
             (-1/2 : -1/2 : 1),
             (-1/2 : 1/2 : 1),
             (1/2 : -1/2 : 1),
             (1/2 : 1/2 : 1)]

        """
        points = [[],[]] # list of points and a list of their corresponding levels
        points[0].append(P)
        points[1].append(0) # P is treated as level 0

        nextpoints = []
        nextpoints.append(P)

        level = 1
        foundall = False # whether done or not
        while not foundall:
            newpoints = []
            for Q in nextpoints:
                # forward image
                newpoints.append(self(Q))
                # preimages
                newpoints.extend(self.rational_preimages(Q))
            del nextpoints[:] # empty list
            # add any points that are not already in the connected component
            for Q in newpoints:
                if (Q not in points[0]):
                    points[0].append(Q)
                    points[1].append(level)
                    nextpoints.append(Q)
            # done if max level was achieved or if there were no more points to add
            if ((level + 1 > n and n != 0) or len(nextpoints) == 0):
                foundall = True
            level = level + 1

        return points[0]

    def conjugating_set(self, other, R=None):
        r"""
        Return the set of elements in PGL over the base ring
        that conjugates one dynamical system to the other.

        Given two nonconstant rational functions of equal degree,
        determine if there is a rational element of PGL that
        conjugates one rational function to another.

        The optional argument `R` specifies the field of definition
        of the PGL elements. The set is determined
        by taking the fixed points of one map and mapping
        them to all unique permutations of the fixed points of
        the other map. If there are not enough fixed points the
        function compares the mapping between rational preimages of
        fixed points and the rational preimages of the preimages of
        fixed points until there are enough points; such that there
        are `n+2` points with all `n+1` subsets linearly independent.

        .. WARNING::

           For degree 1 maps that are conjugate, there is a positive dimensional
           set of conjugations. This function returns only one such element.

        ALGORITHM:

        Implementing invariant set algorithm from the paper [FMV2014]_.
        Given that the set of  `n` th preimages of fixed points is
        invariant under conjugation find all elements of PGL that
        take one set to another.

        INPUT:

        - ``other`` -- a rational function of same degree
          as this map

        - ``R`` -- a field or embedding

        OUTPUT:

        Set of conjugating `n+1` by `n+1` matrices.

        AUTHORS:

        - Original algorithm written by Xander Faber, Michelle Manes,
          Bianca Viray [FMV2014]_.

        - Implimented by Rebecca Lauren Miller, as part of GSOC 2016.

        EXAMPLES::

            sage: P.<x,y> = ProjectiveSpace(QQ,1)
            sage: f = DynamicalSystem_projective([x^2 - 2*y^2, y^2])
            sage: m = matrix(QQbar, 2, 2, [-1, 3, 2, 1])
            sage: g = f.conjugate(m)
            sage: f.conjugating_set(g)
            [
            [-1  3]
            [ 2  1]
            ]

        ::

            sage: K.<w> = QuadraticField(-1)
            sage: P.<x,y> = ProjectiveSpace(K,1)
            sage: f = DynamicalSystem_projective([x^2 + y^2, x*y])
            sage: m = matrix(K, 2, 2, [1, 1, 2, 1])
            sage: g = f.conjugate(m)
            sage: f.conjugating_set(g) # long time
            [
            [1 1]  [-1 -1]
            [2 1], [ 2  1]
            ]

        ::

            sage: K.<i> = QuadraticField(-1)
            sage: P.<x,y> = ProjectiveSpace(K,1)
            sage: D8 = DynamicalSystem_projective([y^3, x^3])
            sage: sorted(D8.conjugating_set(D8)) # long time
            [
            [-1  0]  [-i  0]  [ 0 -1]  [ 0 -i]  [0 i]  [0 1]  [i 0]  [1 0]
            [ 0  1], [ 0  1], [ 1  0], [ 1  0], [1 0], [1 0], [0 1], [0 1]
            ]

        ::

            sage: P.<x,y> = ProjectiveSpace(QQ,1)
            sage: D8 = DynamicalSystem_projective([y^2, x^2])
            sage: D8.conjugating_set(D8)
            Traceback (most recent call last):
            ...
            ValueError: not enough rational preimages

        ::

            sage: P.<x,y> = ProjectiveSpace(GF(7),1)
            sage: D6 = DynamicalSystem_projective([y^2, x^2])
            sage: D6.conjugating_set(D6)
            [
            [1 0]  [0 1]  [0 2]  [4 0]  [2 0]  [0 4]
            [0 1], [1 0], [1 0], [0 1], [0 1], [1 0]
            ]

        ::

            sage: P.<x,y,z> = ProjectiveSpace(QQ,2)
            sage: f = DynamicalSystem_projective([x^2 + x*z, y^2, z^2])
            sage: f.conjugating_set(f) # long time
            [
            [1 0 0]
            [0 1 0]
            [0 0 1]
            ]

        ::

            sage: P.<x,y> = ProjectiveSpace(QQ, 1)
            sage: R = P.coordinate_ring()
            sage: f = DynamicalSystem_projective([R(3), R(4)])
            sage: g = DynamicalSystem_projective([R(5), R(2)])
            sage: m = f.conjugating_set(g)[0]
            sage: f.conjugate(m) == g
            True

        ::

            sage: P.<x,y> = ProjectiveSpace(QQbar, 1)
            sage: f = DynamicalSystem_projective([7*x + 12*y, 8*x])
            sage: g = DynamicalSystem_projective([1645*x - 318*y, 8473*x - 1638*y])
            sage: m = f.conjugating_set(g)[0]
            sage: f.conjugate(m) == g
            True

        note that only one possible conjugation is returned::

            sage: P.<x,y,z> = ProjectiveSpace(GF(11),2)
            sage: f = DynamicalSystem_projective([2*x + 12*y, 11*y+2*z, x+z])
            sage: m1 = matrix(GF(11), 3, 3, [1,4,1,0,2,1,1,1,1])
            sage: g = f.conjugate(m1)
            sage: f.conjugating_set(g)
            [
            [ 1  0  0]
            [ 9  1  4]
            [ 4 10  8]
            ]

        ::

            sage: L.<v> = CyclotomicField(8)
            sage: P.<x,y,z> = ProjectiveSpace(L, 2)
            sage: f = DynamicalSystem_projective([2*x + 12*y, 11*y+2*z, x+z])
            sage: m1 = matrix(L, 3, 3, [1,4,v^2,0,2,1,1,1,1])
            sage: g = f.conjugate(m1)
            sage: m = f.conjugating_set(g)[0]
            sage: f.conjugate(m) == g
            True

        TESTS:

        Make sure the caching problem is fixed, see #28070 ::

            sage: K.<i> = QuadraticField(-1)
            sage: P.<x,y> = ProjectiveSpace(QQ,1)
            sage: f = DynamicalSystem_projective([x^2 - 2*y^2, y^2])
            sage: m = matrix(QQ, 2, 2, [-1, 3, 2, 1])
            sage: g = f.conjugate(m)
            sage: f.conjugating_set(g)
            [
            [-1  3]
            [ 2  1]
            ]
            sage: f = f.change_ring(K)
            sage: g = g.change_ring(K)
            sage: f.conjugating_set(g)
            [
            [-1  3]
            [ 2  1]
            ]
        """
        f = copy(self)
        g = copy(other)
        try:
            f.normalize_coordinates()
            g.normalize_coordinates()
        except (ValueError):
            pass
        if f.degree() != g.degree():# checks that maps are of equal degree
            return []
        gens = f[0].parent().gens()
        M = len(gens)
        base = f.base_ring()
        if f.degree() == 0: # all constant maps are conjugate
            zer = [0 for i in range(M-1)]
            m = []
            for i in range(M):
                m1 = copy(zer)
                m1.insert(i, f[i]/g[i])
                m += m1
            return [matrix(base, M, M, m)]
        if f.degree() == 1: # for degree 1 maps, check if matrix representations are similar
            # make matrix forms of f1 and f2
            m1 = matrix(base,M,M,[F.coefficient(var) for F in f for var in gens])
            m2 = matrix(base,M,M,[F.coefficient(var) for F in g for var in gens])
            # Note: det_ratio will be nonzero for invertible f1, f2
            if m1.det() != m2.det():
                det_ratio = m1.det()/m2.det()
                try:
                    det_root = det_ratio.nth_root(M)
                except ValueError: #no root in field
                    return []
                #matrices must have same determinant to be similar, but were in PGL
                #so we can scale so the determinants are equal
                m1 = (1/det_root)*m1
            bol,m = m2.is_similar(m1, transformation=True)
            if bol:
                if m.base_ring() == base:
                    return [m]
                #else is_similar went to algebraic closure
                if base in NumberFields():
                    from sage.rings.qqbar import number_field_elements_from_algebraics
                    K,mK,phi = number_field_elements_from_algebraics([u for t in list(m) for u in t],\
                                minimal=True)
                    if K == base:
                        return [matrix(K, M, M, mK)]
                    else: #may be a subfield
                        embeds = K.embeddings(base)
                        if len(embeds) == 0:
                            #not a subfield
                            return []
                        else:
                            for emb in embeds:
                                m_emb = matrix(base, M,M, [emb(u) for u in mK])
                                #check that it is the right embedding
                                if f.conjugate(m_emb) == g:
                                    return [m_emb]
                else: #finite field case
                    #always comes from prime field so an coerce
                    m = matrix(base, M, M, [base(u.as_finite_field_element()[1]) for t in list(m) for u in t])
                    return [m]
            #not similar
            return []
        # sigma invariants are invariant under conjugacy but are only implemented in dim 1
        n = f.domain().dimension_relative()
        if (n == 1) and (R in NumberFields() or R in FiniteFields())\
            and (f.sigma_invariants(1) != g.sigma_invariants(1)):
            return []
        L = Set(f.periodic_points(1))
        K = Set(g.periodic_points(1))
        if len(L) != len(K):  # checks maps have the same number of fixed points
            return []
        d = len(L)
        r = f.domain().base_ring()
        more = True
        if d >= n+2: # need at least n+2 points
            for i in Subsets(range(len(L)), n+2):
                # make sure all n+1 subsets are linearly independent
                TL = [L[il] for il in i]
                Ml = matrix(r, [list(s) for s in TL])
                if not any(j == 0 for j in Ml.minors(n + 1)):
                    Tf = list(TL)
                    more = False
                    break
        while more:
            #  finds preimages of fixed points
            Tl = [Q for i in L for Q in f.rational_preimages(i)]
            Tk = [Q for i in K for Q in g.rational_preimages(i)]
            if len(Tl) != len(Tk):
                return []
            L = L.union(Set(Tl))
            K = K.union(Set(Tk))
            if d == len(L): # if no new preimages then not enough points
                raise ValueError("not enough rational preimages")
            d = len(L)
            if d >= n + 2: # makes sure all n+1 subsets are linearly independent
                for i in Subsets(range(len(L)), n+2):
                    TL = [L[il] for il in i]
                    Ml = matrix(r, [list(s) for s in TL])
                    if not any(j == 0 for j in Ml.minors(n + 1)):
                        more = False
                        Tf = list(TL)
                        break
        Conj = []
        for i in Arrangements(range(len(K)),(n+2)):
            TK = [K[ik] for ik in i]
            # try all possible conjugations between invariant sets
            try: # need all n+1 subsets linearly independent
                s = f.domain().point_transformation_matrix(TK,Tf)
                # finds elements of PGL that maps one map to another
                if self.conjugate(s) == other:
                    Conj.append(s)
            except (ValueError):
                pass
        return Conj

    def is_conjugate(self, other, R=None):
        r"""
        Return whether two dynamical systems are conjugate over their
        base ring (by default) or over the ring `R` entered as an
        optional parameter.

        ALGORITHM:

        Implementing invariant set algorithm from the paper [FMV2014]_.
        Given that the set of `n` th preimages is invariant under
        conjugation this function finds whether two maps are conjugate.

        INPUT:

        - ``other`` -- a nonconstant rational function of the same
          degree as this map

        - ``R`` -- a field or embedding

        OUTPUT: boolean

        AUTHORS:

        - Original algorithm written by Xander Faber, Michelle Manes,
          Bianca Viray [FMV2014]_.

        - Implimented by Rebecca Lauren Miller as part of GSOC 2016.

        EXAMPLES::

            sage: K.<w> = CyclotomicField(3)
            sage: P.<x,y> = ProjectiveSpace(K,1)
            sage: D8 = DynamicalSystem_projective([y^2, x^2])
            sage: D8.is_conjugate(D8)
            True

        ::

            sage: set_verbose(None)
            sage: P.<x,y> = ProjectiveSpace(QQbar,1)
            sage: f = DynamicalSystem_projective([x^2 + x*y,y^2])
            sage: m = matrix(QQbar, 2, 2, [1, 1, 2, 1])
            sage: g = f.conjugate(m)
            sage: f.is_conjugate(g) # long time
            True

        ::

            sage: P.<x,y> = ProjectiveSpace(GF(5),1)
            sage: f = DynamicalSystem_projective([x^3 + x*y^2,y^3])
            sage: m = matrix(GF(5), 2, 2, [1, 3, 2, 9])
            sage: g = f.conjugate(m)
            sage: f.is_conjugate(g)
            True

        ::

            sage: P.<x,y> = ProjectiveSpace(QQ,1)
            sage: f = DynamicalSystem_projective([x^2 + x*y,y^2])
            sage: g = DynamicalSystem_projective([x^3 + x^2*y, y^3])
            sage: f.is_conjugate(g)
            False

        ::

            sage: P.<x,y> = ProjectiveSpace(QQ,1)
            sage: f = DynamicalSystem_projective([x^2 + x*y, y^2])
            sage: g = DynamicalSystem_projective([x^2 - 2*y^2, y^2])
            sage: f.is_conjugate(g)
            False

        ::

            sage: P.<x,y> = ProjectiveSpace(QQbar, 1)
            sage: f = DynamicalSystem_projective([7*x + 12*y, 8*x])
            sage: g = DynamicalSystem_projective([1645*x - 318*y, 8473*x - 1638*y])
            sage: f.is_conjugate(g)
            True

        conjugation is only checked over the base field by default::

            sage: P.<x,y> = ProjectiveSpace(QQ, 1)
            sage: f = DynamicalSystem_projective([-3*y^2, 3*x^2])
            sage: g = DynamicalSystem_projective([-x^2 - 2*x*y, 2*x*y + y^2])
            sage: f.is_conjugate(g), f.is_conjugate(g, R=QQbar) # long time
            (False, True)

        ::

            sage: P.<x,y,z> = ProjectiveSpace(QQ, 2)
            sage: f = DynamicalSystem_projective([7*x + 12*y, 8*y+2*z, x+z])
            sage: m1 = matrix(QQ, 3, 3, [1,4,1,0,2,1,1,1,1])
            sage: g = f.conjugate(m1)
            sage: f.is_conjugate(g)
            True

        ::

            sage: P.<x,y,z> = ProjectiveSpace(GF(7), 2)
            sage: f = DynamicalSystem_projective([2*x + 12*y, 11*y+2*z, x+z])
            sage: m1 = matrix(GF(7), 3, 3, [1,4,1,0,2,1,1,1,1])
            sage: g = f.conjugate(m1)
            sage: f.is_conjugate(g)
            True

        ::

            sage: P.<x,y,z> = ProjectiveSpace(QQ,2)
            sage: f = DynamicalSystem_projective([2*x^2 + 12*y*x, 11*y*x+2*y^2, x^2+z^2])
            sage: m1 = matrix(QQ, 3, 3, [1,4,1,0,2,1,1,1,1])
            sage: g = f.conjugate(m1)
            sage: f.is_conjugate(g) # long time
            True

        TESTS:

        Make sure the caching problem is fixed, see #28070 ::

            sage: K.<i> = QuadraticField(5)
            sage: P.<x,y> = ProjectiveSpace(QQ,1)
            sage: f = DynamicalSystem_projective([x^2 - 2*y^2, y^2])
            sage: m = matrix(QQ, 2, 2, [-1, 3, 2, 1])
            sage: g = f.conjugate(m)
            sage: f.is_conjugate(g)
            True
            sage: f = f.change_ring(K)
            sage: g = g.change_ring(K)
            sage: f.is_conjugate(g)
            True
        """
        f = copy(self)
        g = copy(other)
        if R is None:
            R = f.base_ring()
        else:
            f = self.change_ring(R)
            g = other.change_ring(R)
        if not (R in NumberFields() or R is QQbar or R in FiniteFields()):
            raise NotImplementedError("ring must be a number field or finite field")
        try:
            f.normalize_coordinates()
            g.normalize_coordinates()
        except (ValueError):
            pass
        if f.degree() != g.degree(): # checks that maps are of equal degree
            return False
        if f.degree() == 0: # all constant maps are conjugate
            return True
        if f.degree() == 1: # for degree 1 maps, check if matrix representations are similar
            # make matrix forms of f1 and f2
            gens = f[0].parent().gens()
            M = len(gens)
            m1 = matrix(f.base_ring(),M,M,[F.coefficient(var) for F in f for var in gens])
            m2 = matrix(f.base_ring(),M,M,[F.coefficient(var) for F in g for var in gens])
            # Note: det_ratio will be nonzero for invertible f1, f2
            if m1.det() != m2.det():
                det_ratio = m1.det()/m2.det()
                try:
                    det_root = det_ratio.nth_root(M)
                except ValueError: #no root in field
                    return False
                # matrices must have same determinant to be similar, but were in PGL
                # so we can scale to have the determinants equal
                m1 = (1/det_root)*m1
            return m1.is_similar(m2)
        # sigma invariants are invariant under conjugacy but are only implemented in dim 1
        n = f.domain().dimension_relative()
        if (n==1) and (R in NumberFields() or R in FiniteFields())\
          and (f.sigma_invariants(1) != g.sigma_invariants(1)):
            return False
        L = Set(f.periodic_points(1))
        K = Set(g.periodic_points(1))
        if len(L) != len(K): # checks maps have the same number of fixed points
            return False
        d = len(L)
        r = f.domain().base_ring()
        more = True
        if d >= n+2: # need at least n+2 points
            for i in Subsets(range(len(L)), n+2):
                # make sure all n+1 subsets are linearly independent
                TL = [L[il] for il in i]
                Ml = matrix(r, [list(s) for s in TL])
                if not any(j == 0 for j in Ml.minors(n + 1)):
                    Tf = list(TL)
                    more = False
                    break
        while more:
            # finds preimages of fixed points
            Tl = [Q for i in L for Q in f.rational_preimages(i)]
            Tk = [Q for i in K for Q in g.rational_preimages(i)]
            if len(Tl) != len(Tk):
                return False
            L = L.union(Set(Tl))
            K = K.union(Set(Tk))
            if d == len(L):# if no new preimages then not enough points
                raise ValueError("not enough rational preimages")
            d = len(L)
            if d >= n + 2: # makes sure all n+1 subsets are linearly independent
                for i in Subsets(range(len(L)), n+2):
                    TL = [L[il] for il in i]
                    Ml = matrix(r, [list(s) for s in TL])
                    if not any(j == 0 for j in Ml.minors(n + 1)):
                        more = False
                        Tf = list(TL)
                        break
        for i in Arrangements(range(len(K)),(n+2)):
            TK = [K[ik] for ik in i]
            # try all possible conjugations between invariant sets
            try: # need all n+1 subsets linearly independent
                s = f.domain().point_transformation_matrix(TK,Tf)
                # finds elements of PGL that maps one map to another
                if self.conjugate(s) == other:
                    return True
            except (ValueError):
                pass
        return False

    def is_polynomial(self):
        r"""
        Check to see if the dynamical system has a totally ramified
        fixed point.

        The function must be defined over an absolute number field or a
        finite field.

        OUTPUT: boolean

        EXAMPLES::

            sage: R.<x> = QQ[]
            sage: K.<w> = QuadraticField(7)
            sage: P.<x,y> = ProjectiveSpace(K, 1)
            sage: f = DynamicalSystem_projective([x**2 + 2*x*y - 5*y**2, 2*x*y])
            sage: f.is_polynomial()
            False

        ::

            sage: R.<x> = QQ[]
            sage: K.<w> = QuadraticField(7)
            sage: P.<x,y> = ProjectiveSpace(K, 1)
            sage: f = DynamicalSystem_projective([x**2 - 7*x*y, 2*y**2])
            sage: m = matrix(K, 2, 2, [w, 1, 0, 1])
            sage: f = f.conjugate(m)
            sage: f.is_polynomial()
            True

        ::

            sage: K.<w> = QuadraticField(4/27)
            sage: P.<x,y> = ProjectiveSpace(K,1)
            sage: f = DynamicalSystem_projective([x**3 + w*y^3,x*y**2])
            sage: f.is_polynomial()
            False

        ::

            sage: K = GF(3**2, prefix='w')
            sage: P.<x,y> = ProjectiveSpace(K,1)
            sage: f = DynamicalSystem_projective([x**2 + K.gen()*y**2, x*y])
            sage: f.is_polynomial()
            False

        ::

            sage: PS.<x,y> = ProjectiveSpace(QQ, 1)
            sage: f = DynamicalSystem_projective([6*x^2+12*x*y+7*y^2, 12*x*y + 42*y^2])
            sage: f.is_polynomial()
            False

        TESTS:

        See :trac:`25242`::

            sage: P.<x,y> = ProjectiveSpace(QQ, 1)
            sage: F = DynamicalSystem([x^2+ y^2, x*y])
            sage: F2 = F.conjugate(matrix(QQ,2,2, [1,2,3,5]))
            sage: F2.is_polynomial()
            False
        """
        if self.codomain().dimension_relative() != 1:
            raise NotImplementedError("space must have dimension equal to 1")
        K = self.base_ring()
        if not K in FiniteFields() and (not K in NumberFields() or not K.is_absolute()):
            raise NotImplementedError("must be over an absolute number field or finite field")
        if K in FiniteFields():
            q = K.characteristic()
            deg = K.degree()
            var = K.variable_name()
        g = self
        #get polynomial defining fixed points
        G = self.dehomogenize(1).dynatomic_polynomial(1)
        # see if infty = (1,0) is fixed
        if G.degree() <= g.degree():
            #check if infty is totally ramified
            if len((g[1]).factor()) == 1:
                return True
        #otherwise we need to create the tower of extensions
        #which contain the fixed points. We do
        #this successively so we can exit early if
        #we find one and not go all the way to the splitting field
        i = 0 #field index
        if G.degree() != 0:
            G = G.polynomial(G.variable(0))
        while G.degree() != 0:
            Y = G.factor()
            R = G.parent()
            u = G
            for p,exp in Y:
                if p.degree() == 1:
                    if len((g[0]*p[1] + g[1]*p[0]).factor()) == 1:
                        return True
                    G = R(G/(p**exp)) # we already checked this root
                else:
                    u = p #need to extend to get these roots
            if G.degree() != 0:
                #create the next extension
                if K == QQ:
                    from sage.rings.number_field.number_field import NumberField
                    L = NumberField(u, 't'+str(i))
                    i += 1
                    phi = K.embeddings(L)[0]
                    K = L
                elif K in FiniteFields():
                    deg = deg*G.degree()
                    K = GF(q**(deg), prefix=var)
                else:
                    L = K.extension(u, 't'+str(i))
                    i += 1
                    phi1 = K.embeddings(L)[0]
                    K = L
                    L = K.absolute_field('t'+str(i))
                    i += 1
                    phi = K.embeddings(L)[0]*phi1
                    K = L
                if K in FiniteFields():
                    G = G.change_ring(K)
                    g = g.change_ring(K)
                else:
                    G = G.change_ring(phi)
                    g = g.change_ring(phi)
        return False

    def normal_form(self, return_conjugation=False):
        r"""
        Return a normal form in the moduli space of dynamical systems.

        Currently implemented only for polynomials. The totally ramified
        fixed point is moved to infinity and the map is conjugated to the form
        `x^n + a_{n-2} x^{n-2} + \cdots + a_{0}`. Note that for finite fields
        we can only remove the `(n-1)`-st term when the characteristic
        does not divide `n`.

        INPUT:

        - ``return_conjugation`` -- (default: ``False``) boolean; if ``True``,
          then return the conjugation element of PGL along with the embedding
          into the new field

        OUTPUT:

        - :class:`SchemeMorphism_polynomial`

        - (optional) an element of PGL as a matrix

        - (optional) the field embedding

        EXAMPLES::

            sage: P.<x,y> = ProjectiveSpace(QQ, 1)
            sage: f = DynamicalSystem_projective([x^2 + 2*x*y - 5*x^2, 2*x*y])
            sage: f.normal_form()
            Traceback (most recent call last):
            ...
            NotImplementedError: map is not a polynomial

        ::

            sage: R.<x> = QQ[]
            sage: K.<w> = NumberField(x^2 - 5)
            sage: P.<x,y> = ProjectiveSpace(K,1)
            sage: f = DynamicalSystem_projective([x^2 + w*x*y, y^2])
            sage: g,m,psi = f.normal_form(return_conjugation = True);m
            [     1 -1/2*w]
            [     0      1]
            sage: f.change_ring(psi).conjugate(m) == g
            True

        ::

            sage: P.<x,y> = ProjectiveSpace(QQ,1)
            sage: f = DynamicalSystem_projective([13*x^2 + 4*x*y + 3*y^2, 5*y^2])
            sage: f.normal_form()
            Dynamical System of Projective Space of dimension 1 over Rational Field
              Defn: Defined on coordinates by sending (x : y) to
                    (5*x^2 + 9*y^2 : 5*y^2)

        ::

            sage: K = GF(3^3, prefix = 'w')
            sage: P.<x,y> = ProjectiveSpace(K,1)
            sage: f = DynamicalSystem_projective([x^3 + 2*x^2*y + 2*x*y^2 + K.gen()*y^3, y^3])
            sage: f.normal_form()
            Dynamical System of Projective Space of dimension 1 over Finite Field in w3 of size 3^3
                  Defn: Defined on coordinates by sending (x : y) to
                        (x^3 + x^2*y + x*y^2 + (-w3)*y^3 : y^3)

        ::

            sage: P.<x,y> = ProjectiveSpace(GF(3),1)
            sage: f = DynamicalSystem_projective([2*x**3 + x**2*y, y**3])
            sage: g,m,psi = f.normal_form(return_conjugation=True); psi
            Ring morphism:
              From: Finite Field of size 3
              To:   Finite Field in z2 of size 3^2
              Defn: 1 |--> 1

        """
        # defines the field of fixed points
        if self.codomain().dimension_relative() != 1:
            raise NotImplementedError("space must have dimension equal to 1")
        K = self.base_ring()
        if not K in FiniteFields() and (not K in NumberFields() or not K.is_absolute()):
            raise NotImplementedError("must be over an absolute number field or finite field")
        if K in FiniteFields():
            q = K.characteristic()
        psi = K.hom([K.gen()]) #identity hom for return_embedding
        g = self
        G = self.dehomogenize(1).dynatomic_polynomial(1)
        done = False
        bad = True
        #check infty = (1,0) is fixed
        if G.degree() <= g.degree():
            #check infty totally ramified
            if len((g[1]).factor()) == 1:
                T = self.domain()(1,0)
                bad = False
                done = True
                m = matrix(K, 2, 2, [1,0,0,1])
        #otherwise we need to create the tower of extensions
        #which contain the fixed points. We do
        #this successively so we can early exit if
        #we find one and not go all the way to the splitting field
        i = 0
        if G.degree() != 0:
            G = G.polynomial(G.variable(0))
        else:
            #no other fixed points
            raise NotImplementedError("map is not a polynomial")
        #check other fixed points
        while not done:
            Y = G.factor()
            R = G.parent()
            done = True
            for p,exp in Y:
                if p.degree() == 1:
                    if len((g[0]*p[1] + g[1]*p[0]).factor()) == 1:
                        T = self.domain()(-p[0], p[1])
                        bad = False
                        done = True
                        break # bc only 1 totally ramified fixed pt
                    G = R(G/p)
                else:
                    done = False
                    u = p
            if not done:
                #extend
                if K == QQ:
                    from sage.rings.number_field.number_field import NumberField
                    L = NumberField(u, 't'+str(i))
                    i += 1
                    phi = K.embeddings(L)[0]
                    K = L
                elif K in FiniteFields():
                    K, phi = K.extension(G.degree(), map=True)
                else:
                    L = K.extension(u, 't'+str(i))
                    i += 1
                    phi1 = K.embeddings(L)[0]
                    K = L
                    L = K.absolute_field('t'+str(i))
                    i += 1
                    phi = K.embeddings(L)[0]*phi1
                    K = L
                psi = phi * psi
                #switch to the new field
                G = G.change_ring(phi)
                g = g.change_ring(phi)
        if bad:
            raise NotImplementedError("map is not a polynomial")
        #conjugate to normal form
        Q = T.codomain()
        #moved totally ramified fixed point to infty
        target = [T, Q(T[0]+1, 1), Q(T[0]+2, 1)]
        source = [Q(1, 0), Q(0, 1), Q(1, 1)]
        m = Q.point_transformation_matrix(source, target)
        N = g.base_ring()
        d = g.degree()
        gc = g.conjugate(m)
        #make monic
        R = PolynomialRing(N, 'z')
        v = N(gc[1].coefficient([0,d])/gc[0].coefficient([d,0]))
        #need a (d-1)-st root to make monic
        u = R.gen(0)**(d-1) - v
        if d != 2 and u.is_irreducible():
            #we need to extend again
            if N in FiniteFields():
                M, phi = N.extension(d-1, map=True)
            else:
                L = N.extension(u,'t'+str(i))
                i += 1
                phi1 = N.embeddings(L)[0]
                M = L.absolute_field('t'+str(i))
                phi = L.embeddings(M)[0]*phi1
            psi = phi*psi
            if M in FiniteFields():
                gc = gc.change_ring(M)
            else:
                gc = gc.change_ring(phi)
            m = matrix(M, 2, 2, [phi(s) for t in list(m) for s in t])
            rv = phi(v).nth_root(d-1)
        else: #root is already in the field
            M = N
            rv = v.nth_root(d-1)
        mc = matrix(M, 2, 2, [rv,0,0,1])
        gcc = gc.conjugate(mc)
        if not (M in FiniteFields() and q.divides(d)):
            #remove 2nd order term
            mc2 = matrix(M, 2, 2, [1, M((-gcc[0].coefficient([d-1, 1])
                / (d*gcc[1].coefficient([0, d]))).constant_coefficient()), 0, 1])
        else:
            mc2 = mc.parent().one()
        gccc = gcc.conjugate(mc2)
        if return_conjugation:
            return gccc, m * mc * mc2, psi
        return gccc

    def reduce_base_field(self):
        """
        Return this map defined over the field of definition of the coefficients.

        The base field of the map could be strictly larger than
        the field where all of the coefficients are defined. This function
        reduces the base field to the minimal possible. This can be done when
        the base ring is a number field, QQbar, a finite field, or algebraic
        closure of a finite field.

        OUTPUT: A dynamical system

        EXAMPLES::

            sage: K.<t> = GF(2^3)
            sage: P.<x,y,z> = ProjectiveSpace(K, 2)
            sage: f = DynamicalSystem_projective([x^2 + y^2, y^2, z^2+z*y])
            sage: f.reduce_base_field()
            Dynamical System of Projective Space of dimension 2 over Finite Field of size 2
              Defn: Defined on coordinates by sending (x : y : z) to
                    (x^2 + y^2 : y^2 : y*z + z^2)

        ::

            sage: P.<x,y,z> = ProjectiveSpace(QQbar, 2)
            sage: f = DynamicalSystem_projective([x^2 + QQbar(sqrt(3))*y^2, y^2, QQbar(sqrt(2))*z^2])
            sage: f.reduce_base_field()
            Dynamical System of Projective Space of dimension 2 over Number Field in a with
            defining polynomial y^4 - 4*y^2 + 1 with a = 1.931851652578137?
              Defn: Defined on coordinates by sending (x : y : z) to
                    (x^2 + (a^2 - 2)*y^2 : y^2 : (a^3 - 3*a)*z^2)

        ::

            sage: R.<x> = QQ[]
            sage: K.<v> = NumberField(x^3-2, embedding=(x^3-2).roots(ring=CC)[0][0])
            sage: R.<x> = QQ[]
            sage: L.<w> = NumberField(x^6 + 9*x^4 - 4*x^3 + 27*x^2 + 36*x + 31, \
            ....: embedding=(x^6 + 9*x^4 - 4*x^3 + 27*x^2 + 36*x + 31).roots(ring=CC)[0][0])
            sage: P.<x,y> = ProjectiveSpace(L,1)
            sage: f = DynamicalSystem([L(v)*x^2 + y^2, x*y])
            sage: f.reduce_base_field().base_ring().is_isomorphic(K)
            True

        ::

            sage: K.<v> = CyclotomicField(5)
            sage: A.<x,y> = ProjectiveSpace(K, 1)
            sage: f = DynamicalSystem_projective([3*x^2 + y^2, x*y])
            sage: f.reduce_base_field()
            Dynamical System of Projective Space of dimension 1 over Rational Field
              Defn: Defined on coordinates by sending (x : y) to
                    (3*x^2 + y^2 : x*y)
        """
        return self.as_scheme_morphism().reduce_base_field().as_dynamical_system()

    def is_Newton(self, return_conjugation=False):
        r"""
        Returns whether ``self`` is conjugate to a map of the form `f(z) = z - \frac{p(z)}{p^\prime(z)}` after dehomogenization,
        where `p(z)` is a squarefree polynomial.

        INPUT:

        - ``return_conjugation`` -- (default: False) If the map is Newton, whether to return the conjugation that moves this map to
        the above form. The conjugation may be defined over an extension if the maps has fixed points not defined over the base field.

        OUTPUT:

        A Boolean. If ``return_conjugation`` is ``True``, then this also returns the conjugation as a matrix.

        EXAMPLES::

            sage: A.<z> = AffineSpace(QQ, 1)
            sage: f = DynamicalSystem_affine([z - (z^2 + 1)/(2*z)])
            sage: F = f.homogenize(1)
            sage: F.is_Newton(return_conjugation=True)
            (
            [1 0]
            True, [0 1]
            )

        ::

            sage: A.<z> = AffineSpace(QQ, 1)
            sage: f = DynamicalSystem_affine([z^2 + 1])
            sage: F = f.homogenize(1)
            sage: F.is_Newton()
            False

        ::

            sage: PP.<x,y> = ProjectiveSpace(QQ, 1)
            sage: F = DynamicalSystem_projective([-4*x^3 - 3*x*y^2, -2*y^3])
            sage: F.is_Newton(return_conjugation=True)
            (
            [   0    1]
            True, [-4*a  2*a]
            )

        ::

            sage: K.<zeta> = CyclotomicField(2*4)
            sage: A.<z>=AffineSpace(K,1)
            sage: f=DynamicalSystem_affine(z-(z^3+zeta*z)/(3*z^2+zeta))
            sage: F=f.homogenize(1)
            sage: F.is_Newton()
            True
    
        """
        if self.degree() == 1:
            raise NotImplementedError("degree one Newton maps are trivial")
        if not self.base_ring() in NumberFields():
            raise NotImplementedError()
        # check if Newton map
        sigma_1 = self.sigma_invariants(1)
        d = ZZ(self.degree())
        Newton_sigma = [d/(d-1)] + [0]*d # almost newton
        if sigma_1 != Newton_sigma:
            if return_conjugation:
                return False, None
            else:
                return False
        Fbar = self.change_ring(QQbar)
        Pbar = Fbar.domain()
        fixed = Fbar.periodic_points(1)
        for Q in fixed:
            if Fbar.multiplier(Q,1) != 0:
                inf = Q
                break
        if inf != Pbar([1,0]):
            # need to move to inf to infinity
            fixed.remove(inf)
            source = [inf] + fixed[:2]
            target = [Pbar([1,0]), Pbar([0,1]), Pbar([1,1])]
            M = Pbar.point_transformation_matrix(source, target)
            M = M.inverse()
            Newton = Fbar.conjugate(M)
            K, el, psi = number_field_elements_from_algebraics([t for r in M for t in r])
            M = matrix(M.nrows(), M.ncols(), el)
            Newton = Newton._number_field_from_algebraics()
        else:
            Newton = self
            M = matrix(QQ,2,2,[1,0,0,1])
        N_aff = Newton.dehomogenize(1)
        z = N_aff.domain().gen(0)
        Npoly = (z - N_aff[0]).numerator()
        if return_conjugation:
            if Npoly.derivative(z) == (z - N_aff[0]).denominator():
                return True, M
            else:
                return False, None
        else:
            return Npoly.derivative(z) == (z - N_aff[0]).denominator()

class DynamicalSystem_projective_finite_field(DynamicalSystem_projective_field,
                                              SchemeMorphism_polynomial_projective_space_finite_field):

    def is_postcritically_finite(self, **kwds):
        r"""
        Every point is postcritically finite in a finite field.

        INPUT: None. ``kwds`` is to parallel the overridden function

        OUTPUT: the boolean ``True``

        EXAMPLES::

            sage: P.<x,y,z> = ProjectiveSpace(GF(5),2)
            sage: f = DynamicalSystem_projective([x^2 + y^2,y^2, z^2 + y*z], domain=P)
            sage: f.is_postcritically_finite()
            True

        ::

            sage: P.<x,y> = ProjectiveSpace(GF(13),1)
            sage: f = DynamicalSystem_projective([x^4 - x^2*y^2 + y^4, y^4])
            sage: f.is_postcritically_finite(use_algebraic_closure=False)
            True
        """
        return True

    def _is_preperiodic(self, P, return_period=False):
        r"""
        Every point in a finite field is preperiodic.

        INPUT:

        - ``P`` -- a point in the domain of this map

        - ``return_period`` -- (default: ``False``) boolean; controls if
          the period is returned

        OUTPUT: the boolean ``True`` or a tuple ``(m,n)`` of integers

        EXAMPLES::

            sage: P.<x,y,z> = ProjectiveSpace(GF(5),2)
            sage: f = DynamicalSystem_projective([x^2 + y^2,y^2, z^2 + y*z], domain=P)
            sage: f._is_preperiodic(P(2,1,2))
            True

        ::

            sage: P.<x,y,z> = ProjectiveSpace(GF(5),2)
            sage: f = DynamicalSystem_projective([x^2 + y^2,y^2, z^2 + y*z], domain=P)
            sage: f._is_preperiodic(P(2,1,2), return_period=True)
            (0, 6)
        """
        if return_period:
            return self.orbit_structure(P)
        else:
            return True

    def orbit_structure(self, P):
        r"""
        Return the pair ``(m,n)``, where ``m`` is the preperiod and ``n``
        is the period of the point ``P`` by this dynamical system.

        Every point is preperiodic over a finite field so every point
        will be preperiodic.

        INPUT:

        - ``P`` -- a point in the domain of this map

        OUTPUT: a tuple ``(m,n)`` of integers

        EXAMPLES::

            sage: P.<x,y,z> = ProjectiveSpace(GF(5),2)
            sage: f = DynamicalSystem_projective([x^2 + y^2,y^2, z^2 + y*z], domain=P)
            sage: f.orbit_structure(P(2,1,2))
            (0, 6)

        ::

            sage: P.<x,y,z> = ProjectiveSpace(GF(7),2)
            sage: X = P.subscheme(x^2-y^2)
            sage: f = DynamicalSystem_projective([x^2, y^2, z^2], domain=X)
            sage: f.orbit_structure(X(1,1,2))
            (0, 2)

        ::

            sage: P.<x,y> = ProjectiveSpace(GF(13),1)
            sage: f = DynamicalSystem_projective([x^2 - y^2, y^2], domain=P)
            sage: f.orbit_structure(P(3,4))
            (2, 3)

        ::

            sage: R.<t> = GF(13^3)
            sage: P.<x,y> = ProjectiveSpace(R,1)
            sage: f = DynamicalSystem_projective([x^2 - y^2, y^2], domain=P)
            sage: f.orbit_structure(P(t, 4))
            (11, 6)
        """
        orbit = []
        index = 1
        Q = copy(P)
        Q.normalize_coordinates()
        F = copy(self)
        F.normalize_coordinates()
        while not Q in orbit:
            orbit.append(Q)
            Q = F(Q)
            Q.normalize_coordinates()
            index += 1
        I = orbit.index(Q)
        return (I, index-I-1)

    def cyclegraph(self):
        r"""
        Return the digraph of all orbits of this dynamical system.

        Over a finite field this is a finite graph. For subscheme domains, only points
        on the subscheme whose image are also on the subscheme are in the digraph.

        OUTPUT: a digraph

        EXAMPLES::

            sage: P.<x,y> = ProjectiveSpace(GF(13),1)
            sage: f = DynamicalSystem_projective([x^2-y^2, y^2])
            sage: f.cyclegraph()
            Looped digraph on 14 vertices

        ::

            sage: P.<x,y,z> = ProjectiveSpace(GF(3^2,'t'),2)
            sage: f = DynamicalSystem_projective([x^2+y^2, y^2, z^2+y*z])
            sage: f.cyclegraph()
            Looped digraph on 91 vertices

        ::

            sage: P.<x,y,z> = ProjectiveSpace(GF(7),2)
            sage: X = P.subscheme(x^2-y^2)
            sage: f = DynamicalSystem_projective([x^2, y^2, z^2], domain=X)
            sage: f.cyclegraph()
            Looped digraph on 15 vertices

        ::

            sage: P.<x,y,z> = ProjectiveSpace(GF(3),2)
            sage: f = DynamicalSystem_projective([x*z-y^2, x^2-y^2, y^2-z^2])
            sage: f.cyclegraph()
            Looped digraph on 13 vertices

        ::

            sage: P.<x,y,z> = ProjectiveSpace(GF(3),2)
            sage: X = P.subscheme([x-y])
            sage: f = DynamicalSystem_projective([x^2-y^2, x^2-y^2, y^2-z^2], domain=X)
            sage: f.cyclegraph()
            Looped digraph on 4 vertices
        """
        V = []
        E = []
        if is_ProjectiveSpace(self.domain()):
            for P in self.domain():
                V.append(P)
                try:
                    Q = self(P)
                    Q.normalize_coordinates()
                    E.append([Q])
                except ValueError: #indeterminacy
                    E.append([])
        else:
            X = self.domain()
            for P in X.ambient_space():
                try:
                    XP = X.point(P)
                    V.append(XP)
                    try:
                        Q = self(XP)
                        Q.normalize_coordinates()
                        E.append([Q])
                    except ValueError: #indeterminacy
                        E.append([])
                except TypeError:  # not a point on the scheme
                    pass
        from sage.graphs.digraph import DiGraph
        g = DiGraph(dict(zip(V, E)), loops=True)
        return g

    def possible_periods(self, return_points=False):
        r"""
        Return the list of possible minimal periods of a periodic point
        over `\QQ` and (optionally) a point in each cycle.

        ALGORITHM:

        See [Hutz2009]_.

        INPUT:

        - ``return_points`` -- (default: ``False``) boolean; if ``True``,
          then return the points as well as the possible periods

        OUTPUT:

        A list of positive integers, or a list of pairs of projective
        points and periods if ``return_points`` is ``True``.

        EXAMPLES::

            sage: P.<x,y> = ProjectiveSpace(GF(23),1)
            sage: f = DynamicalSystem_projective([x^2-2*y^2, y^2])
            sage: f.possible_periods()
            [1, 5, 11, 22, 110]

        ::

            sage: P.<x,y> = ProjectiveSpace(GF(13),1)
            sage: f = DynamicalSystem_projective([x^2-y^2, y^2])
            sage: sorted(f.possible_periods(True))
            [[(0 : 1), 2], [(1 : 0), 1], [(3 : 1), 3], [(3 : 1), 36]]

        ::

            sage: PS.<x,y,z> = ProjectiveSpace(2,GF(7))
            sage: f = DynamicalSystem_projective([-360*x^3 + 760*x*z^2,
            ....:                                 y^3 - 604*y*z^2 + 240*z^3, 240*z^3])
            sage: f.possible_periods()
            [1, 2, 4, 6, 12, 14, 28, 42, 84]

        .. TODO::

            - do not return duplicate points

            - improve hash to reduce memory of point-table
        """
        return _fast_possible_periods(self, return_points)

    def automorphism_group(self, absolute=False, iso_type=False, return_functions=False):
        r"""
        Return the subgroup of `PGL2` that is the automorphism group of this
        dynamical system.

        Only for dimension 1. The automorphism group is the set of `PGL2`
        elements that fixed the map under conjugation. See [FMV2014]_
        for the algorithm.

        INPUT:

        - ``absolute``-- (default: ``False``) boolean; if ``True``, then
          return the absolute automorphism group and a field of definition

        - ``iso_type`` -- (default: ``False``) boolean; if ``True``, then
          return the isomorphism type of the automorphism group

        - ``return_functions`` -- (default: ``False``) boolean; ``True``
          returns elements as linear fractional transformations and
          ``False`` returns elements as `PGL2` matrices

        OUTPUT: a list of elements of the automorphism group

        AUTHORS:

        - Original algorithm written by Xander Faber, Michelle Manes,
          Bianca Viray

        - Modified by Joao Alberto de Faria, Ben Hutz, Bianca Thompson

        EXAMPLES::

            sage: R.<x,y> = ProjectiveSpace(GF(7^3,'t'),1)
            sage: f = DynamicalSystem_projective([x^2-y^2, x*y])
            sage: f.automorphism_group()
            [
            [1 0]  [6 0]
            [0 1], [0 1]
            ]

        ::

            sage: R.<x,y> = ProjectiveSpace(GF(3^2,'t'),1)
            sage: f = DynamicalSystem_projective([x^3,y^3])
            sage: lst, label = f.automorphism_group(return_functions=True, iso_type=True) # long time
            sage: sorted(lst, key=str), label # long time
            ([(2*x + 1)/(x + 1),
              (2*x + 1)/x,
              (2*x + 2)/(x + 2),
              (2*x + 2)/x,
              (x + 1)/(x + 2),
              (x + 1)/x,
              (x + 2)/(x + 1),
              (x + 2)/x,
              1/(x + 1),
              1/(x + 2),
              1/x,
              2*x,
              2*x + 1,
              2*x + 2,
              2*x/(x + 1),
              2*x/(x + 2),
              2/(x + 1),
              2/(x + 2),
              2/x,
              x,
              x + 1,
              x + 2,
              x/(x + 1),
              x/(x + 2)],
             'PGL(2,3)')

        ::

            sage: R.<x,y> = ProjectiveSpace(GF(2^5,'t'),1)
            sage: f = DynamicalSystem_projective([x^5,y^5])
            sage: f.automorphism_group(return_functions=True, iso_type=True)
            ([x, 1/x], 'Cyclic of order 2')

        ::

            sage: R.<x,y> = ProjectiveSpace(GF(3^4,'t'),1)
            sage: f = DynamicalSystem_projective([x^2+25*x*y+y^2, x*y+3*y^2])
            sage: f.automorphism_group(absolute=True)
            [Univariate Polynomial Ring in w over Finite Field in b of size 3^4,
             [
             [1 0]
             [0 1]
             ]]
        """
        if self.domain().dimension_relative() != 1:
            raise NotImplementedError("must be dimension 1")
        else:
            f = self.dehomogenize(1)
            z = f[0].parent().gen()
        self.normalize_coordinates()
        if (self.degree() == 1) or (self.degree() == 0):
            raise NotImplementedError("Rational function of degree 1 not implemented.")
        if f[0].denominator() != 1:
            F = f[0].numerator().polynomial(z) / f[0].denominator().polynomial(z)
        else:
            F = f[0].numerator().polynomial(z)
        from .endPN_automorphism_group import automorphism_group_FF
        return automorphism_group_FF(F, absolute, iso_type, return_functions)

<<<<<<< HEAD
    def all_periodic_points(self, **kwds):
        r"""
        Return a list of all periodic points over a finite field.

        INPUT:

        keywords:

        - ``R`` -- (default: base ring of dynamical system) the base ring
          over which the periodic points of the dynamical system are found

        OUTPUT: a list of elements which are periodic

        EXAMPLES::

            sage: P.<x,y> = ProjectiveSpace(GF(5^2),1)
            sage: f = DynamicalSystem_projective([x^2+y^2, x*y])
            sage: f.all_periodic_points()
            [(1 : 0), (z2 + 2 : 1), (4*z2 + 3 : 1)]

        ::

            sage: P.<x,y,z> = ProjectiveSpace(GF(5),2)
            sage: f = DynamicalSystem_projective([x^2+y^2+z^2, x*y+x*z, z^2])
            sage: f.all_periodic_points()
            [(1 : 0 : 0),
            (0 : 0 : 1),
            (1 : 0 : 1),
            (2 : 1 : 1),
            (1 : 4 : 1),
            (3 : 0 : 1),
            (0 : 3 : 1)]

        ::

            sage: P.<x,y>=ProjectiveSpace(GF(3), 1)
            sage: f = DynamicalSystem_projective([x^2 - y^2, y^2])
            sage: f.all_periodic_points(R=GF(3^2, 't'))
            [(1 : 0), (0 : 1), (2 : 1), (t : 1), (2*t + 1 : 1)]
        """
        R = kwds.pop("R", None)
        if R is None:
            DS = self
        else:
            DS = self.change_ring(R)
            return DS.all_periodic_points(**kwds)  #ensures that the correct method is run, in case user switches to infinite fields
        return _all_periodic_points(DS)
=======
>>>>>>> cfcd6fe2
<|MERGE_RESOLUTION|>--- conflicted
+++ resolved
@@ -7332,7 +7332,6 @@
         from .endPN_automorphism_group import automorphism_group_FF
         return automorphism_group_FF(F, absolute, iso_type, return_functions)
 
-<<<<<<< HEAD
     def all_periodic_points(self, **kwds):
         r"""
         Return a list of all periodic points over a finite field.
@@ -7379,6 +7378,4 @@
         else:
             DS = self.change_ring(R)
             return DS.all_periodic_points(**kwds)  #ensures that the correct method is run, in case user switches to infinite fields
-        return _all_periodic_points(DS)
-=======
->>>>>>> cfcd6fe2
+        return _all_periodic_points(DS)