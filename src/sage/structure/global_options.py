--- conflicted
+++ resolved
@@ -304,14 +304,10 @@
         def _repr_with_bells(self):
             print('Bell!')
         def _repr_with_whistles(self):
-<<<<<<< HEAD
             print('Whistles!')
-=======
-            print 'Whistles!'
     GlobalOptions(MyClass,
         ...
     )
->>>>>>> 11b7080f
 
 In this example, ``first_option`` is an option of ``MyOptions`` which takes
 values ``bells``, ``whistles``, and so on. Note that it is necessary to make
@@ -892,24 +888,9 @@
               - food:  apple
         """
         if get_value==() and set_value=={}:
-<<<<<<< HEAD
-            print('Current %s' % self)
-            options=self._value.keys()+self._linked_value.keys()
-            for x in self._alt_names:
-                options.remove(x)
-            options.sort()
-            width=1+max(len(option) for option in options)
-            print('\n'.join('  - {:{}} {}'.format(option + ':',
-                                                  width,
-                                                  self[option])
-                            for option in options))
-
-        # return these options
-=======
-            print self
+            print(self)
             return
 
->>>>>>> 11b7080f
         if get_value!=():
         # use __getitem__ to return these options
             if len(get_value)==1:
