r"""
Free quadratic modules

Sage supports computation with free quadratic modules over an arbitrary
commutative ring.  Nontrivial functionality is available over `\ZZ` and
fields.  All free modules over an integral domain are equipped with an
embedding in an ambient vector space and an inner product, which you
can specify and change.

Create the free module of rank `n` over an arbitrary commutative ring `R`
using the command ``FreeModule(R,n)`` with a given inner_product_matrix.

The following example illustrates the creation of both a vector spaces
and a free module over the integers and a submodule of it.  Use the functions
``FreeModule``, ``span`` and member functions of free modules
to create free modules.  ''Do not use the ``FreeModule_xxx`` constructors
directly.''

EXAMPLES::

    sage: M = Matrix(QQ,[[2,1,0],[1,2,1],[0,1,2]])
    sage: V = VectorSpace(QQ,3,inner_product_matrix=M)
    sage: type(V)
    <class 'sage.modules.free_quadratic_module.FreeQuadraticModule_ambient_field_with_category'>
    sage: V.inner_product_matrix()
    [2 1 0]
    [1 2 1]
    [0 1 2]
    sage: W = V.subspace([[1,2,7], [1,1,0]])
    sage: type(W)
    <class 'sage.modules.free_quadratic_module.FreeQuadraticModule_submodule_field_with_category'>
    sage: W
    Quadratic space of degree 3 and dimension 2 over Rational Field
    Basis matrix:
    [ 1  0 -7]
    [ 0  1  7]
    Inner product matrix:
    [2 1 0]
    [1 2 1]
    [0 1 2]
    sage: W.gram_matrix()
    [ 100 -104]
    [-104  114]

TESTS::

    sage: M = Matrix(QQ,[[2,1,0],[1,2,1],[0,1,2]])
    sage: V = VectorSpace(QQ,3,inner_product_matrix = M)
    sage: V == loads(dumps(V))
    True
    sage: W = QuadraticSpace(QQ,3,M)
    sage: W == V
    True

AUTHORS:

- David Kohel (2008-06): First created (based on free_module.py)
"""

#*****************************************************************************
#       Copyright (C) 2008 David Kohel <kohel@iml.univ-mrs.fr>
#
# This program is free software: you can redistribute it and/or modify
# it under the terms of the GNU General Public License as published by
# the Free Software Foundation, either version 2 of the License, or
# (at your option) any later version.
#                  http://www.gnu.org/licenses/
#*****************************************************************************
from __future__ import print_function, absolute_import

import weakref

import sage.matrix.matrix_space
import sage.misc.latex as latex
import sage.rings.ring as ring
import sage.rings.integer
from sage.categories.principal_ideal_domains import PrincipalIdealDomains
from . import free_module
from sage.structure.richcmp import richcmp_not_equal, rich_to_bool, richcmp

###############################################################################
#
# Constructor functions
#
###############################################################################
_cache = {}

def FreeQuadraticModule(
    base_ring, rank, inner_product_matrix, sparse=False, inner_product_ring=None):
    r"""
    Create the free quadratic module over the given commutative ring of the given rank.

    INPUT:

    - base_ring -- a commutative ring

    - rank -- a nonnegative integer

    - inner_product_matrix -- the inner product matrix

    - sparse -- bool; (default False)

    - inner_product_ring -- the inner product codomain ring; (default None)

    OUTPUT:

    A free quadratic module (with given inner product matrix).

    .. NOTE::

        In Sage it is the case that there is only one dense and one
        sparse free ambient quadratic module of rank `n` over `R` and given
        inner product matrix.

    EXAMPLES::

        sage: M1 = FreeQuadraticModule(ZZ,2,inner_product_matrix=1)
        sage: M1 is FreeModule(ZZ,2,inner_product_matrix=1)
        True
        sage: M1.inner_product_matrix()
        [1 0]
        [0 1]
        sage: M1 == ZZ^2
        True
        sage: M1 is ZZ^2
        False
        sage: M2 = FreeQuadraticModule(ZZ,2,inner_product_matrix=[1,2,3,4])
        sage: M2 is FreeQuadraticModule(ZZ,2,inner_product_matrix=[1,2,3,4])
        True
        sage: M2.inner_product_matrix()
        [1 2]
        [3 4]
        sage: M3 = FreeModule(ZZ,2,inner_product_matrix=[[1,2],[3,4]])
        sage: M3 is M2
        True
    """
    global _cache
    rank = int(rank)

    if inner_product_matrix is None:
        raise ValueError("An inner_product_matrix must be specified.")

    # In order to use coercion into the inner_product_ring we need to pass
    # this ring into the vector classes.
    if inner_product_ring is not None:
        raise NotImplementedError("An inner_product_ring can not currently be defined.")

    inner_product_matrix = sage.matrix.matrix_space.MatrixSpace(base_ring, rank)(inner_product_matrix)
    inner_product_matrix.set_immutable()

    key = (base_ring, rank, inner_product_matrix, sparse)

    if key in _cache:
        M = _cache[key]()
        if not (M is None):
            return M

    if not base_ring.is_commutative():
        raise TypeError("base_ring must be a commutative ring")

    #elif not sparse and isinstance(base_ring,sage.rings.real_double.RealDoubleField_class):
    #    M = RealDoubleQuadraticSpace_class(rank, inner_product_matrix=inner_product_matrix, sparse=False)

    #elif not sparse and isinstance(base_ring,sage.rings.complex_double.ComplexDoubleField_class):
    #    M = ComplexDoubleQuadraticSpace_class(rank, inner_product_matrix=inner_product_matrix, sparse=False)

    elif base_ring.is_field():
        M = FreeQuadraticModule_ambient_field(
            base_ring, rank, sparse=sparse, inner_product_matrix=inner_product_matrix)

    elif base_ring in PrincipalIdealDomains():
        M = FreeQuadraticModule_ambient_pid(
            base_ring, rank, sparse=sparse, inner_product_matrix=inner_product_matrix)

    elif isinstance(base_ring, ring.IntegralDomain) or base_ring.is_integral_domain():
        M = FreeQuadraticModule_ambient_domain(
            base_ring, rank, sparse=sparse, inner_product_matrix=inner_product_matrix)
    else:
        M = FreeQuadraticModule_ambient(
            base_ring, rank, sparse=sparse, inner_product_matrix=inner_product_matrix)

    _cache[key] = weakref.ref(M)
    return M

def QuadraticSpace(K, dimension, inner_product_matrix, sparse=False):
    """
    EXAMPLES:

    The base can be complicated, as long as it is a field::

        sage: F.<x> = FractionField(PolynomialRing(ZZ,'x'))
        sage: D = diagonal_matrix([x,x-1,x+1])
        sage: V = QuadraticSpace(F,3,D)
        sage: V
        Ambient quadratic space of dimension 3 over Fraction Field of Univariate Polynomial Ring in x over Integer Ring
        Inner product matrix:
        [    x     0     0]
        [    0 x - 1     0]
        [    0     0 x + 1]
        sage: V.basis()
        [
        (1, 0, 0),
        (0, 1, 0),
        (0, 0, 1)
        ]

    The base must be a field or a ``TypeError`` is raised::

        sage: QuadraticSpace(ZZ,5,identity_matrix(ZZ,2))
        Traceback (most recent call last):
        ...
        TypeError: Argument K (= Integer Ring) must be a field.
    """
    if not K.is_field():
        raise TypeError("Argument K (= %s) must be a field." % K)
    if not sparse in (True,False):
        raise TypeError("Argument sparse (= %s) must be a boolean."%sparse)
    return FreeQuadraticModule(K, rank=dimension, inner_product_matrix=inner_product_matrix, sparse=sparse)

InnerProductSpace = QuadraticSpace

###############################################################################
#
# Base class for all free modules
#
###############################################################################

def is_FreeQuadraticModule(M):
    """
    Return True if `M` is a free quadratic module.

    EXAMPLES::

        sage: from sage.modules.free_quadratic_module import is_FreeQuadraticModule
        sage: U = FreeModule(QQ,3)
        sage: is_FreeQuadraticModule(U)
        False
        sage: V = FreeModule(QQ,3,inner_product_matrix=diagonal_matrix([1,1,1]))
        sage: is_FreeQuadraticModule(V)
        True
        sage: W = FreeModule(QQ,3,inner_product_matrix=diagonal_matrix([2,3,3]))
        sage: is_FreeQuadraticModule(W)
        True
    """
    return isinstance(M, FreeQuadraticModule_generic)

class FreeQuadraticModule_generic(free_module.FreeModule_generic):
    """
    Base class for all free quadratic modules.
    
    Modules are ordered by their ambient spaces, then by
    dimension, then in order by their echelon matrices.

    TESTS:

    We compare rank three free modules over the integers and
    rationals::
    
        sage: Q3 = FreeQuadraticModule(QQ,3,matrix.identity(3)) 
        sage: C3 = FreeQuadraticModule(CC,3,matrix.identity(3))
        sage: Z3 = FreeQuadraticModule(ZZ,3,matrix.identity(3))
        sage: Q3 < C3
        True
        sage: C3 < Q3
        False
        sage: C3 > Q3
        True
        sage: Q3 > Z3
        True
        sage: Q3 < Z3
        False
        sage: Z3 < Q3
        True
        sage: Z3 > Q3
        False
        sage: Q3 == Z3
        False
        sage: Q3 == Q3
        True

        sage: V = Q3.span([[1,2,3], [5,6,7], [8,9,10]])
        sage: V < Q3
        True
        sage: Q3 < V
        False

<<<<<<< HEAD
    Beware: currently, the inner_product_matrix is not part of the comparison::
    
        sage: Q3zero = FreeQuadraticModule(QQ,3,matrix.zero(3))
        sage: Q3zero == Q3
        True
=======
    The inner_product_matrix is part of the comparison::
    
        sage: Q3zero = FreeQuadraticModule(QQ,3,matrix.zero(3))
        sage: Q3zero == Q3
        False
        
    We test that :trac:`23915` is fixed::
        
        sage: M1 = FreeQuadraticModule(ZZ,1,matrix.identity(1))
        sage: M2 = FreeQuadraticModule(ZZ,1,matrix.identity(1)*2)
        sage: M1 == M2
        False
>>>>>>> 707a74e2
    """
    def __init__(self, base_ring, rank, degree, inner_product_matrix, sparse=False):
        """
        Create the free module of given rank over the given base_ring.

        INPUT:

        - base_ring -- a commutative ring

        - rank -- a non-negative integer

        EXAMPLES::

            sage: R = PolynomialRing(QQ,3,'x')
            sage: FreeModule(R,3,inner_product_matrix=diagonal_matrix(list(R.gens())))
            Ambient free quadratic module of rank 3 over the integral domain Multivariate Polynomial Ring in x0, x1, x2 over Rational Field
            Inner product matrix:
            [x0  0  0]
            [ 0 x1  0]
            [ 0  0 x2]
        """
        free_module.FreeModule_generic.__init__(
            self, base_ring=base_ring, rank=rank, degree=degree, sparse=sparse)
        self._inner_product_matrix=inner_product_matrix

    def _dense_module(self):
        """
        Creates a dense module with the same defining data as self.

        N.B. This function is for internal use only! See dense_module for use.

        EXAMPLES::

            sage: A = diagonal_matrix([1,2,2])
            sage: M = FreeModule(Integers(8),3,inner_product_matrix=A)
            sage: S = FreeModule(Integers(8),3,inner_product_matrix=A,sparse=True)
            sage: M is S._dense_module()
            True
        """
        A = self.ambient_module().dense_module()
        return A.span(self.basis())

    def _sparse_module(self):
        """
        Creates a sparse module with the same defining data as self.

        N.B. This function is for internal use only! See sparse_module for use.

        EXAMPLES::

            sage: A = diagonal_matrix([1,2,2])
            sage: M = FreeModule(Integers(8),3,inner_product_matrix=A)
            sage: S = FreeModule(Integers(8),3,inner_product_matrix=A,sparse=True)
            sage: M._sparse_module() is S
            True
        """
        A = self.ambient_module().sparse_module()
        return A.span(self.basis())

    def ambient_module(self):
        """
        Return the ambient module associated to this module.

        EXAMPLES::

            sage: R.<x,y> = QQ[]
            sage: M = FreeModule(R,2)
            sage: M.ambient_module()
            Ambient free module of rank 2 over the integral domain Multivariate Polynomial Ring in x, y over Rational Field

            sage: V = FreeModule(QQ, 4).span([[1,2,3,4], [1,0,0,0]]); V
            Vector space of degree 4 and dimension 2 over Rational Field
            Basis matrix:
            [  1   0   0   0]
            [  0   1 3/2   2]
            sage: V.ambient_module()
            Vector space of dimension 4 over Rational Field
        """
        return FreeQuadraticModule(self.base_ring(), self.degree(), self.inner_product_matrix())

    def determinant(self):
        """
        Return the determinant of this free module.

        EXAMPLES::

            sage: M = FreeModule(ZZ, 3, inner_product_matrix=1)
            sage: M.determinant()
            1
            sage: N = M.span([[1,2,3]])
            sage: N.determinant()
            14
            sage: P = M.span([[1,2,3], [1,1,1]])
            sage: P.determinant()
            6
        """
        return self.gram_matrix().determinant()

    def discriminant(self):
        """
        Return the discriminant of this free module, defined to be (-1)^r
        of the determinant, where r = n/2 (n even) or (n-1)/2 (n odd) for
        a module of rank n.

        EXAMPLES::

            sage: M = FreeModule(ZZ, 3)
            sage: M.discriminant()
            1
            sage: N = M.span([[1,2,3]])
            sage: N.discriminant()
            14
            sage: P = M.span([[1,2,3], [1,1,1]])
            sage: P.discriminant()
            6
        
        TESTS::
        
            sage: M=FreeQuadraticModule(ZZ,2,matrix.identity(2))
            sage: M.discriminant()
            -1
            sage: M=FreeQuadraticModule(QQ,3,matrix.identity(3))
            sage: M.discriminant()
            -1
            
        """
        n = self.rank()
        r = n//2
        return (-1)**r*self.gram_matrix().determinant()

    def gram_matrix(self):
        """
        Return the gram matrix associated to this free module, defined to be
        G = B*A*B.transpose(), where A is the inner product matrix (induced from
        the ambient space), and B the basis matrix.

        EXAMPLES::

            sage: V = VectorSpace(QQ,4)
            sage: u = V([1/2,1/2,1/2,1/2])
            sage: v = V([0,1,1,0])
            sage: w = V([0,0,1,1])
            sage: M = span([u,v,w], ZZ)
            sage: M.inner_product_matrix() == V.inner_product_matrix()
            True
            sage: L = M.submodule_with_basis([u,v,w])
            sage: L.inner_product_matrix() == M.inner_product_matrix()
            True
            sage: L.gram_matrix()
            [1 1 1]
            [1 2 1]
            [1 1 2]

        """
        if self.is_ambient():
            return self.inner_product_matrix()
        else:
            if self._gram_matrix is None:
                A = self.inner_product_matrix()
                B = self.basis_matrix()
                self._gram_matrix = B*A*B.transpose()
            return self._gram_matrix

    def inner_product_matrix(self):
        """
        Return the inner product matrix associated to this module. By definition this
        is the inner product matrix of the ambient space, hence may be of degree greater
        than the rank of the module.

        N.B. The inner product does not have to be symmetric (see examples).

        TODO: Differentiate the image ring of the inner product from the base ring of
        the module and/or ambient space.  E.g. On an integral module over ZZ the inner
        product pairing could naturally take values in ZZ, QQ, RR, or CC.

        EXAMPLES::

            sage: M = FreeModule(ZZ, 3)
            sage: M.inner_product_matrix()
            [1 0 0]
            [0 1 0]
            [0 0 1]

        The inner product does not have to be symmetric or definite::

            sage: N = FreeModule(ZZ,2,inner_product_matrix=[[1,-1],[2,5]])
            sage: N.inner_product_matrix()
            [ 1 -1]
            [ 2  5]
            sage: u, v = N.basis()
            sage: u.inner_product(v)
            -1
            sage: v.inner_product(u)
            2

        The inner product matrix is defined with respect to the ambient space.

            sage: V = QQ^3
            sage: u = V([1/2,1,1])
            sage: v = V([1,1,1/2])
            sage: M = span([u,v], ZZ)
            sage: M.inner_product_matrix()
            [1 0 0]
            [0 1 0]
            [0 0 1]
            sage: M.inner_product_matrix() == V.inner_product_matrix()
            True
            sage: M.gram_matrix()
            [ 1/2 -3/4]
            [-3/4 13/4]

        """
        return self._inner_product_matrix

    def _inner_product_is_dot_product(self):
        """
        Return whether or not the inner product on this module is induced by
        the dot product on the ambient vector space.  This is used internally
        by the inner_product function for optimization.

        EXAMPLES::

            sage: FreeModule(ZZ, 3)._inner_product_is_dot_product()
            True
            sage: FreeModule(ZZ, 3, inner_product_matrix=1)._inner_product_is_dot_product()
            True
            sage: FreeModule(ZZ, 2, inner_product_matrix=[1,0,-1,0])._inner_product_is_dot_product()
            False

            sage: M = FreeModule(QQ, 3)
            sage: M2 = M.span([[1,2,3]])
            sage: M2._inner_product_is_dot_product()
            True
        """
        return self.inner_product_matrix() == 1


    def _inner_product_is_diagonal(self):
        """
        Return whether or not the inner product on this module is induced by
        the dot product on the ambient vector space.  This is used internally
        by the inner_product function for optimization.

        N.B. The FreeModule classes have the identity inner product matrix,
        while FreeQuadraticModules must have an inner_product_matrix, although
        it can be diagonal.

        EXAMPLES::

            sage: M0 = FreeModule(ZZ, 3, inner_product_matrix=1)
            sage: M0._inner_product_is_diagonal()
            True
            sage: D = diagonal_matrix([3,5,7])
            sage: M1 = FreeModule(ZZ, 3, inner_product_matrix=D)
            sage: M1._inner_product_is_diagonal()
            True
            sage: A = Matrix([[2,1,0],[1,2,1],[0,1,2]])
            sage: M2 = FreeModule(ZZ, 3, inner_product_matrix=A)
            sage: M2._inner_product_is_diagonal()
            False
            sage: M3 = FreeModule(ZZ, 2, inner_product_matrix=[1,0,-1,0])
            sage: M3._inner_product_is_diagonal()
            False

        TODO: Actually use the diagonal form of the inner product.
        """
        A = self.inner_product_matrix()
        D = sage.matrix.constructor.diagonal_matrix([ A[i,i] for i in range(A.nrows()) ])
        return A == D

class FreeQuadraticModule_generic_pid(
    free_module.FreeModule_generic_pid, FreeQuadraticModule_generic):
    """
    Class of all free modules over a PID.
    """
    def __init__(self, base_ring, rank, degree, inner_product_matrix, sparse=False):
        """
        Create a free module over a PID.

        EXAMPLES::

            sage: FreeModule(ZZ, 2, inner_product_matrix=Matrix([[2,1],[1,2]]))
            Ambient free quadratic module of rank 2 over the principal ideal domain Integer Ring
            Inner product matrix:
            [2 1]
            [1 2]
        """
        free_module.FreeModule_generic_pid.__init__(
            self, base_ring=base_ring, rank=rank, degree=degree, sparse=sparse)
        #self._FreeQuadraticModule_generic_inner_product_matrix = inner_product_matrix
        self._inner_product_matrix = inner_product_matrix

    def span(self, gens, check=True, already_echelonized=False):
        """
        Return the R-span of the given list of gens, where R
        is the base ring of self.  Note that this span need not
        be a submodule of self, nor even of the ambient space.
        It must, however, be contained in the ambient vector space, i.e.,
        the ambient space tensored with the fraction field of R.

        EXAMPLES::

            sage: V = FreeModule(ZZ,3)
            sage: W = V.submodule([V.gen(0)])
            sage: W.span([V.gen(1)])
            Free module of degree 3 and rank 1 over Integer Ring
            Echelon basis matrix:
            [0 1 0]
            sage: W.submodule([V.gen(1)])
            Traceback (most recent call last):
            ...
            ArithmeticError: Argument gens (= [(0, 1, 0)]) does not generate a submodule of self.
        """
        return FreeQuadraticModule_submodule_pid(
            self.ambient_module(), gens, inner_product_matrix=self.inner_product_matrix(),
            check=check, already_echelonized=already_echelonized)

    def span_of_basis(self, basis, check=True, already_echelonized=False):
        r"""
        Return the free R-module with the given basis, where R
        is the base ring of self.  Note that this R-module need not
        be a submodule of self, nor even of the ambient space.  It
        must, however, be contained in the ambient vector space, i.e.,
        the ambient space tensored with the fraction field of R.

        EXAMPLES::

            sage: M = FreeModule(ZZ,3)
            sage: W = M.span_of_basis([M([1,2,3])])

        Next we create two free `\ZZ`-modules, neither of which is a
        submodule of `W`:

            sage: W.span_of_basis([M([2,4,0])])
            Free module of degree 3 and rank 1 over Integer Ring
            User basis matrix:
            [2 4 0]

        The following module isn't even in the ambient space::

            sage: Q = QQ
            sage: W.span_of_basis([ Q('1/5')*M([1,2,0]), Q('1/7')*M([1,1,0]) ])
            Free module of degree 3 and rank 2 over Integer Ring
            User basis matrix:
            [1/5 2/5   0]
            [1/7 1/7   0]

        Of course the input basis vectors must be linearly
        independent::

            sage: W.span_of_basis([ [1,2,0], [2,4,0] ])
            Traceback (most recent call last):
            ...
            ValueError: The given basis vectors must be linearly independent.
        """
        return FreeQuadraticModule_submodule_with_basis_pid(
            self.ambient_module(), basis=basis, inner_product_matrix=self.inner_product_matrix(),
            check=check, already_echelonized=already_echelonized)

    def zero_submodule(self):
        """
        Return the zero submodule of this module.

        EXAMPLES::

            sage: V = FreeModule(ZZ,2)
            sage: V.zero_submodule()
            Free module of degree 2 and rank 0 over Integer Ring
            Echelon basis matrix:
            []
        """
        return FreeQuadraticModule_submodule_pid(
            self.ambient_module(), [], self.inner_product_matrix(), check=False)

class FreeQuadraticModule_generic_field(
    free_module.FreeModule_generic_field, FreeQuadraticModule_generic_pid):
    """
    Base class for all free modules over fields.
    """
    def __init__(self, base_field, dimension, degree, inner_product_matrix, sparse=False):
        """
        Creates a vector space over a field.

        EXAMPLES::

            sage: FreeModule(QQ, 2, inner_product_matrix=[[2,1],[1,2]])
            Ambient quadratic space of dimension 2 over Rational Field
            Inner product matrix:
            [2 1]
            [1 2]
            sage: FreeModule(FiniteField(2), 7, inner_product_matrix=1)
            Ambient quadratic space of dimension 7 over Finite Field of size 2
            Inner product matrix:
            [1 0 0 0 0 0 0]
            [0 1 0 0 0 0 0]
            [0 0 1 0 0 0 0]
            [0 0 0 1 0 0 0]
            [0 0 0 0 1 0 0]
            [0 0 0 0 0 1 0]
            [0 0 0 0 0 0 1]
        """
        if not isinstance(base_field, ring.Field):
            raise TypeError("The base_field (=%s) must be a field" % base_field)
        free_module.FreeModule_generic_field.__init__(
            self, base_field=base_field, dimension=dimension, degree=degree, sparse=sparse)
        #self._FreeQuadraticModule_generic_inner_product_matrix = inner_product_matrix
        self._inner_product_matrix = inner_product_matrix

    def span(self, gens, check=True, already_echelonized=False):
        """
        Return the K-span of the given list of gens, where K is the
        base field of self.  Note that this span is a subspace of the
        ambient vector space, but need not be a subspace of self.

        INPUT:

        - gens -- list of vectors

        - check -- bool (default: True): whether or not to coerce
          entries of gens into base field

        - already_echelonized -- bool (default: False): set this if
          you know the gens are already in echelon form

        EXAMPLES::

            sage: V = VectorSpace(GF(7), 3)
            sage: W = V.subspace([[2,3,4]]); W
            Vector space of degree 3 and dimension 1 over Finite Field of size 7
            Basis matrix:
            [1 5 2]
            sage: W.span([[1,1,1]])
            Vector space of degree 3 and dimension 1 over Finite Field of size 7
            Basis matrix:
            [1 1 1]
        """
        if free_module.is_FreeModule(gens):
            gens = gens.gens()
        if not isinstance(gens, (list, tuple)):
            raise TypeError("gens (=%s) must be a list or tuple"%gens)

        return FreeQuadraticModule_submodule_field(
            self.ambient_module(), gens,
            inner_product_matrix=self.inner_product_matrix(),
            check=check, already_echelonized=already_echelonized)

    def span_of_basis(self, basis, check=True, already_echelonized=False):
        r"""
        Return the free K-module with the given basis, where K
        is the base field of self.  Note that this span is
        a subspace of the ambient vector space, but need
        not be a subspace of self.

        INPUT:

        - basis -- list of vectors

        - check -- bool (default: True): whether or not to coerce
          entries of gens into base field

        - already_echelonized -- bool (default: False): set this if
          you know the gens are already in echelon form

        EXAMPLES::

            sage: V = VectorSpace(GF(7), 3)
            sage: W = V.subspace([[2,3,4]]); W
            Vector space of degree 3 and dimension 1 over Finite Field of size 7
            Basis matrix:
            [1 5 2]
            sage: W.span_of_basis([[2,2,2], [3,3,0]])
            Vector space of degree 3 and dimension 2 over Finite Field of size 7
            User basis matrix:
            [2 2 2]
            [3 3 0]

        The basis vectors must be linearly independent or a
        ``ValueError`` exception is raised::

            sage: W.span_of_basis([[2,2,2], [3,3,3]])
            Traceback (most recent call last):
            ...
            ValueError: The given basis vectors must be linearly independent.
        """
        return FreeQuadraticModule_submodule_with_basis_field(
            self.ambient_module(), basis=basis,
            inner_product_matrix=self.inner_product_matrix(),
            check=check, already_echelonized=already_echelonized)

###############################################################################
#
# Generic ambient free modules, i.e., of the form R^n for some commutative ring R.
#
###############################################################################

class FreeQuadraticModule_ambient(
    free_module.FreeModule_ambient, FreeQuadraticModule_generic):
    """
    Ambient free module over a commutative ring.
    """
    def __init__(self, base_ring, rank, inner_product_matrix, sparse=False):
        """
        The free module of given rank over the given base_ring.

        INPUT:

        - base_ring -- a commutative ring

        - rank -- a non-negative integer

        EXAMPLES::

            sage: FreeModule(ZZ, 4)
            Ambient free module of rank 4 over the principal ideal domain Integer Ring
        
        """
        free_module.FreeModule_ambient.__init__(self, base_ring=base_ring, rank=rank, sparse=sparse)
        #self._FreeQuadraticModule_generic_inner_product_matrix = inner_product_matrix
        self._inner_product_matrix = inner_product_matrix

    def _repr_(self):
        """
        The printing representation of self.

        EXAMPLES::

            sage: R = ZZ.quo(12)
            sage: M = R^12
            sage: M
            Ambient free module of rank 12 over Ring of integers modulo 12
            sage: print(M._repr_())
            Ambient free module of rank 12 over Ring of integers modulo 12

        The system representation can be overwritten, but leaves
        :meth:`_repr_` unmodified::

            sage: M.rename('M')
            sage: M
            M
            sage: print(M._repr_())
            Ambient free module of rank 12 over Ring of integers modulo 12

        Sparse modules print this fact::

            sage: N = FreeModule(R,12,sparse=True)
            sage: N
            Ambient sparse free module of rank 12 over Ring of integers modulo 12
        """
        if self.is_sparse():
            return "Ambient sparse free quadratic module of rank %s over %s\n" % ( self.rank(), self.base_ring() ) + \
                "Inner product matrix:\n%s" % self.inner_product_matrix()
        else:
            return "Ambient free quadratic module of rank %s over %s\n" % ( self.rank(), self.base_ring() ) + \
                "Inner product matrix:\n%s" % self.inner_product_matrix()

    def _latex_(self):
        r"""
        Return a latex representation of this ambient free quadratic module.

        EXAMPLES::

            sage: latex(QQ^3) # indirect doctest
            \Bold{Q}^{3}

            sage: A = GF(5)^20; latex(A)
            \Bold{F}_{5}^{20}

            sage: A = PolynomialRing(QQ,3,'x')^20; latex(A)
            (\Bold{Q}[x_{0}, x_{1}, x_{2}])^{20}

            sage: V = QuadraticSpace(QQ,3,inner_product_matrix=[[2,1,0],[1,4,1],[0,1,8]])
            sage: latex(V)
            None
        """
        # How do we want to represent this object?
        NotImplementedError

    def _dense_module(self):
        """
        Creates a dense module with the same defining data as self.

        N.B. This function is for internal use only! See dense_module for use.

        EXAMPLES::

            sage: A = diagonal_matrix([1,2,2])
            sage: M = FreeModule(Integers(8),3,inner_product_matrix=A)
            sage: S = FreeModule(Integers(8),3,inner_product_matrix=A,sparse=True)
            sage: M is S._dense_module()
            True
        """
        return FreeQuadraticModule(base_ring=self.base_ring(), rank = self.rank(),
            inner_product_matrix = self.inner_product_matrix(), sparse=False)

    def _sparse_module(self):
        """
        Creates a sparse module with the same defining data as self.

        N.B. This function is for internal use only! See sparse_module for use.

        EXAMPLES::

            sage: A = diagonal_matrix([1,2,2])
            sage: M = FreeModule(Integers(8),3,inner_product_matrix=A)
            sage: S = FreeModule(Integers(8),3,inner_product_matrix=A,sparse=True)
            sage: M._sparse_module() is S
            True
        """
        return FreeQuadraticModule(base_ring = self.base_ring(), rank = self.rank(),
            inner_product_matrix = self.inner_product_matrix(), sparse=True)

###############################################################################
#
# Ambient free modules over an integral domain.
#
###############################################################################

class FreeQuadraticModule_ambient_domain(
    free_module.FreeModule_ambient_domain, FreeQuadraticModule_ambient):
    """
    Ambient free quadratic module over an integral domain.
    """
    def __init__(self, base_ring, rank, inner_product_matrix, sparse=False):
        """
        EXAMPLES::

            sage: FreeModule(PolynomialRing(GF(5),'x'), 3)
            Ambient free module of rank 3 over the principal ideal domain
            Univariate Polynomial Ring in x over Finite Field of size 5
        """
        free_module.FreeModule_ambient.__init__(self, base_ring=base_ring, rank=rank, sparse=sparse)
        #self._FreeQuadraticModule_generic_inner_product_matrix = inner_product_matrix
        self._inner_product_matrix = inner_product_matrix

    def _repr_(self):
        """
        The printing representation of self.

        EXAMPLES::

            sage: R = PolynomialRing(ZZ,'x')
            sage: M = FreeModule(R,7)
            sage: M
            Ambient free module of rank 7 over the integral domain Univariate Polynomial Ring in x over Integer Ring
            sage: print(M._repr_())
            Ambient free module of rank 7 over the integral domain Univariate Polynomial Ring in x over Integer Ring

        The system representation can be overwritten, but leaves
        :meth:`_repr_` unmodified::

            sage: M.rename('M')
            sage: M
            M
            sage: print(M._repr_())
            Ambient free module of rank 7 over the integral domain Univariate Polynomial Ring in x over Integer Ring

        Sparse modules print this fact::

            sage: N = FreeModule(R,7,sparse=True)
            sage: N
            Ambient sparse free module of rank 7 over the integral domain Univariate Polynomial Ring in x over Integer Ring

        Here is a construction of a free quadratic module with generic
        symmetric inner product matrix::

            sage: R.<a,b,c> = PolynomialRing(QQ,3)
            sage: M = FreeModule(R, 2, inner_product_matrix=[[2*a,b],[b,2*c]])
            sage: M
            Ambient free quadratic module of rank 2 over the integral domain Multivariate Polynomial Ring in a, b, c over Rational Field
            Inner product matrix:
            [2*a   b]
            [  b 2*c]
            sage: M.determinant()
            -b^2 + 4*a*c
        """
        if self.is_sparse():
            return "Ambient sparse free quadratic module of rank %s over the integral domain %s\n"%(
                self.rank(), self.base_ring() ) + \
                "Inner product matrix:\n%s" % self.inner_product_matrix()
        else:
            return "Ambient free quadratic module of rank %s over the integral domain %s\n"%(
                self.rank(), self.base_ring() ) + \
                "Inner product matrix:\n%s" % self.inner_product_matrix()

    def ambient_vector_space(self):
        """
        Returns the ambient vector space, which is this free module tensored
        with its fraction field.

        EXAMPLES::

            sage: M = ZZ^3;  M.ambient_vector_space()
            Vector space of dimension 3 over Rational Field
        """
        try:
            return self.__ambient_vector_space
        except AttributeError:
            self.__ambient_vector_space = FreeQuadraticModule(
                self.base_field(), self.rank(),
                inner_product_matrix=self.inner_product_matrix(), sparse=self.is_sparse())
            return self.__ambient_vector_space

###############################################################################
#
# Ambient free modules over a principal ideal domain.
#
###############################################################################

class FreeQuadraticModule_ambient_pid(
    free_module.FreeModule_ambient_pid, FreeQuadraticModule_generic_pid, FreeQuadraticModule_ambient_domain):
    """
    Ambient free quadratic module over a principal ideal domain.
    """
    def __init__(self, base_ring, rank, inner_product_matrix, sparse=False):
        """
        Create the ambient free module of given rank over the given
        principal ideal domain

        INPUT:

        - base_ring -- a principal ideal domain

        - rank -- a non-negative integer

        - sparse -- bool (default: False)

        - inner_product_matrix -- bool (default: None)

        EXAMPLES::

            sage: ZZ^3
            Ambient free module of rank 3 over the principal ideal domain Integer Ring
            sage: FreeModule(ZZ,3,inner_product_matrix=Matrix([[2,-1,0],[-1,2,-1],[0,-1,2]]))
            Ambient free quadratic module of rank 3 over the principal ideal domain Integer Ring
            Inner product matrix:
            [ 2 -1  0]
            [-1  2 -1]
            [ 0 -1  2]
        """
        free_module.FreeModule_ambient_pid.__init__(self, base_ring=base_ring, rank=rank, sparse=sparse)
        #self._FreeQuadraticModule_generic_inner_product_matrix = inner_product_matrix
        self._inner_product_matrix = inner_product_matrix

    def _repr_(self):
        """
        The printing representation of self.

        EXAMPLES::

            sage: M = FreeModule(ZZ, 2, inner_product_matrix=[[2,-1],[-1,2]])
            sage: M
            Ambient free quadratic module of rank 2 over the principal ideal domain Integer Ring
            Inner product matrix:
            [ 2 -1]
            [-1  2]

        Without a user specified inner product the class and printing
        is simpler::

            sage: M = FreeModule(ZZ,7)
            sage: M
            Ambient free module of rank 7 over the principal ideal domain Integer Ring
            sage: print(M._repr_())
            Ambient free module of rank 7 over the principal ideal domain Integer Ring

        The system representation can be overwritten, but leaves
        :meth:`_repr_` unmodified::

            sage: M.rename('M')
            sage: M
            M
            sage: print(M._repr_())
            Ambient free module of rank 7 over the principal ideal domain Integer Ring

        Sparse modules print this fact::

            sage: N = FreeModule(ZZ,7,sparse=True)
            sage: N
            Ambient sparse free module of rank 7 over the principal ideal domain Integer Ring

        """
        if self.is_sparse():
            return "Ambient sparse free quadratic module of rank %s over the principal ideal domain %s\n"%(
                self.rank(), self.base_ring() ) + \
                "Inner product matrix:\n%s" % self.inner_product_matrix()
        else:
            return "Ambient free quadratic module of rank %s over the principal ideal domain %s\n"%(
                self.rank(), self.base_ring()) + \
                "Inner product matrix:\n%s" % self.inner_product_matrix()

###############################################################################
#
# Ambient free modules over a field (i.e., a vector space).
#
###############################################################################

class FreeQuadraticModule_ambient_field(
    free_module.FreeModule_ambient_field,
    FreeQuadraticModule_generic_field, FreeQuadraticModule_ambient_pid):

    def __init__(self, base_field, dimension, inner_product_matrix, sparse=False):
        """
        Create the ambient vector space of given dimension over the given field.

        INPUT:

        - base_field -- a field

        - dimension -- a non-negative integer

        - sparse -- bool (default: False)

        EXAMPLES::

            sage: VectorSpace(QQ,3,inner_product_matrix=[[2,1,0],[1,2,0],[0,1,2]])
            Ambient quadratic space of dimension 3 over Rational Field
            Inner product matrix:
            [2 1 0]
            [1 2 0]
            [0 1 2]
        """
        free_module.FreeModule_ambient_field.__init__(
            self, base_field=base_field, dimension=dimension, sparse=sparse)
        #self._FreeQuadraticModule_generic_inner_product_matrix = inner_product_matrix
        self._inner_product_matrix = inner_product_matrix

    def _repr_(self):
        """
        The printing representation of self.

        EXAMPLES::

            sage: V = FreeModule(QQ,7)
            sage: V
            Vector space of dimension 7 over Rational Field
            sage: print(V._repr_())
            Vector space of dimension 7 over Rational Field

        The system representation can be overwritten, but leaves
        :meth:`_repr_` unmodified::

            sage: V.rename('V')
            sage: V
            V
            sage: print(V._repr_())
            Vector space of dimension 7 over Rational Field

        Sparse modules print this fact::

            sage: U = FreeModule(QQ,7,sparse=True)
            sage: U
            Sparse vector space of dimension 7 over Rational Field
        """
        if self.is_sparse():
            return "Ambient sparse free quadratic space of dimension %s over %s\n" % ( self.rank(), self.base_ring() ) + \
                "Inner product matrix:\n%s" % self.inner_product_matrix()
        else:
            return "Ambient quadratic space of dimension %s over %s\n" % ( self.rank(), self.base_ring() ) + \
                "Inner product matrix:\n%s" % self.inner_product_matrix()

###############################################################################
#
# R-Submodule of K^n where K is the fraction field of a principal ideal domain R.
#
###############################################################################

class FreeQuadraticModule_submodule_with_basis_pid(
    free_module.FreeModule_submodule_with_basis_pid, FreeQuadraticModule_generic_pid):
    """
    An `R`-submodule of `K^n` with distinguished basis, where `K` is
    the fraction field of a principal ideal domain `R`.
    
    Modules are ordered by their ambient spaces, then by
    dimension, then in order by their echelon matrices.

    .. NOTE::

        Use the \code{is_submodule} to determine if one module
        is a submodule of another.

    EXAMPLES:

    First we compare two equal vector spaces::

        sage: A = FreeQuadraticModule(QQ,3,2*matrix.identity(3))
        sage: V = A.span([[1,2,3], [5,6,7], [8,9,10]])
        sage: W = A.span([[5,6,7], [8,9,10]])
        sage: V == W
        True

    Next we compare a one dimensional space to the two dimensional
    space defined above::

        sage: M = A.span([[5,6,7]])
        sage: V == M
        False
        sage: M < V
        True
        sage: V < M
        False

    We compare a `\ZZ`-module to the one-dimensional space above::

        sage: V = span([[5,6,7]], ZZ).scale(1/11);
        sage: V < M
        True
        sage: M < V
        False
    """
    def __init__(self, ambient, basis, inner_product_matrix,
        check=True, echelonize=False, echelonized_basis=None, already_echelonized=False):
        """
        Create a free module with basis over a PID.

        EXAMPLES::

            sage: A = diagonal_matrix([1,2,2])
            sage: M = FreeQuadraticModule(ZZ,3,inner_product_matrix=A)
            sage: W = M.span_of_basis([[1,2,3],[4,5,6]]); W
            Free quadratic module of degree 3 and rank 2 over Integer Ring
            Basis matrix:
            [1 2 3]
            [4 5 6]
            Inner product matrix:
            [1 0 0]
            [0 2 0]
            [0 0 2]

            sage: W = M.span_of_basis([[1,2,3/2],[4,5,6]]); W
            Free quadratic module of degree 3 and rank 2 over Integer Ring
            Basis matrix:
            [  1   2 3/2]
            [  4   5   6]
            Inner product matrix:
            [1 0 0]
            [0 2 0]
            [0 0 2]
            
        TESTS:
        
        We test that :trac:`23703` is fixed::

            sage: A=FreeQuadraticModule(ZZ,1,matrix.identity(1))
            sage: B=A.span([[1/2]])
            sage: C=B.span([[1]])
            sage: B.intersection(C)==C.intersection(B)
            True
        """
        free_module.FreeModule_submodule_with_basis_pid.__init__(
            self, ambient=ambient, basis=basis, check=check,
            echelonize=echelonize, echelonized_basis=echelonized_basis, already_echelonized=already_echelonized)
        #self._FreeQuadraticModule_generic_inner_product_matrix = inner_product_matrix
        self._inner_product_matrix = inner_product_matrix

    def _repr_(self):
        """
        The printing representation of self.

        EXAMPLES::

            sage: L = ZZ^8
            sage: E = L.submodule_with_basis([ L.gen(i) - L.gen(0) for i in range(1,8) ])
            sage: E # indirect doctest
            Free module of degree 8 and rank 7 over Integer Ring
            User basis matrix:
            [-1  1  0  0  0  0  0  0]
            [-1  0  1  0  0  0  0  0]
            [-1  0  0  1  0  0  0  0]
            [-1  0  0  0  1  0  0  0]
            [-1  0  0  0  0  1  0  0]
            [-1  0  0  0  0  0  1  0]
            [-1  0  0  0  0  0  0  1]

            sage: M = FreeModule(ZZ,8,sparse=True)
            sage: N = M.submodule_with_basis([ M.gen(i) - M.gen(0) for i in range(1,8) ])
            sage: N # indirect doctest
            Sparse free module of degree 8 and rank 7 over Integer Ring
            User basis matrix:
            [-1  1  0  0  0  0  0  0]
            [-1  0  1  0  0  0  0  0]
            [-1  0  0  1  0  0  0  0]
            [-1  0  0  0  1  0  0  0]
            [-1  0  0  0  0  1  0  0]
            [-1  0  0  0  0  0  1  0]
            [-1  0  0  0  0  0  0  1]
        """
        if self.is_sparse():
            s = "Sparse free quadratic module of degree %s and rank %s over %s\n"%(
                self.degree(), self.rank(), self.base_ring()) + \
                "Basis matrix:\n%r\n" % self.basis_matrix() + \
                "Inner product matrix:\n%r" % self.inner_product_matrix()
        else:
            s = "Free quadratic module of degree %s and rank %s over %s\n"%(
                self.degree(), self.rank(), self.base_ring()) + \
                "Basis matrix:\n%r\n" % self.basis_matrix() + \
                "Inner product matrix:\n%r" % self.inner_product_matrix()
        return s

    def _latex_(self):
        r"""
        Return latex representation of this free module.

        EXAMPLES::

            sage: A = ZZ^3
            sage: M = A.span_of_basis([[1,2,3],[4,5,6]])
            sage: M._latex_()
            '\\mathrm{RowSpan}_{\\Bold{Z}}\\left(\\begin{array}{rrr}\n1 & 2 & 3 \\\\\n4 & 5 & 6\n\\end{array}\\right)'
        """
        return "\\mathrm{RowSpan}_{%s}%s"%(latex.latex(self.base_ring()), latex.latex(self.basis_matrix()))

    def change_ring(self, R):
        """
        Return the free module over R obtained by coercing each
        element of self into a vector over the fraction field of R,
        then taking the resulting R-module.  Raises a TypeError
        if coercion is not possible.

        INPUT:

        - ``R`` -- a principal ideal domain

        EXAMPLES:

        Changing rings preserves the inner product and the user basis::

            sage: V = QQ^3
            sage: W = V.subspace([[2, '1/2', 1]]); W
            Vector space of degree 3 and dimension 1 over Rational Field
            Basis matrix:
            [  1 1/4 1/2]
            sage: W.change_ring(GF(7))
            Vector space of degree 3 and dimension 1 over Finite Field of size 7
            Basis matrix:
            [1 2 4]

            sage: N = FreeModule(ZZ, 2, inner_product_matrix=[[1,-1],[2,5]])
            sage: N.inner_product_matrix()
            [ 1 -1]
            [ 2  5]
            sage: Np = N.change_ring(RDF)
            sage: Np.inner_product_matrix()
            [ 1.0 -1.0]
            [ 2.0  5.0]
        """
        if self.base_ring() is R:
            return self
        K = R.fraction_field()
        A = self.inner_product_matrix()
        V = QuadraticSpace(K, self.degree(), inner_product_matrix=A)
        B = [ V(b) for b in self.basis() ]
        M = FreeQuadraticModule(R, self.degree(), inner_product_matrix=A)
        if self.has_user_basis():
            return M.span_of_basis(B)
        else:
            return M.span(B)

class FreeQuadraticModule_submodule_pid(
    free_module.FreeModule_submodule_pid, FreeQuadraticModule_submodule_with_basis_pid):
    """
    An `R`-submodule of `K^n` where `K` is the fraction field of a
    principal ideal domain `R`.

    EXAMPLES::

        sage: M = ZZ^3
        sage: W = M.span_of_basis([[1,2,3],[4,5,19]]); W
        Free module of degree 3 and rank 2 over Integer Ring
        User basis matrix:
        [ 1  2  3]
        [ 4  5 19]

    We can save and load submodules and elements::

        sage: loads(W.dumps()) == W
        True
        sage: v = W.0 + W.1
        sage: loads(v.dumps()) == v
        True
    """
    def __init__(self, ambient, gens, inner_product_matrix, check=True, already_echelonized=False):
        """
        Create an embedded free module over a PID.

        EXAMPLES::

            sage: V = ZZ^3
            sage: W = V.span([[1,2,3],[4,5,6]])
            sage: W
            Free module of degree 3 and rank 2 over Integer Ring
            Echelon basis matrix:
            [1 2 3]
            [0 3 6]
        """
        free_module.FreeModule_submodule_pid.__init__(
            self, ambient=ambient, gens=gens, check=check, already_echelonized=already_echelonized)
        #self._FreeQuadraticModule_generic_inner_product_matrix = inner_product_matrix
        self._inner_product_matrix = inner_product_matrix

    def _repr_(self):
        """
        The printing representation of self.

        EXAMPLES::

            sage: M = FreeModule(ZZ,8,inner_product_matrix=1)
            sage: L = M.submodule([ M.gen(i) - M.gen(0) for i in range(1,8) ])
            sage: L # indirect doctest
            Free module of degree 8 and rank 7 over Integer Ring
            Echelon basis matrix:
            [ 1  0  0  0  0  0  0 -1]
            [ 0  1  0  0  0  0  0 -1]
            [ 0  0  1  0  0  0  0 -1]
            [ 0  0  0  1  0  0  0 -1]
            [ 0  0  0  0  1  0  0 -1]
            [ 0  0  0  0  0  1  0 -1]
            [ 0  0  0  0  0  0  1 -1]
        """
        if self.is_sparse():
            s = "Sparse free module of degree %s and rank %s over %s\n"%(
                self.degree(), self.rank(), self.base_ring()) + \
                "Echelon basis matrix:\n%s"%self.basis_matrix()
        else:
            s = "Free module of degree %s and rank %s over %s\n"%(
                self.degree(), self.rank(), self.base_ring()) + \
                "Echelon basis matrix:\n%s"%self.basis_matrix()
        return s

class FreeQuadraticModule_submodule_with_basis_field(
    free_module.FreeModule_submodule_with_basis_field,
    FreeQuadraticModule_generic_field, FreeQuadraticModule_submodule_with_basis_pid):
    """
    An embedded vector subspace with a distinguished user basis.

    EXAMPLES::

        sage: M = QQ^3; W = M.submodule_with_basis([[1,2,3], [4,5,19]]); W
        Vector space of degree 3 and dimension 2 over Rational Field
        User basis matrix:
        [ 1  2  3]
        [ 4  5 19]

    Since this is an embedded vector subspace with a distinguished user
    basis possibly different than the echelonized basis, the
    ``echelon_coordinates()`` and user ``coordinates()`` do not agree::

        sage: V = QQ^3
        sage: W = V.submodule_with_basis([[1,2,3], [4,5,6]])
        sage: W
        Vector space of degree 3 and dimension 2 over Rational Field
        User basis matrix:
        [1 2 3]
        [4 5 6]

        sage: v = V([1,5,9])
        sage: W.echelon_coordinates(v)
        [1, 5]
        sage: vector(QQ, W.echelon_coordinates(v)) * W.echelonized_basis_matrix()
        (1, 5, 9)

        sage: v = V([1,5,9])
        sage: W.coordinates(v)
        [5, -1]
        sage: vector(QQ, W.coordinates(v)) * W.basis_matrix()
        (1, 5, 9)

    We can load and save submodules::

        sage: loads(W.dumps()) == W
        True

        sage: K.<x> = FractionField(PolynomialRing(QQ,'x'))
        sage: M = K^3; W = M.span_of_basis([[1,1,x]])
        sage: loads(W.dumps()) == W
        True
    """
    def __init__(self, ambient, basis, inner_product_matrix,
                 check=True, echelonize=False, echelonized_basis=None, already_echelonized=False):
        """
        Create a vector space with given basis.

        EXAMPLES::

            sage: V = QQ^3
            sage: W = V.span_of_basis([[1,2,3],[4,5,6]])
            sage: W
            Vector space of degree 3 and dimension 2 over Rational Field
            User basis matrix:
            [1 2 3]
            [4 5 6]
            sage: V = VectorSpace(QQ, 3, inner_product_matrix=1)
            sage: V.span_of_basis([[1,2,3],[4,5,6]])
            Quadratic space of degree 3 and dimension 2 over Rational Field
            Basis matrix:
            [1 2 3]
            [4 5 6]
            Inner product matrix:
            [1 0 0]
            [0 1 0]
            [0 0 1]
        """
        free_module.FreeModule_submodule_with_basis_field.__init__(
            self, ambient=ambient, basis=basis, check=check,
            echelonize=echelonize, echelonized_basis=echelonized_basis, already_echelonized=already_echelonized)
        #self._FreeQuadraticModule_generic_inner_product_matrix = inner_product_matrix
        self._inner_product_matrix = inner_product_matrix

    def _repr_(self):
        """
        The printing representation of self.

        EXAMPLES::

            sage: V = VectorSpace(QQ,5)
            sage: U = V.submodule([ V.gen(i) - V.gen(0) for i in range(1,5) ])
            sage: U # indirect doctest
            Vector space of degree 5 and dimension 4 over Rational Field
            Basis matrix:
            [ 1  0  0  0 -1]
            [ 0  1  0  0 -1]
            [ 0  0  1  0 -1]
            [ 0  0  0  1 -1]
            sage: print(U._repr_())
            Vector space of degree 5 and dimension 4 over Rational Field
            Basis matrix:
            [ 1  0  0  0 -1]
            [ 0  1  0  0 -1]
            [ 0  0  1  0 -1]
            [ 0  0  0  1 -1]

        The system representation can be overwritten, but leaves
        :meth:`_repr_` unmodified::

            sage: U.rename('U')
            sage: U
            U
            sage: print(U._repr_())
            Vector space of degree 5 and dimension 4 over Rational Field
            Basis matrix:
            [ 1  0  0  0 -1]
            [ 0  1  0  0 -1]
            [ 0  0  1  0 -1]
            [ 0  0  0  1 -1]

        Sparse vector spaces print this fact::

            sage: V = VectorSpace(QQ,5,sparse=True)
            sage: U = V.submodule([ V.gen(i) - V.gen(0) for i in range(1,5) ])
            sage: U # indirect doctest
            Sparse vector space of degree 5 and dimension 4 over Rational Field
            Basis matrix:
            [ 1  0  0  0 -1]
            [ 0  1  0  0 -1]
            [ 0  0  1  0 -1]
            [ 0  0  0  1 -1]
        """
        if self.is_sparse():
            return "Sparse quadratic space of degree %s and dimension %s over %s\n"%(
                    self.degree(), self.dimension(), self.base_field()) + \
                    "Basis matrix:\n%r" % self.basis_matrix() + \
                    "Inner product matrix:\n%r" % self.inner_product_matrix()
        else:
            return "Quadratic space of degree %s and dimension %s over %s\n"%(
                    self.degree(), self.dimension(), self.base_field()) + \
                    "Basis matrix:\n%r\n" % self.basis_matrix() + \
                    "Inner product matrix:\n%r" % self.inner_product_matrix()

class FreeQuadraticModule_submodule_field(
    free_module.FreeModule_submodule_field, FreeQuadraticModule_submodule_with_basis_field):
    """
    An embedded vector subspace with echelonized basis.

    EXAMPLES:

    Since this is an embedded vector subspace with echelonized basis,
    the echelon_coordinates() and user coordinates() agree::

        sage: V = QQ^3
        sage: W = V.span([[1,2,3],[4,5,6]])
        sage: W
        Vector space of degree 3 and dimension 2 over Rational Field
        Basis matrix:
        [ 1  0 -1]
        [ 0  1  2]

        sage: v = V([1,5,9])
        sage: W.echelon_coordinates(v)
        [1, 5]
        sage: vector(QQ, W.echelon_coordinates(v)) * W.basis_matrix()
        (1, 5, 9)

        sage: v = V([1,5,9])
        sage: W.coordinates(v)
        [1, 5]
        sage: vector(QQ, W.coordinates(v)) * W.basis_matrix()
        (1, 5, 9)
    """
    def __init__(self, ambient, gens, inner_product_matrix, check=True, already_echelonized=False):
        """
        Create an embedded vector subspace with echelonized basis.

        EXAMPLES::

            sage: V = QQ^3
            sage: W = V.span([[1,2,3],[4,5,6]])
            sage: W
            Vector space of degree 3 and dimension 2 over Rational Field
            Basis matrix:
            [ 1  0 -1]
            [ 0  1  2]
        """
        free_module.FreeModule_submodule_field.__init__(
            self, ambient=ambient, gens=gens, check=check, already_echelonized=already_echelonized)
        #self._FreeQuadraticModule_generic_inner_product_matrix = inner_product_matrix
        self._inner_product_matrix = inner_product_matrix

    def _repr_(self):
        """
        The default printing representation of self.

        EXAMPLES::

            sage: V = VectorSpace(QQ,5)
            sage: U = V.submodule([ V.gen(i) - V.gen(0) for i in range(1,5) ])
            sage: U # indirect doctest
            Vector space of degree 5 and dimension 4 over Rational Field
            Basis matrix:
            [ 1  0  0  0 -1]
            [ 0  1  0  0 -1]
            [ 0  0  1  0 -1]
            [ 0  0  0  1 -1]
            sage: print(U._repr_())
            Vector space of degree 5 and dimension 4 over Rational Field
            Basis matrix:
            [ 1  0  0  0 -1]
            [ 0  1  0  0 -1]
            [ 0  0  1  0 -1]
            [ 0  0  0  1 -1]

        The system representation can be overwritten, but leaves
        :meth:`_repr_` unmodified::

            sage: U.rename('U')
            sage: U
            U
            sage: print(U._repr_())
            Vector space of degree 5 and dimension 4 over Rational Field
            Basis matrix:
            [ 1  0  0  0 -1]
            [ 0  1  0  0 -1]
            [ 0  0  1  0 -1]
            [ 0  0  0  1 -1]

        Sparse vector spaces print this fact::

            sage: V = VectorSpace(QQ,5,sparse=True)
            sage: U = V.submodule([ V.gen(i) - V.gen(0) for i in range(1,5) ])
            sage: U # indirect doctest
            Sparse vector space of degree 5 and dimension 4 over Rational Field
            Basis matrix:
            [ 1  0  0  0 -1]
            [ 0  1  0  0 -1]
            [ 0  0  1  0 -1]
            [ 0  0  0  1 -1]
        """
        if self.is_sparse():
            return "Sparse quadratic space of degree %s and dimension %s over %s\n"%(
                self.degree(), self.dimension(), self.base_field()) + \
                "Basis matrix:\n%r\n" % self.basis_matrix() + \
                "Inner product matrix:\n%r" % self.inner_product_matrix()
        else:
            return "Quadratic space of degree %s and dimension %s over %s\n"%(
                self.degree(), self.dimension(), self.base_field()) + \
                "Basis matrix:\n%r\n" % self.basis_matrix() + \
                "Inner product matrix:\n%r" % self.inner_product_matrix()

#class RealDoubleQuadraticSpace_class(free_module.RealDoubleVectorSpace_class, FreeQuadraticModule_ambient_field):
#    def __init__(self, dimension, inner_product_matrix, sparse=False):
#        if sparse:
#            raise NotImplementedError, "Sparse matrices over RDF not implemented yet"
#        free_module.RealDoubleVectorSpace_class.__init__(self, dimension=dimension, sparse=False)
#        self._inner_product_matrix = inner_product_matrix

#class ComplexDoubleQuadraticSpace_class(
#    free_module.ComplexDoubleVectorSpace_class, FreeQuadraticModule_generic): #FreeQuadraticModule_ambient_field):
#    def __init__(self, dimension, inner_product_matrix, sparse=False):
#        if sparse:
#            raise NotImplementedError, "Sparse matrices over CDF not implemented yet"
#        free_module.ComplexDoubleVectorSpace_class.__init__(self, dimension=dimension, sparse=False)
#        self._inner_product_matrix = inner_product_matrix

######################################################
<|MERGE_RESOLUTION|>--- conflicted
+++ resolved
@@ -284,13 +284,6 @@
         sage: Q3 < V
         False
 
-<<<<<<< HEAD
-    Beware: currently, the inner_product_matrix is not part of the comparison::
-    
-        sage: Q3zero = FreeQuadraticModule(QQ,3,matrix.zero(3))
-        sage: Q3zero == Q3
-        True
-=======
     The inner_product_matrix is part of the comparison::
     
         sage: Q3zero = FreeQuadraticModule(QQ,3,matrix.zero(3))
@@ -303,7 +296,6 @@
         sage: M2 = FreeQuadraticModule(ZZ,1,matrix.identity(1)*2)
         sage: M1 == M2
         False
->>>>>>> 707a74e2
     """
     def __init__(self, base_ring, rank, degree, inner_product_matrix, sparse=False):
         """
