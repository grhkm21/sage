--- conflicted
+++ resolved
@@ -105,7 +105,6 @@
     sage: x + zero == x
     True
 
-<<<<<<< HEAD
 Finally, additive inverses exist::
 
     sage: x - x
@@ -114,11 +113,6 @@
 For every integer `n`, the set of module elements of degree `n` form
 a free module over the ground ring `k`.  A basis for this free module
 can be computed::
-=======
-For every integer `n`, the set of module elements of degree `n` form a
-vector space over the ground field `k`.  A basis for this vector space can be
-computed::
->>>>>>> 6c1ab8dc
 
     sage: M.basis_elements(5)
     (Sq(2,1)*g[0], Sq(5)*g[0], Sq(1,1)*g[1], Sq(4)*g[1])
