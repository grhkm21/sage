"""
Automorphisms of Quadratic Forms
"""

#*****************************************************************************
#  Distributed under the terms of the GNU General Public License (GPL)
#  as published by the Free Software Foundation; either version 2 of
#  the License, or (at your option) any later version.
#                  http://www.gnu.org/licenses/
#*****************************************************************************


from sage.misc.cachefunc import cached_method
from sage.libs.pari.all import pari
from sage.matrix.constructor import Matrix
from sage.rings.integer_ring import ZZ

from sage.modules.all import FreeModule
from sage.modules.free_module_element import vector
from sage.rings.arith import GCD


@cached_method
def basis_of_short_vectors(self, show_lengths=False, safe_flag=None):
    """
    Return a basis for `ZZ^n` made of vectors with minimal lengths Q(`v`).

<<<<<<< HEAD
    OUTPUT: a tuple of vectors, and optionally a tuple of values for
    each vector.
=======
    The safe_flag allows us to select whether we want a copy of the
    output, or the original output.  By default safe_flag = True, so
    we return a copy of the cached information.  If this is set to
    False, then the routine is much faster but the return values are
    vulnerable to being corrupted by the user.

    OUTPUT:

        a list of vectors, and optionally a list of values for each vector.
>>>>>>> 78e0fc5e

    EXAMPLES::

        sage: Q = DiagonalQuadraticForm(ZZ, [1,3,5,7])
        sage: Q.basis_of_short_vectors()
        ((1, 0, 0, 0), (0, 1, 0, 0), (0, 0, 1, 0), (0, 0, 0, 1))
        sage: Q.basis_of_short_vectors(True)
        (((1, 0, 0, 0), (0, 1, 0, 0), (0, 0, 1, 0), (0, 0, 0, 1)), (1, 3, 5, 7))

    The returned vectors are immutable::

        sage: v = Q.basis_of_short_vectors()[0]
        sage: v
        (1, 0, 0, 0)
        sage: v[0] = 0
        Traceback (most recent call last):
        ...
        ValueError: vector is immutable; please change a copy instead (use copy())
    """
    if safe_flag is not None:
        from sage.misc.superseded import deprecation
        deprecation(18673, "The safe_flag argument to basis_of_short_vectors() is deprecated and no longer used")

    ## Set an upper bound for the number of vectors to consider
    Max_number_of_vectors = 10000

    ## Generate a PARI matrix for the associated Hessian matrix
    M_pari = self._pari_()

    ## Run through all possible minimal lengths to find a spanning set of vectors
    n = self.dim()
    M1 = Matrix([[0]])
    vec_len = 0
    while M1.rank() < n:
        vec_len += 1
        pari_mat = M_pari.qfminim(vec_len, Max_number_of_vectors)[2]
        number_of_vecs = ZZ(pari_mat.matsize()[1])
        vector_list = []
        for i in range(number_of_vecs):
            new_vec = vector([ZZ(x) for x in list(pari_mat[i])])
            vector_list.append(new_vec)

        ## Make a matrix from the short vectors
        if len(vector_list) > 0:
            M1 = Matrix(vector_list)

    ## Organize these vectors by length (and also introduce their negatives)
    max_len = vec_len // 2
    vector_list_by_length = [[] for _ in range(max_len + 1)]
    for v in vector_list:
        l = self(v)
        vector_list_by_length[l].append(v)
        vector_list_by_length[l].append(vector([-x  for x in v]))

    ## Make a matrix from the column vectors (in order of ascending length).
    sorted_list = []
    for i in range(len(vector_list_by_length)):
        for v in vector_list_by_length[i]:
            sorted_list.append(v)
    sorted_matrix = Matrix(sorted_list).transpose()

    ## Determine a basis of vectors of minimal length
    pivots = sorted_matrix.pivots()
    basis = tuple(sorted_matrix.column(i) for i in pivots)
    for v in basis:
        v.set_immutable()

    ## Return the appropriate result
    if show_lengths:
        pivot_lengths = tuple(self(v) for v in basis)
        return basis, pivot_lengths
    else:
        return basis


def short_vector_list_up_to_length(self, len_bound, up_to_sign_flag=False):
    """
    Return a list of lists of short vectors `v`, sorted by length, with
    Q(`v`) < len_bound.
    
    INPUT:

    - ``len_bound`` -- bound for the length of the vectors.
    
    - ``up_to_sign_flag`` -- (default: ``False``) if set to True, then
      only one of the vectors of the pair `[v, -v]` is listed.

    OUTPUT: a list of lists of vectors such that entry ``[i]`` contains
    all vectors of length `i`.

    EXAMPLES::

        sage: Q = DiagonalQuadraticForm(ZZ, [1,3,5,7])
        sage: Q.short_vector_list_up_to_length(3)
        [[(0, 0, 0, 0)], [(1, 0, 0, 0), (-1, 0, 0, 0)], []]
        sage: Q.short_vector_list_up_to_length(4)
        [[(0, 0, 0, 0)],
         [(1, 0, 0, 0), (-1, 0, 0, 0)],
         [],
         [(0, 1, 0, 0), (0, -1, 0, 0)]]
        sage: Q.short_vector_list_up_to_length(5)
        [[(0, 0, 0, 0)],
         [(1, 0, 0, 0), (-1, 0, 0, 0)],
         [],
         [(0, 1, 0, 0), (0, -1, 0, 0)],
         [(1, 1, 0, 0),
         (-1, -1, 0, 0),
         (-1, 1, 0, 0),
         (1, -1, 0, 0),
         (2, 0, 0, 0),
         (-2, 0, 0, 0)]]
        sage: Q.short_vector_list_up_to_length(5, True)
        [[(0, 0, 0, 0)],
         [(1, 0, 0, 0)],
         [],
         [(0, 1, 0, 0)],
         [(1, 1, 0, 0), (-1, 1, 0, 0), (2, 0, 0, 0)]]
        sage: Q = QuadraticForm(matrix(6, [2, 1, 1, 1, -1, -1, 1, 2, 1, 1, -1, -1, 1, 1, 2, 0, -1, -1, 1, 1, 0, 2, 0, -1, -1, -1, -1, 0, 2, 1, -1, -1, -1, -1, 1, 2]))
        sage: vs = Q.short_vector_list_up_to_length(8)
        sage: [len(vs[i]) for i in range(len(vs))]
        [1, 72, 270, 720, 936, 2160, 2214, 3600]
        sage: vs = Q.short_vector_list_up_to_length(30)  # long time (28s on sage.math, 2014)
        sage: [len(vs[i]) for i in range(len(vs))]       # long time
        [1, 72, 270, 720, 936, 2160, 2214, 3600, 4590, 6552, 5184, 10800, 9360, 12240, 13500, 17712, 14760, 25920, 19710, 26064, 28080, 36000, 25920, 47520, 37638, 43272, 45900, 59040, 46800, 75600]

    The cases of ``len_bound < 2`` led to exception or infinite runtime before.

    ::

        sage: Q.short_vector_list_up_to_length(-1)
        []
        sage: Q.short_vector_list_up_to_length(0)
        []
        sage: Q.short_vector_list_up_to_length(1)
        [[(0, 0, 0, 0, 0, 0)]]

    In the case of quadratic forms that are not positive definite an error is raised.

    ::

        sage: QuadraticForm(matrix(2, [2, 0, 0, -2])).short_vector_list_up_to_length(3)
        Traceback (most recent call last):
        ...
        ValueError: Quadratic form must be positive definite in order to enumerate short vectors

    Check that PARI doesn't return vectors which are too long::

        sage: Q = QuadraticForm(matrix(2, [72, 12, 12, 120]))
        sage: len_bound_pari = 2*22953421 - 2; len_bound_pari
        45906840
        sage: vs = list(Q._pari_().qfminim(len_bound_pari)[2])  # long time (18s on sage.math, 2014)
        sage: v = vs[0]; v  # long time
        [-66, 623]~
        sage: v.Vec() * Q._pari_() * v  # long time
        45902280
    """
    if not self.is_positive_definite() :
        raise ValueError( "Quadratic form must be positive definite in order to enumerate short vectors" )

    if len_bound <= 0:
        return []

    # Free module in which the vectors live
    V = FreeModule(ZZ, self.dim())

    # Adjust length for PARI. We need to subtract 1 because PARI returns
    # returns vectors of length less than or equal to b, but we want
    # strictly less. We need to double because the matrix is doubled.
    len_bound_pari = 2*(len_bound - 1)

    # Call PARI's qfminim()
    parilist = self._pari_().qfminim(len_bound_pari)[2].Vec()

    # List of lengths
    parilens = pari(r"(M,v) -> vector(#v, i, (v[i]~ * M * v[i])\2)")(self, parilist)

    # Sort the vectors into lists by their length
    vec_sorted_list = [list() for i in range(len_bound)]
    for i in range(len(parilist)):
        length = int(parilens[i])
        # In certain trivial cases, PARI can sometimes return longer
        # vectors than requested.
        if length < len_bound:
            sagevec = V(list(parilist[i]))
            vec_sorted_list[length].append(sagevec)
            if not up_to_sign_flag :
                vec_sorted_list[length].append(-sagevec)

    # Add the zero vector by hand
    vec_sorted_list[0].append(V.zero_vector())

    return vec_sorted_list


def short_primitive_vector_list_up_to_length(self, len_bound, up_to_sign_flag=False):
    """
    Return a list of lists of short primitive vectors `v`, sorted by length, with
    Q(`v`) < len_bound.  The list in output `[i]` indexes all vectors of
    length `i`.  If the up_to_sign_flag is set to True, then only one of
    the vectors of the pair `[v, -v]` is listed.

    Note:  This processes the PARI/GP output to always give elements of type `ZZ`.

<<<<<<< HEAD
    OUTPUT: a list of lists of vectors.
=======
    OUTPUT:

        a list of lists of vectors.
>>>>>>> 78e0fc5e

    EXAMPLES::

        sage: Q = DiagonalQuadraticForm(ZZ, [1,3,5,7])
        sage: Q.short_vector_list_up_to_length(5, True)
        [[(0, 0, 0, 0)],
         [(1, 0, 0, 0)],
         [],
         [(0, 1, 0, 0)],
         [(1, 1, 0, 0), (-1, 1, 0, 0), (2, 0, 0, 0)]]
        sage: Q.short_primitive_vector_list_up_to_length(5, True)
        [[], [(1, 0, 0, 0)], [], [(0, 1, 0, 0)], [(1, 1, 0, 0), (-1, 1, 0, 0)]]


    """
    ## Get a list of short vectors
    full_vec_list = self.short_vector_list_up_to_length(len_bound, up_to_sign_flag)

    ## Make a new list of the primitive vectors
    prim_vec_list = [[v  for v in L  if GCD(list(v)) == 1]   for L in full_vec_list]                 ## TO DO:  Arrange for GCD to take a vector argument!

    ## Return the list of primitive vectors
    return prim_vec_list


def _compute_automorphisms(self):
    """
    Call PARI to compute the automorphism group of the quadratic form.

    OUTPUT: None, this just caches the result.

    TESTS::

        sage: DiagonalQuadraticForm(ZZ, [-1,1,1])._compute_automorphisms()
        Traceback (most recent call last):
        ...
        ValueError: not a definite form in QuadraticForm.automorphisms()
        sage: DiagonalQuadraticForm(GF(5), [1,1,1])._compute_automorphisms()
        Traceback (most recent call last):
        ...
        NotImplementedError: computing the automorphism group of a quadratic form is only supported over ZZ
    """
    if self.base_ring() is not ZZ:
        raise NotImplementedError("computing the automorphism group of a quadratic form is only supported over ZZ")
    if not self.is_definite():
        raise ValueError("not a definite form in QuadraticForm.automorphisms()")

    if hasattr(self, "__automorphisms_pari"):
        return

    A = self._pari_().qfauto()
    self.__number_of_automorphisms = A[0]
    self.__automorphisms_pari = A[1]


def automorphism_group(self):
    """
    Return the group of automorphisms of the quadratic form.

    OUTPUT: a :class:`MatrixGroup`

    EXAMPLES::

        sage: Q = DiagonalQuadraticForm(ZZ, [1,1,1])
        sage: Q.automorphism_group()
        Matrix group over Rational Field with 3 generators (
        [-1  0  0]  [0 0 1]  [ 0  0  1]
        [ 0 -1  0]  [0 1 0]  [-1  0  0]
        [ 0  0 -1], [1 0 0], [ 0  1  0]
        )

    ::

        sage: DiagonalQuadraticForm(ZZ, [1,3,5,7]).automorphism_group()
        Matrix group over Rational Field with 4 generators (
        [-1  0  0  0]  [ 1  0  0  0]  [ 1  0  0  0]  [ 1  0  0  0]
        [ 0 -1  0  0]  [ 0 -1  0  0]  [ 0  1  0  0]  [ 0  1  0  0]
        [ 0  0 -1  0]  [ 0  0  1  0]  [ 0  0 -1  0]  [ 0  0  1  0]
        [ 0  0  0 -1], [ 0  0  0  1], [ 0  0  0  1], [ 0  0  0 -1]
        )

    The smallest possible automorphism group has order two, since we
    can always change all signs::

        sage: Q = QuadraticForm(ZZ, 3, [2, 1, 2, 2, 1, 3])
        sage: Q.automorphism_group()
        Matrix group over Rational Field with 1 generators (
        [-1  0  0]
        [ 0 -1  0]
        [ 0  0 -1]
        )
    """
    self._compute_automorphisms()

    from sage.matrix.matrix_space import MatrixSpace
    from sage.groups.matrix_gps.finitely_generated import MatrixGroup
    MS = MatrixSpace(self.base_ring().fraction_field(), self.dim(), self.dim())
    gens = [MS(x.sage()) for x in self.__automorphisms_pari]
    return MatrixGroup(gens)


def automorphisms(self):
    """
    Return the list of the automorphisms of the quadratic form.

    OUTPUT: a list of matrices

    EXAMPLES::

        sage: Q = DiagonalQuadraticForm(ZZ, [1,1,1])
        sage: Q.number_of_automorphisms()
        48
        sage: 2^3 * factorial(3)
        48
        sage: len(Q.automorphisms())
        48

    ::

        sage: Q = DiagonalQuadraticForm(ZZ, [1,3,5,7])
        sage: Q.number_of_automorphisms()
        16
        sage: aut = Q.automorphisms()
        sage: len(aut)
        16
        sage: print([Q(M) == Q for M in aut])
        [True, True, True, True, True, True, True, True, True, True, True, True, True, True, True, True]

        sage: Q = QuadraticForm(ZZ, 3, [2, 1, 2, 2, 1, 3])
        sage: Q.automorphisms()
        [
        [1 0 0]  [-1  0  0]
        [0 1 0]  [ 0 -1  0]
        [0 0 1], [ 0  0 -1]
        ]
    """
    return [x.matrix() for x in self.automorphism_group().list()]


def number_of_automorphisms(self, recompute=None):
    """
    Return a list of the number of automorphisms (of det 1 and -1) of
    the quadratic form.

    OUTPUT:

        an integer >= 2.

    EXAMPLES::

        sage: Q = QuadraticForm(ZZ, 3, [1, 0, 0, 1, 0, 1], unsafe_initialization=True)
        sage: Q.number_of_automorphisms()
        48

    ::

        sage: Q = DiagonalQuadraticForm(ZZ, [1,1,1,1])
        sage: Q.number_of_automorphisms()
        384
        sage: 2^4 * factorial(4)
        384
    """
    if recompute is not None:
        from sage.misc.superseded import deprecation
        deprecation(6326, "the 'recompute' argument is no longer used")

    try:
        return self.__number_of_automorphisms
    except AttributeError:
        self._compute_automorphisms()
        return self.__number_of_automorphisms

def set_number_of_automorphisms(self, num_autos):
    """
    Set the number of automorphisms to be the value given.  No error
    checking is performed, to this may lead to erroneous results.

    The fact that this result was set externally is recorded in the
    internal list of external initializations, accessible by the
    method list_external_initializations().

    Return a list of the number of
    automorphisms (of det 1 and -1) of the quadratic form.

    OUTPUT: None

    EXAMPLES::

        sage: Q = DiagonalQuadraticForm(ZZ, [1, 1, 1])
        sage: Q.list_external_initializations()
        []
        sage: Q.set_number_of_automorphisms(-3)
        sage: Q.number_of_automorphisms()
        -3
        sage: Q.list_external_initializations()
        ['number_of_automorphisms']

    """
    self.__number_of_automorphisms = num_autos
    text = 'number_of_automorphisms'
    if not text in self._external_initialization_list:
        self._external_initialization_list.append(text)<|MERGE_RESOLUTION|>--- conflicted
+++ resolved
@@ -25,20 +25,8 @@
     """
     Return a basis for `ZZ^n` made of vectors with minimal lengths Q(`v`).
 
-<<<<<<< HEAD
     OUTPUT: a tuple of vectors, and optionally a tuple of values for
     each vector.
-=======
-    The safe_flag allows us to select whether we want a copy of the
-    output, or the original output.  By default safe_flag = True, so
-    we return a copy of the cached information.  If this is set to
-    False, then the routine is much faster but the return values are
-    vulnerable to being corrupted by the user.
-
-    OUTPUT:
-
-        a list of vectors, and optionally a list of values for each vector.
->>>>>>> 78e0fc5e
 
     EXAMPLES::
 
@@ -242,13 +230,7 @@
 
     Note:  This processes the PARI/GP output to always give elements of type `ZZ`.
 
-<<<<<<< HEAD
     OUTPUT: a list of lists of vectors.
-=======
-    OUTPUT:
-
-        a list of lists of vectors.
->>>>>>> 78e0fc5e
 
     EXAMPLES::
 
