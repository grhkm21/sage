--- conflicted
+++ resolved
@@ -924,10 +924,7 @@
         try:
             from sage.schemes.generic.algebraic_scheme import AlgebraicScheme
             from sage.schemes.generic.homset import SchemeHomset_generic
-<<<<<<< HEAD
-=======
             from sage.schemes.generic.homset import SchemeHomset_points
->>>>>>> adfc6920
             if op is operator.mul:
                 from . import action as matrix_action
                 if self_on_left:
@@ -936,11 +933,8 @@
                         return matrix_action.MatrixMatrixAction(self, S)
                     elif sage.modules.free_module.is_FreeModule(S):
                         return matrix_action.MatrixVectorAction(self, S)
-<<<<<<< HEAD
-=======
                     elif isinstance(S, SchemeHomset_points):
                         return matrix_action.MatrixSchemePointAction(self, S)
->>>>>>> adfc6920
                     elif isinstance(S, SchemeHomset_generic):
                         return matrix_action.MatrixPolymapAction(self, S)
                     else:
