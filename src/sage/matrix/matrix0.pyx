--- conflicted
+++ resolved
@@ -5426,23 +5426,12 @@
             if R.is_exact():
                 if not A[self._nrows-1, self._ncols-1].is_one():
                     raise ZeroDivisionError("input matrix must be nonsingular")
-<<<<<<< HEAD
-=======
                 if self.is_sparse():
                     return self.build_inverse_from_augmented_sparse(A)
->>>>>>> 4981d44d
             else:
                 if not A[self._nrows-1, self._ncols-1]:
                     raise ZeroDivisionError("input matrix must be nonsingular")
-
-<<<<<<< HEAD
-            if self.is_sparse():
-                return self.build_inverse_from_augmented_sparse(A)
-            else:
-                return A.matrix_from_columns(list(range(self._ncols, 2 * self._ncols)))
-=======
             return A.matrix_from_columns(list(range(self._ncols, 2 * self._ncols)))
->>>>>>> 4981d44d
 
     cdef build_inverse_from_augmented_sparse(self, A):
         # We can directly use the dict entries of A
