--- conflicted
+++ resolved
@@ -1,9 +1,5 @@
 ┌────────────────────────────────────────────────────────────────────┐
-<<<<<<< HEAD
-│ Sage Version 6.1.beta2, Release Date: 2013-12-23                   │
-=======
 │ Sage Version 6.2.beta3, Release Date: 2014-03-03                   │
->>>>>>> 8029bc64
 │ Type "notebook()" for the browser-based notebook interface.        │
 │ Type "help()" for help.                                            │
 └────────────────────────────────────────────────────────────────────┘
