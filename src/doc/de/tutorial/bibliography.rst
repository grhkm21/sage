********************
Literaturverzeichnis
********************

..  [Cyt] Cython, http://www.cython.org

..  [GAP] The GAP Group, GAP - Groups, Algorithms, and
<<<<<<< HEAD
    Programming, Version 4.4; 2005, https://www.gap-system.org/.

..  [GAPkg] GAP Packages,
    https://www.gap-system.org/Packages/packages.html/.

..  [GP] PARI/GP, http://pari.math.u-bordeaux.fr/.

..  [Ip] The IPython shell, http://ipython.scipy.org/.
=======
    Programming, Version 4.4; 2005, https://www.gap-system.org

..  [GAPkg] GAP Packages,
    http://www.gap-system.org/Packages/packages.html
>>>>>>> b9a7d2c4

..  [GP] PARI/GP, https://pari.math.u-bordeaux.fr/

..  [Mag] Magma, http://magma.maths.usyd.edu.au/magma/

..  [Max] Maxima, http://maxima.sf.net/

..  [NagleEtAl2004] Nagle, Saff, and Snider.
    *Fundamentals of Differential Equations*. 6th edition, Addison-Wesley,
    2004.

..  [Py] The Python language, http://www.python.org/

..  [PyB] The Python Beginner's Guide,
    https://wiki.python.org/moin/BeginnersGuide

..  [PyDev] Python Developer's Guide,
    https://docs.python.org/devguide/

..  [PyLR] Python Library Reference,
    https://docs.python.org/3/library/index.html

..  [Pyr] Pyrex,
    http://www.cosc.canterbury.ac.nz/~greg/python/Pyrex/

..  [PyT] The Python Tutorial,
    https://docs.python.org/3/tutorial/

..  [SA] Sage web site, https://www.sagemath.org/

..  [Si] \G.-M. Greuel, G. Pfister, and H. Schönemann. Singular
    3.0. A Computer Algebra System for Polynomial Computations. Center
    for Computer Algebra, University of Kaiserslautern (2005).
    https://www.singular.uni-kl.de

..  [SJ] William Stein, David Joyner, Sage: System for Algebra and
    Geometry Experimentation, Comm. Computer Algebra {39} (2005) 61-64.

..  [ThreeJS] three.js, http://threejs.org<|MERGE_RESOLUTION|>--- conflicted
+++ resolved
@@ -5,21 +5,10 @@
 ..  [Cyt] Cython, http://www.cython.org
 
 ..  [GAP] The GAP Group, GAP - Groups, Algorithms, and
-<<<<<<< HEAD
-    Programming, Version 4.4; 2005, https://www.gap-system.org/.
-
-..  [GAPkg] GAP Packages,
-    https://www.gap-system.org/Packages/packages.html/.
-
-..  [GP] PARI/GP, http://pari.math.u-bordeaux.fr/.
-
-..  [Ip] The IPython shell, http://ipython.scipy.org/.
-=======
     Programming, Version 4.4; 2005, https://www.gap-system.org
 
 ..  [GAPkg] GAP Packages,
     http://www.gap-system.org/Packages/packages.html
->>>>>>> b9a7d2c4
 
 ..  [GP] PARI/GP, https://pari.math.u-bordeaux.fr/
 
