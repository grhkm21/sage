--- conflicted
+++ resolved
@@ -660,15 +660,13 @@
             submitted, 2012. Preprint:
             http://www.gerardsbase.nl/papers/geelen_gerards=testing-graphicness%5B2013%5D.pdf
 
-<<<<<<< HEAD
 .. [GGD2011] \E. Girondo, \G. Gonzalez-Diez, *Introduction to Compact
              Riemann surfaces and Dessins d'enfant*, (2011)
              London Mathematical Society, Student Text 79.
-=======
+
 .. [GGOR2003] V. Ginzberg, N. Guay, E. Opdam, R. Rouquier.
               *On the category `\mathcal{O}` for rational Cherednik algebras*.
               Invent. Math. **154** (2003). :arxiv:`math/0212036`.
->>>>>>> 2fb0e02d
 
 .. [GHJV1994] \E. Gamma, R. Helm, R. Johnson, J. Vlissides, *Design
               Patterns: Elements of Reusable Object-Oriented
