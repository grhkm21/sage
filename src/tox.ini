## Configuration for tox.
## Needs tox installed in the system python.
##
## doctest:  Run the sage doctests.  From the SAGE_ROOT/src directory:
##
##     $ tox
##
##   Arguments are passed on to "sage -t":
##
##     $ tox sage/geometry
##
##   To pass on options to "sage -t", use -- to separate it from tox options:
##
##     $ tox -- --verbose --optional=sage,pynormaliz --long sage/geometry
##
## pycodestyle:
##
##     $ tox -e pycodestyle
##
##   Note that on the first run, tox automatically installs pycodestyle
##   in a virtual environment.
##
[tox]
<<<<<<< HEAD
envlist = doctest, coverage, startuptime, pycodestyle
=======
envlist = doctest, coverage, startuptime, pycodestyle, relint
>>>>>>> 7cf9efed
# When adding environments above, also update the delegations in SAGE_ROOT/tox.ini
skipsdist = true

[sagedirect]
# Base for tox environments that bypass the virtual environment set up by tox,
# calling sage directly.
passenv =
    HOME
setenv =
    SAGE={toxinidir}/../sage
envdir={toxworkdir}/sagedirect

[testenv:doctest]
description =
    run the Sage doctester (same as "sage -t")
## This toxenv bypasses the virtual environment set up by tox.
passenv = {[sagedirect]passenv}
setenv  = {[sagedirect]setenv}
envdir  = {[sagedirect]envdir}
whitelist_externals = sh
commands =
    sh -c '{env:SAGE} -t -p 0 {posargs:--all}'

[testenv:coverage]
description =
<<<<<<< HEAD
    give information about doctest coverage of files (same as "sage --coverage[all]")
=======
    give information about doctest coverage of files
    (same as "sage --coverage[all]")
>>>>>>> 7cf9efed
## This toxenv bypasses the virtual environment set up by tox.
passenv = {[sagedirect]passenv}
setenv  = {[sagedirect]setenv}
envdir  = {[sagedirect]envdir}
whitelist_externals = sh
commands =
    sh -c 'if [ -z "{posargs}" ]; then {env:SAGE} --coverageall; else {env:SAGE} --coverage {posargs}; fi'

[testenv:startuptime]
description =
<<<<<<< HEAD
    display how long each component of Sage takes to start up (same as "sage --startuptime")
=======
    display how long each component of Sage takes to start up
    (same as "sage --startuptime")
>>>>>>> 7cf9efed
## This toxenv bypasses the virtual environment set up by tox.
passenv = {[sagedirect]passenv}
setenv  = {[sagedirect]setenv}
envdir  = {[sagedirect]envdir}
whitelist_externals = sh
commands =
    sh -c '{env:SAGE} --startuptime {posargs}'

[testenv:pycodestyle]
description =
    check against the Python style conventions of PEP8
deps = pycodestyle
commands = pycodestyle {posargs:{toxinidir}/sage/}

[pycodestyle]
<<<<<<< HEAD
description =
    a static type checker
=======
>>>>>>> 7cf9efed
# Check for the following issues:
# E401: multiple imports on one line
# E701: multiple statements on one line (colon)
# E702: multiple statements on one line (semicolon)
# W605: invalid escape sequence ‘x’
# See https://pycodestyle.pycqa.org/en/latest/intro.html#error-codes
select = E401,E701,E702,W605
<<<<<<< HEAD
max-line-length = 160
=======
max-line-length = 160

[testenv:relint]
description =
    check whether some forbidden patterns appear
    (same as the patchbot pattern-exclusion plugins)
# https://github.com/codingjoe/relint
# The patterns are in .relint.yml
deps = relint
whitelist_externals = sh
commands = sh -c 'relint -c {toxinidir}/.relint.yml $(for a in {posargs:{toxinidir}/sage/}; do find $a -type f; done)'
>>>>>>> 7cf9efed
<|MERGE_RESOLUTION|>--- conflicted
+++ resolved
@@ -21,11 +21,7 @@
 ##   in a virtual environment.
 ##
 [tox]
-<<<<<<< HEAD
-envlist = doctest, coverage, startuptime, pycodestyle
-=======
 envlist = doctest, coverage, startuptime, pycodestyle, relint
->>>>>>> 7cf9efed
 # When adding environments above, also update the delegations in SAGE_ROOT/tox.ini
 skipsdist = true
 
@@ -51,12 +47,8 @@
 
 [testenv:coverage]
 description =
-<<<<<<< HEAD
-    give information about doctest coverage of files (same as "sage --coverage[all]")
-=======
     give information about doctest coverage of files
     (same as "sage --coverage[all]")
->>>>>>> 7cf9efed
 ## This toxenv bypasses the virtual environment set up by tox.
 passenv = {[sagedirect]passenv}
 setenv  = {[sagedirect]setenv}
@@ -67,12 +59,8 @@
 
 [testenv:startuptime]
 description =
-<<<<<<< HEAD
-    display how long each component of Sage takes to start up (same as "sage --startuptime")
-=======
     display how long each component of Sage takes to start up
     (same as "sage --startuptime")
->>>>>>> 7cf9efed
 ## This toxenv bypasses the virtual environment set up by tox.
 passenv = {[sagedirect]passenv}
 setenv  = {[sagedirect]setenv}
@@ -88,11 +76,6 @@
 commands = pycodestyle {posargs:{toxinidir}/sage/}
 
 [pycodestyle]
-<<<<<<< HEAD
-description =
-    a static type checker
-=======
->>>>>>> 7cf9efed
 # Check for the following issues:
 # E401: multiple imports on one line
 # E701: multiple statements on one line (colon)
@@ -100,9 +83,6 @@
 # W605: invalid escape sequence ‘x’
 # See https://pycodestyle.pycqa.org/en/latest/intro.html#error-codes
 select = E401,E701,E702,W605
-<<<<<<< HEAD
-max-line-length = 160
-=======
 max-line-length = 160
 
 [testenv:relint]
@@ -113,5 +93,4 @@
 # The patterns are in .relint.yml
 deps = relint
 whitelist_externals = sh
-commands = sh -c 'relint -c {toxinidir}/.relint.yml $(for a in {posargs:{toxinidir}/sage/}; do find $a -type f; done)'
->>>>>>> 7cf9efed
+commands = sh -c 'relint -c {toxinidir}/.relint.yml $(for a in {posargs:{toxinidir}/sage/}; do find $a -type f; done)'