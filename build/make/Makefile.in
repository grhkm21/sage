# Makefile template for Sage packages: This Makefile is filled by the
# ./configure script with information all of Sage's dependent packages (SPKGs),
# including their names, their current versions, their dependencies, and some
# classifications according to their installation priority ("standard",
# "optional") and installation method ("normal", "pip", "script").
#
# Finally, install and clean rules for each package are generated from the
# templates at the end of this file.  Because the templates may slightly
# obscure the substance of the actual rules, this file can be debugged by
# running:
#
#     $ make -f build/make/Makefile -n DEBUG_RULES=1
#
# This will not actually run any rules (the -n flag) but will print all the
# rules generated from the templates.

# Always use bash for make rules
SHELL = @SHELL@

# Check a variable that is only set in build/make/install, but not in sage-env, for example
ifndef SAGE_PKGCONFIG
# Set by build/bin/sage-sdist, which invokes the Makefile directly in
# order to download upstream packages for distribution.
ifndef SAGE_SPKG_COPY_UPSTREAM
$(error This Makefile needs to be invoked by build/make/install)
endif
endif

# Directory to keep track of which packages are installed - relative to installation prefix
SPKG_INST_RELDIR = var/lib/sage/installed

# Aliases for mutually exclusive standard packages selected at configure time
TOOLCHAIN = @SAGE_TOOLCHAIN@
PYTHON = python3
<<<<<<< HEAD
MP_LIBRARY = @SAGE_MP_LIBRARY@
=======
MP_LIBRARY = gmp
>>>>>>> 286b39c2
BLAS = openblas

# pkgconfig files generated/installed at build time
PCFILES = @SAGE_SYSTEM_FACADE_PC_FILES@

LN = ln
SED = sed

# In recursive invocations of make, remove "-jNUMJOBS" options that may
# be in $(MAKE) when users follow the recommendations in our manuals.
# We also get rid of excessive "Entering directory" messages.
MAKE_REC = $(MAKE:-j%=) --no-print-directory

# We need to be able to override this to support ./sage -i -c PKG
SAGE_SPKG = sage-spkg

# These are added to SAGE_SPKG in the call
SAGE_SPKG_OPTIONS = @SAGE_SPKG_OPTIONS@

# Where the Sage distribution installs Python packages.
# This can be overridden by 'make SAGE_VENV=/some/venv'.
SAGE_VENV = @SAGE_VENV@

# Generate/install sage-specific .pc files.
# see build/pkgs/gsl/spkg-configure.m4
$(SAGE_PKGCONFIG)/gsl.pc:
	-rm -f $@
	@SAGE_GSL_PC_COMMAND@

# see build/pkgs/openblas/spkg-configure.m4
$(SAGE_PKGCONFIG)/openblas.pc $(SAGE_PKGCONFIG)/blas.pc $(SAGE_PKGCONFIG)/cblas.pc $(SAGE_PKGCONFIG)/lapack.pc:
	-rm -f $@
	@SAGE_OPENBLAS_PC_COMMAND@

# Files to track installation of packages
BUILT_PACKAGES = @SAGE_BUILT_PACKAGES@
DUMMY_PACKAGES = @SAGE_DUMMY_PACKAGES@

# Set to the path to Sage's GCC (if GCC is installed) to force rebuilds
# of packages if GCC changed.
# See m4/sage_spkg_collect.m4 and https://trac.sagemath.org/ticket/24703
GCC_DEP = @SAGE_GCC_DEP@

# Versions of all the packages, in the format
#
# vers_<pkgname> = <pkgvers>

@SAGE_PACKAGE_VERSIONS@

# Dependencies for all packages, in the format
#
# deps_<pkgname> = <dep1> <dep2> etc...

@SAGE_PACKAGE_DEPENDENCIES@

# Installation trees for all packages, in the format:
#
# - for a non-Python package:
#
#   trees_<pkgname1> = SAGE_LOCAL
#
# - for a Python package:
#
#   trees_<pkgname2> = SAGE_VENV

@SAGE_PACKAGE_TREES@

# All standard/optional/experimental installed packages (triggers the auto-update)
OPTIONAL_INSTALLED_PACKAGES = @SAGE_OPTIONAL_INSTALLED_PACKAGES@
INSTALLED_PACKAGES = $(OPTIONAL_INSTALLED_PACKAGES)
INSTALLED_PACKAGE_INSTS = \
    $(foreach pkgname,$(INSTALLED_PACKAGES),$(inst_$(pkgname)))

# All previously installed standard/optional/experimental packages that are to be uninstalled
OPTIONAL_UNINSTALLED_PACKAGES = @SAGE_OPTIONAL_UNINSTALLED_PACKAGES@
UNINSTALLED_PACKAGES = $(OPTIONAL_UNINSTALLED_PACKAGES)
UNINSTALLED_PACKAGES_CLEANS = $(UNINSTALLED_PACKAGES:%=%-clean)

# All packages which should be downloaded
SDIST_PACKAGES = @SAGE_SDIST_PACKAGES@

# Packages that use the 'normal' build rules
NORMAL_PACKAGES = @SAGE_NORMAL_PACKAGES@

# Packages that use the 'pip' package build rules
PIP_PACKAGES = @SAGE_PIP_PACKAGES@

# Packages that use the 'script' package build rules
SCRIPT_PACKAGES = @SAGE_SCRIPT_PACKAGES@



# Generate the actual inst_<pkgname> variables; for each package that is
# actually built this generates a line like:
#
# inst_<pkgname> = $(INST)/<pkgname>-<pkgvers>
#
# And for 'dummy' package that are not actually built/installed (e.g. because
# configure determined we can use the package from the system):
#
# inst_<pkgname> = $(INST)/.dummy
#
# For example:
#
# inst_python3 = $(INST)/python3-$(vers_python3)
#
# inst_git = $(INST)/.dummy

$(foreach pkgname,$(BUILT_PACKAGES),\
	$(eval inst_$(pkgname) = $(foreach tree, $(trees_$(pkgname)), $($(tree))/$(SPKG_INST_RELDIR)/$(pkgname)-$(vers_$(pkgname)))))
$(foreach pkgname,$(DUMMY_PACKAGES),\
	$(eval inst_$(pkgname) = $(SAGE_LOCAL)/$(SPKG_INST_RELDIR)/.dummy))

# Override this for pip packages, for which we do not keep an installation record
# in addition to what pip is already doing.
$(foreach pkgname,$(PIP_PACKAGES),\
	$(eval inst_$(pkgname) = $(pkgname)))

# Dummy target for packages which are not installed
$(SAGE_LOCAL)/$(SPKG_INST_RELDIR)/.dummy:
	touch $@


# Filtered by installation tree
$(foreach tree,SAGE_LOCAL SAGE_VENV, \
    $(eval $(tree)_INSTALLED_PACKAGE_INSTS = \
               $(foreach pkgname,$(INSTALLED_PACKAGES), \
                         $(if $(findstring $(tree),$(trees_$(pkgname))), \
                              $(inst_$(pkgname))))) \
    $(eval $(tree)_CLEANED_PACKAGE_CLEANS = \
               $(foreach pkgname,$(INSTALLED_PACKAGES), \
                         $(if $(findstring $(tree),$(trees_$(pkgname))), \
                              $(inst_$(pkgname))))))


###############################################################################

# Silent rules
# https://www.gnu.org/software/automake/manual/html_node/Automake-Silent-Rules.html
ifeq ($(V), 0)
AM_V_at = @
else
AM_V_at =
endif

# List of targets that can be run using `sage -i` or `sage -f`
# These should generally have an associated -clean target for `sage -f` to
# work correctly
SAGE_I_TARGETS = sagelib doc

# Tell make not to look for files with these names:
.PHONY: all all-sage all-toolchain all-build all-sageruntime \
	all-start build-start base toolchain toolchain-deps base-toolchain \
	sagelib \
	doc doc-html doc-html-jsmath doc-html-mathjax doc-pdf \
	doc-clean doc-src-clean doc-output-clean \
	clean sagelib-clean build-clean python3_venv _clean-broken-gcc

PYTHON_FOR_VENV = @PYTHON_FOR_VENV@

ifneq ($(PYTHON_FOR_VENV),)
# Special rule for making the Python virtualenv from the system Python (Python
# 3 only).  $(PYTHON) is set in Makefile to python3_venv.
# Thus $(inst_python3_venv) will be the dependency of every Python package.
#
# TODO: If we reconfigure to build our own Python after having used the system
# Python, files installed to create the virtualenv should be *removed*.  That
# could either be done here by the makefile, or in an spkg-preinst for python3
ifeq ($(PYTHON),python3)
PYTHON = python3_venv
endif
inst_python3_venv = $(SAGE_VENV)/pyvenv.cfg

$(inst_python3_venv):
	$(PYTHON_FOR_VENV) $(SAGE_ROOT)/build/bin/sage-venv "$(SAGE_VENV)"
endif

# Build everything and start Sage.
# Note that we put the "doc" target first in the rule below because
# the doc build takes the most time and should be started as soon as
# possible.
all-start: toolchain-deps
	+$(MAKE_REC) doc all-sage

# Build everything except the documentation
all-build: toolchain-deps
	+$(MAKE_REC) all-sage

# This used to do run "sage-starts" script, now it's just an alias
build-start: all-build

# The 2 preliminary build phases: base and toolchain.
base-toolchain: _clean-broken-gcc base
	+$(MAKE_REC) toolchain

# All targets except for the base packages
all-sage: \
		sagelib \
		$(INSTALLED_PACKAGE_INSTS) \
                $(UNINSTALLED_PACKAGES_CLEANS)

# Same but filtered by installation trees:
all-build-local: toolchain-deps
	+$(MAKE_REC) all-sage-local

all-sage-local: $(SAGE_LOCAL_INSTALLED_PACKAGE_INSTS) $(SAGE_LOCAL_UNINSTALLED_PACKAGES_CLEANS)

all-build-venv: toolchain-deps
	+$(MAKE_REC) all-sage-venv

all-sage-venv:  $(SAGE_VENV_INSTALLED_PACKAGE_INSTS)  $(SAGE_VENV_UNINSTALLED_PACKAGES_CLEANS)

# Download all packages which should be inside an sdist tarball (the -B
# option to make forces all targets to be built unconditionally)
download-for-sdist:
	+env SAGE_INSTALL_FETCH_ONLY=yes $(MAKE_REC) -B SAGERUNTIME= \
		$(SDIST_PACKAGES)

# TOOLCHAIN consists of dependencies determined by configure.
# These are built after the "base" target but before anything else.
toolchain: $(foreach pkgname,$(TOOLCHAIN),$(inst_$(pkgname))) $(PCFILES)

# Build all packages that GCC links against serially, otherwise this
# leads to race conditions where some library which is used by GCC gets
# reinstalled. Since system GCCs might use Sage's libraries, we do this
# unconditionally. We still use the dependency checking from $(MAKE),
# so this will not trigger useless rebuilds.
# See #14168 and #14232.
#
# Note: This list consists of only the *runtime* dependencies of the toolchain.
TOOLCHAIN_DEPS = zlib $(MP_LIBRARY) mpfr mpc
TOOLCHAIN_DEP_INSTS = \
	$(foreach pkgname,$(TOOLCHAIN_DEPS),$(inst_$(pkgname)))

toolchain-deps:
	+@for target in $(TOOLCHAIN_DEP_INSTS); do \
	    echo $(MAKE_REC) $$target; \
	    $(MAKE_REC) $$target; \
	done

all-toolchain: base-toolchain
	+$(MAKE_REC) toolchain-deps

# All packages needed as a prerequisite to install other Python packages with
# pip or which are otherwise used by the Python build tools; these should be
# given as a prerequisite to any pip-installed packages
PYTHON_TOOLCHAIN = setuptools pip setuptools_scm wheel setuptools_wheel

# Trac #32056: Avoid installed setuptools leaking into the build of python3 by uninstalling it.
# It will have to be reinstalled anyway because of its dependency on $(PYTHON).
python3-SAGE_LOCAL-no-deps: setuptools-clean
python3-SAGE_VENV-no-deps: setuptools-clean

# Everything needed to start up Sage using "./sage".  Of course, not
# every part of Sage will work.  It does not include Maxima for example.
SAGERUNTIME = sagelib $(inst_ipython) $(inst_pexpect) \
		$(inst_psutil)

all-sageruntime: toolchain-deps
	+$(MAKE_REC) $(SAGERUNTIME)


###############################################################################
# Building the base system
#
# This consists of packages which are required for the Sage build system.
###############################################################################
base: $(inst_patch) $(inst_pkgconf)

###############################################################################
# Building the documentation
###############################################################################

# You can choose to have the built HTML version of the documentation link to
# the PDF version. To do so, you need to build both the HTML and PDF versions.
# To have the HTML version link to the PDF version, do
#
# $ ./sage --docbuild all html
# $ ./sage --docbuild all pdf
#
# For more information on the docbuild utility, do
#
# $ ./sage --docbuild -H

# Building the documentation has many dependencies, because all
# documented modules are imported and because we use matplotlib to
# produce plots.
DOC_DEPENDENCIES = sagelib sage_docbuild $(inst_sphinx) \
	| $(SAGERUNTIME) $(inst_maxima) $(inst_networkx) $(inst_scipy) $(inst_sympy) \
	$(inst_matplotlib) $(inst_pillow) $(inst_mathjax) $(inst_mpmath) \
	$(inst_ipykernel) $(inst_jupyter_client) $(inst_conway_polynomials) \
	$(inst_tachyon) $(inst_jmol) $(inst_thebe) $(inst_ipywidgets)

doc: doc-html

doc-html: $(DOC_DEPENDENCIES)
	$(AM_V_at)cd "$(SAGE_SRC)/doc" && sage-logger -p "$(MAKE) doc-html" $(SAGE_ROOT)/logs/dochtml.log

# 'doc-html-no-plot': build docs without building the graphics coming
# from the '.. plot' directive, in case you want to save a few
# megabytes of disk space. 'doc-clean' is a prerequisite because the
# presence of graphics is cached in src/doc/output.
doc-html-no-plot: doc-clean
	$(AM_V_at)sage-logger -p "$(MAKE) SAGE_DOCBUILD_OPTS=\"$(SAGE_DOCBUILD_OPTS) --no-plot\" doc-html" $(SAGE_ROOT)/logs/dochtml.log

doc-html-mathjax:
	$(AM_V_at)sage-logger -p "$(MAKE) SAGE_DOCBUILD_OPTS=\"$(SAGE_DOCBUILD_OPTS) -j\" doc-html" $(SAGE_ROOT)/logs/dochtml.log

# Keep target 'doc-html-jsmath' for backwards compatibility.
doc-html-jsmath: doc-html-mathjax

doc-pdf: $(DOC_DEPENDENCIES)
	$(AM_V_at)cd "$(SAGE_SRC)/doc" && sage-logger -p "$(MAKE) doc-pdf" $(SAGE_ROOT)/logs/docpdf.log

doc-clean: doc-src-clean doc-output-clean

doc-src-clean:
	cd "$(SAGE_SRC)/doc" && $(MAKE) clean

doc-output-clean:
	rm -rf "$(SAGE_SHARE)/doc/sage"


###############################################################################
# Cleaning up
###############################################################################

clean:
	@echo "Deleting package build directories..."
	rm -rf "$(SAGE_LOCAL)/var/tmp/sage/build"

# "c_lib", ".cython_version", "build" in $(SAGE_SRC) are from old sage versions
# Cleaning .so files (and .c and .cpp files associated with .pyx files) is for editable installs.
# Also cython_debug is for editable installs.
sagelib-clean:
	@echo "Deleting Sage library build artifacts..."
	(cd "$(SAGE_SRC)" && \
	 rm -rf c_lib .cython_version cython_debug; \
	 rm -rf build; find . -name '*.pyc' -o -name "*.so" | xargs rm -f; \
	 rm -f $$(find . -name "*.pyx" | sed 's/\(.*\)[.]pyx$$/\1.c \1.cpp/'); \
	 rm -rf sage/ext/interpreters) \
	&& (cd "$(SAGE_ROOT)/build/pkgs/sagelib/src/" && rm -rf build)

sage_docbuild-clean:
	(cd "$(SAGE_ROOT)/build/pkgs/sage_docbuild/src" && rm -rf build)

sage_setup-clean:
	(cd "$(SAGE_ROOT)/build/pkgs/sage_setup/src" && rm -rf build)

build-clean: clean doc-clean sagelib-clean sage_docbuild-clean

# Special target for cleaning up a broken GCC install detected by configure
# This should check for the .clean-broken-gcc stamp, and if found clean
# everything up along with the stamp file itself.  This target is then run
# as a prerequisite to installing any other packages.
_clean-broken-gcc:
	@if [ -f "$(SAGE_ROOT)/build/make/.clean-broken-gcc" ]; then \
	   rm -f "$(SAGE_LOCAL)/bin/gcc"; \
	   rm -f "$(SAGE_LOCAL)/gcc-"*; \
	   rm -f "$(SAGE_LOCAL)/bin/g++"; \
	   rm -f "$(SAGE_SPKG_INST)/gcc-"*; \
	   rm -f "$(SAGE_ROOT)/build/make/.clean-broken-gcc"; \
	   echo "Cleaned up old broken GCC install"; \
	fi

#==============================================================================
# Setting SAGE_CHECK... variables
#==============================================================================
ifeq "$(origin SAGE_CHECK)" "undefined"
SAGE_CHECK := no
endif

define SET_SAGE_CHECK
$(eval SAGE_CHECK_$(1) := $(2))
endef
# Set defaults
$(foreach pkgname, $(NORMAL_PACKAGES),\
	$(eval $(call SET_SAGE_CHECK,$(pkgname),$(SAGE_CHECK))))

# Parsing the SAGE_CHECK_PACKAGES variable:
# - if this contains "!pkg", set SAGE_CHECK_pkg=no.
# - if this contains "?pkg", set SAGE_CHECK_pkg=warn.
# - if this contains "pkg",  set SAGE_CHECK_pkg=yes.
#
# We check this now and export SAGE_CHECK_pkg for
# dependencies and the Makefile rules.
#
# Since Python's self-tests seem to fail on all platforms, we disable
# its test suite by default.
# However, if SAGE_CHECK=warn, we do not do that.
SAGE_CHECK_PACKAGES_DEFAULT_yes := !python3
SAGE_CHECK_PACKAGES_DEFAULT_warn :=
SAGE_CHECK_PACKAGES_DEFAULT_no :=
comma := ,
ifeq "$(origin SAGE_CHECK_PACKAGES)" "undefined"
SAGE_CHECK_PACKAGES := $(SAGE_CHECK_PACKAGES_DEFAULT_$(SAGE_CHECK))
endif
SAGE_CHECK_PACKAGES_sep := $(subst $(comma), ,$(SAGE_CHECK_PACKAGES))
SAGE_CHECK_PACKAGES_sep := $(subst :, ,$(SAGE_CHECK_PACKAGES_sep))
$(foreach clause, $(SAGE_CHECK_PACKAGES_sep),					\
     $(if $(findstring !,$(clause)),						\
	  $(eval $(call SET_SAGE_CHECK,$(subst !,,$(clause)),no)),		\
	  $(if $(findstring ?,$(clause)),					\
	       $(eval $(call SET_SAGE_CHECK,$(subst ?,,$(clause)),warn)),	\
	       $(eval $(call SET_SAGE_CHECK,$(clause),yes)))))
debug-check:
	@echo $(foreach pkgname, $(NORMAL_PACKAGES), SAGE_CHECK_$(pkgname) = $(SAGE_CHECK_$(pkgname)))


#==============================================================================
# Rules generated from pkgs/<package>/dependencies files
#==============================================================================

# Define a function for generating the list of a package's dependencies
# as $(inst_<pkgname>) variables.  For example, takes:
#
#     deps_cysignals = python3 cython pari | pip
#
# to:
#
#     $(inst_python3) $(inst_cython) $(inst_pari) | $(inst_pip)
#
# If some value in the dependencies list is not a package name (e.g. it is
# the name of some arbitrary file, or it is the '|' symbol) then it is just
# used verbatim.
#
# As a special case, also adds a special variable GCC_DEP for all packages
# except for gcc itself.  See the definition of GCC_DEP above
#
# Positional arguments:
#     $(1): package name
pkg_deps = \
	$(if $(filter gcc,$(1)),,$$(GCC_DEP))\
	$(foreach dep,$(deps_$(1)),\
        $(if $(value inst_$(dep)),$$(inst_$(dep)),$(dep)))

# ============================= normal packages ==============================
# Generate build rules for 'normal' packages; this template is used to generate
# rules in the form:
#
# $(INST)/<pkgname>-<pkgvers>: <dependencies>
#     $(MAKE) $(1)-no-deps
#
# <pkgname>: $(INST)/<pkgname>-<pkgvers>
#
# <pkgname>-build-deps: <dependencies>
#
# <pkgname>-no-deps:
#     +$(AM_V_at)sage-logger -p '$(SAGE_SPKG) <pkgname>-<pkgvers>' '$(SAGE_LOGS)/<pkgname>-<pkgvers>.log'
#
# <pkgname>-clean:
#     sage-spkg-uninstall <pkgname> '$(SAGE_LOCAL)'
#
# So <pkgname>-build-deps installs just the dependencies, while
# <pkgname>-no-deps tries to install the package without its
# dependencies. This is currently used in SAGE_SRC/bin/sage when
# running 'sage -b' to build the Sage library.
#
# For example, for python3 this will expand to:
#
# $(INST)/python3-3.7.3: $(inst_zlib) $(inst_readline) $(inst_sqlite) $(inst_libpng) $(inst_bzip2) $(inst_xz) $(inst_libffi)
#     +$(AM_V_at)sage-logger -p '$(SAGE_SPKG) python3-3.7.3' '$(SAGE_LOGS)/python3-3.7.3.log'
#
# python3: $(INST)/python3-3.7.3
#
# python3-clean:
#     sage-spkg-uninstall python3 '$(SAGE_LOCAL)'
#
# Note: In these rules the $(INST)/<pkgname>-<pkgvers> target is used
# explicitly, rather than expanding the $(inst_<pkgname>) variable, since
# it may expand to $(INST)/.dummy for packages that were not configured
# for installation by default.  However, we wish to be able to manually
# install those packages later.
#
# For packages listed in $(TOOLCHAIN_DEPS) we also pass --keep-existing to
# sage-spkg, and --keep-files to sage-spkg-uninstall since those packages can
# have a recursive self-dependency, and should not be deleted while upgrading.
# See Trac #25857

# Positional arguments:
#     $(1): package name
#     $(2): package version
#     $(3): package dependencies
#     $(4): package tree variable

define NORMAL_PACKAGE_templ ##########################################

$(1)-build-deps: $(3)

$$($(4))/$(SPKG_INST_RELDIR)/$(1)-$(2): $(3)
	+$(MAKE_REC) $(1)-$(4)-no-deps

$(1): $$($(4))/$(SPKG_INST_RELDIR)/$(1)-$(2)

$(1)-$(4)-no-deps:
	+$(AM_V_at)sage-logger -p 'SAGE_CHECK=$$(SAGE_CHECK_$(1)) PATH=$$($(4))/bin:$$$$PATH $$(SAGE_SPKG) $$(SAGE_SPKG_OPTIONS) \
		$(if $(filter $(1),$(TOOLCHAIN_DEPS)),--keep-existing) \
		$(1)-$(2) $$($(4))' '$$(SAGE_LOGS)/$(1)-$(2).log'

$(1)-no-deps: $(1)-$(4)-no-deps

$(1)-$(4)-clean:
	sage-spkg-uninstall $(if $(filter $(1),$(TOOLCHAIN_DEPS)),--keep-files) \
		$(1) '$$($(4))'

$(1)-clean: $(1)-$(4)-clean

.PHONY: $(1) $(1)-clean $(1)-build-deps $(1)-no-deps
endef #################################################################

$(foreach pkgname, $(NORMAL_PACKAGES),\
    $(foreach tree, $(trees_$(pkgname)), \
	$(eval $(call NORMAL_PACKAGE_templ,$(pkgname),$(vers_$(pkgname)),\
	                                   $(call pkg_deps,$(pkgname)),$(tree)))))

ifdef DEBUG_RULES
$(info # Rules for standard packages)
$(foreach pkgname, $(NORMAL_PACKAGES),\
    $(foreach tree, $(trees_$(pkgname)), \
	$(info $(call NORMAL_PACKAGE_templ,$(pkgname),$(vers_$(pkgname)),\
	                                   $(call pkg_deps,$(pkgname)),$(tree)))))
endif

# ================================ pip packages ===============================
# Generate build rules for 'pip' packages; this template is used to generate
# two rules in the form:
#
# <pkgname>: <dependencies>
#     $(AM_V_at)sage-logger -p 'sage --pip install ...' '$(SAGE_LOGS)/<pkgname>.log'
#
# <pkgname>-clean:
#     -sage --pip uninstall -y ...

# Positional arguments:
#     $(1): package name
#     $(2): package dependencies
define PIP_PACKAGE_templ
$(1)-build-deps: $(2)

$(1): $(2)
	+$(MAKE_REC) $(1)-no-deps

$(1)-no-deps:
	$(AM_V_at)sage-logger -p 'sage --pip install -r "$$(SAGE_ROOT)/build/pkgs/$(1)/requirements.txt"' '$$(SAGE_LOGS)/$(1).log'

$(1)-clean:
	-sage --pip uninstall --isolated --yes --no-input -r '$$(SAGE_ROOT)/build/pkgs/$(1)/requirements.txt'

.PHONY: $(1) $(1)-clean $(1)-build-deps $(1)-no-deps
endef

$(foreach pkgname,$(PIP_PACKAGES),\
	$(eval $(call PIP_PACKAGE_templ,$(pkgname),$(call pkg_deps,$(pkgname)))))

ifdef DEBUG_RULES
$(info # Rules for pip packages)
$(foreach pkgname,$(PIP_PACKAGES),\
	$(info $(call PIP_PACKAGE_templ,$(pkgname),$(call pkg_deps,$(pkgname)))))
endif

# ============================= script packages ==============================
# Generate build rules for 'script' packages; this template is used to generate
# three rules in the form:
#
# $(INST)/<pkgname>-<pkgvers>: <dependencies>
#     $(AM_V_at)cd '$SAGE_ROOT' && \\
#         . '$SAGE_ROOT/src/bin/sage-env-config' && \\
#         . '$SAGE_ROOT/src/bin/sage-env' && \\
#         . '$SAGE_ROOT/build/bin/sage-build-env-config' && \\
#         . '$SAGE_ROOT/build/bin/sage-build-env' && \\
#         sage-logger -p '$SAGE_ROOT/build/pkgs/<pkgname>/spkg-install' '$(SAGE_LOGS)/<pkgname>.log'
#
# <pkgname>: $(INST)/<pkgname>-<pkgvers>
#
# <pkgname>-clean:
#     -$(AM_V_at)cd '$SAGE_ROOT' && \\
#         . '$SAGE_ROOT/src/bin/sage-env-config' && \\
#         . '$SAGE_ROOT/src/bin/sage-env' && \\
#         . '$SAGE_ROOT/build/bin/sage-build-env-config' && \\
#         . '$SAGE_ROOT/build/bin/sage-build-env' && \\
#         '$SAGE_ROOT/build/pkgs/$PKG_NAME/spkg-uninstall'

# Positional arguments:
#     $(1): package name
#     $(2): package version
#     $(3): package dependencies
#     $(4): package tree variable

define SCRIPT_PACKAGE_templ
$(1)-build-deps: $(3)

$$($(4))/$(SPKG_INST_RELDIR)/$(1)-$(2): $(3)
	+$(MAKE_REC) $(1)-$(4)-no-deps

$(1): $$($(4))/$(SPKG_INST_RELDIR)/$(1)-$(2)

$(1)-$(4)-no-deps:
	@if [ -x '$$(SAGE_ROOT)/build/pkgs/$(1)/spkg-install' ]; then \
	    $(AM_V_at)cd '$$(SAGE_ROOT)/build/pkgs/$(1)' && \
		. '$$(SAGE_ROOT)/src/bin/sage-src-env-config' && \
		. '$$(SAGE_ROOT)/src/bin/sage-env-config' && \
		. '$$(SAGE_ROOT)/src/bin/sage-env' && \
		. '$$(SAGE_ROOT)/build/bin/sage-build-env-config' && \
		. '$$(SAGE_ROOT)/build/bin/sage-build-env' && \
		SAGE_SPKG_WHEELS=$$($(4))/var/lib/sage/wheels \
		SAGE_INST_LOCAL=$$($(4)) \
		sage-logger -p '$$(SAGE_ROOT)/build/pkgs/$(1)/spkg-install' '$$(SAGE_LOGS)/$(1)-$(2).log' && \
	    touch "$$($(4))/$(SPKG_INST_RELDIR)/$(1)-$(2)"; \
	else \
	    echo; \
	    echo "Error: $(1) is a dummy script package that the Sage distribution uses"; \
	    echo "to provide information about equivalent system packages."; \
	    echo "It cannot be installed using the Sage distribution."; \
	    echo "Please install it manually, for example using the system packages"; \
	    echo "recommended at the end of a run of './configure'"; \
	    echo "See below for package-specific information."; \
	    echo; \
	    $$(SAGE_ROOT)/build/bin/sage-spkg-info $(1); \
	    exit 1; \
	fi

$(1)-no-deps: $(1)-$(4)-no-deps

$(1)-$(4)-uninstall:
	-$(AM_V_at)cd '$$(SAGE_ROOT)/build/pkgs/$(1)' && \
		. '$$(SAGE_ROOT)/src/bin/sage-src-env-config' && \
		. '$$(SAGE_ROOT)/src/bin/sage-env-config' && \
		. '$$(SAGE_ROOT)/src/bin/sage-env' && \
		. '$$(SAGE_ROOT)/build/bin/sage-build-env-config' && \
		. '$$(SAGE_ROOT)/build/bin/sage-build-env' && \
		'$$(SAGE_ROOT)/build/pkgs/$(1)/spkg-uninstall'
	-rm -f "$$($(4))/$(SPKG_INST_RELDIR)/$(1)-$(2)"

$(1)-uninstall: $(1)-$(4)-uninstall

$(1)-clean: $(1)-uninstall

.PHONY: $(1) $(1)-uninstall $(1)-build-deps $(1)-no-deps $(1)-clean
endef

$(foreach pkgname,$(SCRIPT_PACKAGES),\
    $(foreach tree, $(trees_$(pkgname)), \
	$(eval $(call SCRIPT_PACKAGE_templ,$(pkgname),$(vers_$(pkgname)),$(call pkg_deps,$(pkgname)),$(tree)))))

ifdef DEBUG_RULES
$(info # Rules for script packages)
$(foreach pkgname,$(SCRIPT_PACKAGES),\
    $(foreach tree, $(trees_$(pkgname)), \
	$(info $(call SCRIPT_PACKAGE_templ,$(pkgname),$(vers_$(pkgname)),$(call pkg_deps,$(pkgname)),$(tree)))))
endif

# sagelib depends on this so that its install script is always executed
FORCE:

# Use this target to list common targets of this Makefile (in particular for
# installation with `sage -i`.
list:
	@for pkg in $(SAGE_I_TARGETS) $(NORMAL_PACKAGES) $(PIP_PACKAGES) $(SCRIPT_PACKAGES); do\
		echo $$pkg;\
	done


.PHONY: list<|MERGE_RESOLUTION|>--- conflicted
+++ resolved
@@ -32,11 +32,7 @@
 # Aliases for mutually exclusive standard packages selected at configure time
 TOOLCHAIN = @SAGE_TOOLCHAIN@
 PYTHON = python3
-<<<<<<< HEAD
-MP_LIBRARY = @SAGE_MP_LIBRARY@
-=======
 MP_LIBRARY = gmp
->>>>>>> 286b39c2
 BLAS = openblas
 
 # pkgconfig files generated/installed at build time
